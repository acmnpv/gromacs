
# Test C flags FLAGS, and set VARIABLE to true if the work. Also add the
# flags to CFLAGSVAR.
MACRO(GMX_TEST_CFLAG VARIABLE FLAGS CFLAGSVAR)
    IF(NOT DEFINED ${VARIABLE})
        CHECK_C_COMPILER_FLAG("${FLAGS}" ${VARIABLE})
    ENDIF(NOT DEFINED ${VARIABLE})
    IF (${VARIABLE})
        SET (${CFLAGSVAR} "${FLAGS} ${${CFLAGSVAR}}")
    ENDIF (${VARIABLE})
ENDMACRO(GMX_TEST_CFLAG VARIABLE FLAGS CFLAGSVAR)

# Test C++ flags FLAGS, and set VARIABLE to true if the work. Also add the
# flags to CXXFLAGSVAR.
MACRO(GMX_TEST_CXXFLAG VARIABLE FLAGS CXXFLAGSVAR)
    IF(NOT DEFINED ${VARIABLE})
        CHECK_CXX_COMPILER_FLAG("${FLAGS}" ${VARIABLE})
    ENDIF(NOT DEFINED ${VARIABLE})
    IF (${VARIABLE})
        SET (${CXXFLAGSVAR} "${FLAGS} ${${CXXFLAGSVAR}}")
    ENDIF (${VARIABLE})
ENDMACRO(GMX_TEST_CXXFLAG VARIABLE FLAGS CXXFLAGSVAR)


# This is the actual exported function to be called 
MACRO(gmx_c_flags)

    include(CheckCCompilerFlag)
    include(CheckCXXCompilerFlag)

    # gcc
    if(CMAKE_COMPILER_IS_GNUCC)
        #flags are added in reverse order and -Wno* need to appear after -Wall
        if(NOT GMX_OPENMP)
            GMX_TEST_CFLAG(CFLAGS_PRAGMA "-Wno-unknown-pragmas" GMXC_CFLAGS)
        endif()
        GMX_TEST_CFLAG(CFLAGS_WARN "-Wall -Wno-unused -Wunused-value" GMXC_CFLAGS)
        GMX_TEST_CFLAG(CFLAGS_WARN_EXTRA "-Wextra -Wno-missing-field-initializers -Wno-sign-compare" GMXC_CFLAGS)
        # new in gcc 4.5
        GMX_TEST_CFLAG(CFLAGS_EXCESS_PREC "-fexcess-precision=fast" GMXC_CFLAGS_RELEASE)
        GMX_TEST_CFLAG(CFLAGS_COPT "-fomit-frame-pointer -funroll-all-loops"
                       GMXC_CFLAGS_RELEASE)
        GMX_TEST_CFLAG(CFLAGS_NOINLINE "-fno-inline" GMXC_CFLAGS_DEBUG)
    endif()
    # g++
    if(CMAKE_COMPILER_IS_GNUCXX)
        if(NOT GMX_OPENMP)
            GMX_TEST_CXXFLAG(CXXFLAGS_PRAGMA "-Wno-unknown-pragmas" GMXC_CXXFLAGS)
        endif()
        GMX_TEST_CXXFLAG(CXXFLAGS_WARN "-Wall -Wno-unused -Wunused-value" GMXC_CXXFLAGS)
        GMX_TEST_CXXFLAG(CXXFLAGS_WARN_EFFCXX "-Wnon-virtual-dtor" GMXC_CXXFLAGS)
        GMX_TEST_CXXFLAG(CXXFLAGS_WARN_EXTRA "-Wextra -Wno-missing-field-initializers" GMXC_CXXFLAGS)
      # new in gcc 4.5
        GMX_TEST_CXXFLAG(CXXFLAGS_EXCESS_PREC "-fexcess-precision=fast" GMXC_CXXFLAGS_RELEASE)
        GMX_TEST_CXXFLAG(CXXFLAGS_COPT "-fomit-frame-pointer -funroll-all-loops"
                         GMXC_CXXFLAGS_RELEASE)
        GMX_TEST_CXXFLAG(CXXFLAGS_NOINLINE "-fno-inline" GMXC_CXXFLAGS_DEBUG)
    endif()

    # icc
    if (CMAKE_C_COMPILER_ID MATCHES "Intel")
        if (NOT WIN32) 
            if(NOT GMX_OPENMP)
                GMX_TEST_CFLAG(CFLAGS_PRAGMA "-Wno-unknown-pragmas" GMXC_CFLAGS)
            endif()
            GMX_TEST_CFLAG(CFLAGS_WARN "-Wall" GMXC_CFLAGS)
            GMX_TEST_CFLAG(CFLAGS_STDGNU "-std=gnu99" GMXC_CFLAGS)
            GMX_TEST_CFLAG(CFLAGS_OPT "-ip -funroll-all-loops" GMXC_CFLAGS_RELEASE)
            GMX_TEST_CFLAG(CFLAGS_X86 "-mtune=core2" GMXC_CFLAGS_RELEASE)
            GMX_TEST_CFLAG(CFLAGS_IA64 "-mtune=itanium2" GMXC_CFLAGS_RELEASE)
        else()
            GMX_TEST_CFLAG(CFLAGS_WARN "/W2" GMXC_CFLAGS)
            GMX_TEST_CFLAG(CFLAGS_X86 "/Qip" GMXC_CFLAGS_RELEASE)
        endif()
    endif()

    if (CMAKE_CXX_COMPILER_ID MATCHES "Intel")
        if (NOT WIN32) 
            if(NOT GMX_OPENMP)
                GMX_TEST_CXXFLAG(CXXFLAGS_PRAGMA "-Wno-unknown-pragmas" GMXC_CXXFLAGS)
            endif()
            GMX_TEST_CXXFLAG(CXXFLAGS_WARN "-Wall" GMXC_CXXFLAGS)
            GMX_TEST_CXXFLAG(CXXFLAGS_OPT "-ip -funroll-all-loops" GMXC_CXXFLAGS_RELEASE)
            GMX_TEST_CXXFLAG(CXXFLAGS_X86 "-mtune=core2" GMXC_CXXFLAGS_RELEASE)
            GMX_TEST_CXXFLAG(CXXFLAGS_IA64 "-mtune=itanium2" 
                              GMXC_CXXFLAGS_RELEASE)
        else()
            GMX_TEST_CXXFLAG(CXXFLAGS_WARN "/W2" GMXC_CXXFLAGS)
            GMX_TEST_CXXFLAG(CXXFLAGS_X86 "/Qip" GMXC_CXXFLAGS_RELEASE)
        endif()
    endif()

    # pgi
    if (CMAKE_C_COMPILER_ID MATCHES "PGI")
        GMX_TEST_CFLAG(CFLAGS_OPT "-fastsse" GMXC_CFLAGS_RELEASE)
    endif()
    if (CMAKE_CXX_COMPILER_ID MATCHES "PGI")
        GMX_TEST_CXXFLAG(CXXFLAGS_OPT "-fastsse" GMXC_CXXFLAGS_RELEASE)
    endif()

    # Pathscale
    if (CMAKE_C_COMPILER_ID MATCHES "PathScale")
        if(NOT GMX_OPENMP)
            GMX_TEST_CFLAG(CFLAGS_PRAGMA "-Wno-unknown-pragmas" GMXC_CFLAGS)
        endif()
        GMX_TEST_CFLAG(CFLAGS_WARN "-Wall -Wno-unused -Wunused-value" GMXC_CFLAGS)
        GMX_TEST_CFLAG(CFLAGS_OPT "-OPT:Ofast -fno-math-errno -ffast-math" 
                         GMXC_CFLAGS_RELEASE)
        GMX_TEST_CFLAG(CFLAGS_LANG "-std=gnu99" GMXC_CFLAGS)
    endif()
    if (CMAKE_CXX_COMPILER_ID MATCHES "PathScale")
        if(NOT GMX_OPENMP)
            GMX_TEST_CXXFLAG(CXXFLAGS_PRAGMA "-Wno-unknown-pragmas" GMXC_CXXFLAGS)
        endif()
        GMX_TEST_CXXFLAG(CXXFLAGS_WARN "-Wall -Wno-unused -Wunused-value" GMXC_CXXFLAGS)
        GMX_TEST_CXXFLAG(CXXFLAGS_OPT "-OPT:Ofast -fno-math-errno -ffast-math" 
                         GMXC_CXXFLAGS_RELEASE)
    endif()

    # xlc
    if (CMAKE_C_COMPILER_ID MATCHES "XL")
        GMX_TEST_CFLAG(CFLAGS_OPT "-qarch=auto -qtune=auto" GMXC_CFLAGS)
        GMX_TEST_CFLAG(CFLAGS_LANG "-qlanglvl=extc99" GMXC_CFLAGS)
    endif()
    if (CMAKE_CXX_COMPILER_ID MATCHES "XL")
        GMX_TEST_CXXFLAG(CXXFLAGS_OPT "-qarch=auto -qtune=auto" GMXC_CXXFLAGS)
    endif()

    # msvc
    if (MSVC)
        # disable warnings for: 
<<<<<<< HEAD
        #      forcing value to bool
        #      "this" in initializer list
        #      deprecated (posix, secure) functions
        GMX_TEST_CFLAG(CFLAGS_WARN "/wd4800 /wd4355 /wd4996" GMXC_CFLAGS)
        GMX_TEST_CXXFLAG(CXXFLAGS_WARN "/wd4800 /wd4355 /wd4996" GMXC_CXXFLAGS)
    endif()

    if (CMAKE_C_COMPILER_ID MATCHES "Clang")
        if(NOT GMX_OPENMP)
            GMX_TEST_CFLAG(CFLAGS_PRAGMA "-Wno-unknown-pragmas" GMXC_CFLAGS)
        endif()
        GMX_TEST_CFLAG(CFLAGS_WARN "-Wall -Wno-unused" GMXC_CFLAGS)
=======
        #      inconsistent dll linkage
        #      forcing value to bool (for C++)
        GMX_TEST_CFLAG(CFLAGS_WARN "/wd4273" GMXC_CFLAGS)
        GMX_TEST_CXXFLAG(CXXFLAGS_WARN "/wd4273 /wd4800" GMXC_CXXFLAGS)
>>>>>>> 9334c980
    endif()

    if (CMAKE_C_COMPILER_ID MATCHES "Clang")
        if(NOT GMX_OPENMP)
            GMX_TEST_CFLAG(CXXFLAGS_PRAGMA "-Wno-unknown-pragmas" GMXC_CXXFLAGS)
        endif()
        GMX_TEST_CXXFLAG(CXXFLAGS_WARN "-Wall -Wno-unused-function" GMXC_CXXFLAGS)
    endif()
      
    if (CMAKE_C_COMPILER_ID MATCHES "Clang")
        if(NOT GMX_OPENMP)
            GMX_TEST_CFLAG(CFLAGS_PRAGMA "-Wno-unknown-pragmas" GMXC_CFLAGS)
        endif()
        GMX_TEST_CFLAG(CFLAGS_WARN "-Wall -Wno-unused -Wunused-value" GMXC_CFLAGS)
    endif()

    if (CMAKE_CXX_COMPILER_ID MATCHES "Clang")
        if(NOT GMX_OPENMP)
            GMX_TEST_CXXFLAG(CXXFLAGS_PRAGMA "-Wno-unknown-pragmas" GMXC_CXXFLAGS)
        endif()
        GMX_TEST_CXXFLAG(CXXFLAGS_WARN "-Wall -Wno-unused -Wunused-value" GMXC_CXXFLAGS)
    endif()

    # now actually set the flags:
    # C
    if ( NOT GMX_SKIP_DEFAULT_CFLAGS )
        set(CMAKE_C_FLAGS "${GMXC_CFLAGS} ${CMAKE_C_FLAGS}")
        set(CMAKE_C_FLAGS_RELEASE "${GMXC_CFLAGS_RELEASE} ${CMAKE_C_FLAGS_RELEASE}")
        set(CMAKE_C_FLAGS_DEBUG "${GMXC_CFLAGS_DEBUG} ${CMAKE_C_FLAGS_DEBUG}")
    endif()

    # C++
<<<<<<< HEAD
    if ( NOT DEFINED GMXCXXFLAGS_SET AND NOT DEFINED ENV{CXXFLAGS} )
        set(GMXCXXFLAGS_SET true CACHE INTERNAL "Whether to reset the C++ flags" 
            FORCE)
        set(CMAKE_CXX_FLAGS "${GMXC_CXXFLAGS} ${CMAKE_CXX_FLAGS}" 
            CACHE STRING "Flags used by the compiler during all build types." 
            FORCE)
=======
    if ( NOT GMX_SKIP_DEFAULT_CFLAGS)
        set(CMAKE_CXX_FLAGS "${GMXC_CXXFLAGS} ${CMAKE_CXX_FLAGS}")
>>>>>>> 9334c980
        set(CMAKE_CXX_FLAGS_RELEASE 
            "${GMXC_CXXFLAGS_RELEASE} ${CMAKE_CXX_FLAGS_RELEASE}")
        set(CMAKE_CXX_FLAGS_DEBUG 
            "${GMXC_CXXFLAGS_DEBUG} ${CMAKE_CXX_FLAGS_DEBUG}")
    endif()
ENDMACRO(gmx_c_flags)
<|MERGE_RESOLUTION|>--- conflicted
+++ resolved
@@ -129,7 +129,6 @@
     # msvc
     if (MSVC)
         # disable warnings for: 
-<<<<<<< HEAD
         #      forcing value to bool
         #      "this" in initializer list
         #      deprecated (posix, secure) functions
@@ -142,12 +141,6 @@
             GMX_TEST_CFLAG(CFLAGS_PRAGMA "-Wno-unknown-pragmas" GMXC_CFLAGS)
         endif()
         GMX_TEST_CFLAG(CFLAGS_WARN "-Wall -Wno-unused" GMXC_CFLAGS)
-=======
-        #      inconsistent dll linkage
-        #      forcing value to bool (for C++)
-        GMX_TEST_CFLAG(CFLAGS_WARN "/wd4273" GMXC_CFLAGS)
-        GMX_TEST_CXXFLAG(CXXFLAGS_WARN "/wd4273 /wd4800" GMXC_CXXFLAGS)
->>>>>>> 9334c980
     endif()
 
     if (CMAKE_C_COMPILER_ID MATCHES "Clang")
@@ -180,17 +173,8 @@
     endif()
 
     # C++
-<<<<<<< HEAD
-    if ( NOT DEFINED GMXCXXFLAGS_SET AND NOT DEFINED ENV{CXXFLAGS} )
-        set(GMXCXXFLAGS_SET true CACHE INTERNAL "Whether to reset the C++ flags" 
-            FORCE)
-        set(CMAKE_CXX_FLAGS "${GMXC_CXXFLAGS} ${CMAKE_CXX_FLAGS}" 
-            CACHE STRING "Flags used by the compiler during all build types." 
-            FORCE)
-=======
     if ( NOT GMX_SKIP_DEFAULT_CFLAGS)
         set(CMAKE_CXX_FLAGS "${GMXC_CXXFLAGS} ${CMAKE_CXX_FLAGS}")
->>>>>>> 9334c980
         set(CMAKE_CXX_FLAGS_RELEASE 
             "${GMXC_CXXFLAGS_RELEASE} ${CMAKE_CXX_FLAGS_RELEASE}")
         set(CMAKE_CXX_FLAGS_DEBUG 
