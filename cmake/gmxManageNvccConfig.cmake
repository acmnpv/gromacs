--- conflicted
+++ resolved
@@ -84,23 +84,11 @@
 # We would like to be helpful and reject the host compiler with a
 # clear error message at configure time, rather than let nvcc
 # later reject the host compiler as not supported when the first
-<<<<<<< HEAD
-# CUDA source file is built. We've implemented that for current
-# nvcc running on Unix-like systems, but e.g. changes to nvcc
-# will further affect the limited portability of this checking
-# code. Set the CMake variable GMX_NVCC_WORKS on if you want to
-# bypass this check.
-if((_cuda_nvcc_executable_or_flags_changed OR CUDA_HOST_COMPILER_CHANGED OR NOT GMX_NVCC_WORKS) AND NOT WIN32)
-    message(STATUS "Check for working NVCC/C++ compiler combination with nvcc '${CUDAToolkit_NVCC_EXECUTABLE}'")
-
-    execute_process(COMMAND ${CUDAToolkit_NVCC_EXECUTABLE} --compiler-bindir=${CMAKE_CUDA_HOST_COMPILER} -c ${CUDA_NVCC_FLAGS} ${CUDA_NVCC_FLAGS_${_build_type}} ${CMAKE_SOURCE_DIR}/cmake/TestCUDA.cu
-=======
 # CUDA source file is built. Set the CMake variable GMX_NVCC_WORKS
 # on if you want to bypass this check.
 if((_cuda_nvcc_executable_or_flags_changed OR CUDA_HOST_COMPILER_CHANGED OR NOT GMX_NVCC_WORKS))
     message(STATUS "Check for working NVCC/C++ compiler combination with nvcc '${CUDA_NVCC_EXECUTABLE}'")
     execute_process(COMMAND ${CUDA_NVCC_EXECUTABLE} --compiler-bindir=${CUDA_HOST_COMPILER} -c ${CUDA_NVCC_FLAGS} ${CUDA_NVCC_FLAGS_${_build_type}} ${CMAKE_SOURCE_DIR}/cmake/TestCUDA.cu
->>>>>>> acfe7911
         RESULT_VARIABLE _cuda_test_res
         OUTPUT_VARIABLE _cuda_test_out
         ERROR_VARIABLE  _cuda_test_err
