--- conflicted
+++ resolved
@@ -26,20 +26,17 @@
     endif(NOT DEFINED TMPI_ATOMICS)
 ENDMACRO(TEST_TMPI_ATOMICS VARIABLE)
 
-<<<<<<< HEAD
-test_tmpi_atomics(TMPI_ATOMICS)
-
-# do we want to only the atomics of tMPI (with GPU + MPI)
-if(NOT TEST_TMPI_ATOMICS_ONLY)
-=======
 MACRO(TMPI_MAKE_CXX_LIB)
     set(TMPI_CXX_LIB 1)
     # the C++ library
     set(THREAD_MPI_CXX_SRC
         thread_mpi/system_error.cpp )
 ENDMACRO(TMPI_MAKE_CXX_LIB)
->>>>>>> 982c6be4
 
+test_tmpi_atomics(TMPI_ATOMICS)
+
+# do we want to only the atomics of tMPI (with GPU + MPI)
+if(NOT TEST_TMPI_ATOMICS_ONLY)
 include(FindThreads)
 if (CMAKE_USE_PTHREADS_INIT)
     check_include_files(pthread.h    HAVE_PTHREAD_H)
