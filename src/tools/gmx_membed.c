--- conflicted
+++ resolved
@@ -944,252 +944,6 @@
 #undef TEMP_FILENM
 }
 
-<<<<<<< HEAD
-void md_print_warning(const t_commrec *cr,FILE *fplog,const char *buf)
-{
-    if (MASTER(cr))
-    {
-        fprintf(stderr,"\n%s\n",buf);
-    }
-    if (fplog)
-    {
-        fprintf(fplog,"\n%s\n",buf);
-    }
-}
-
-/*  simulation conditions to transmit. Keep in mind that they are
-    transmitted to other nodes through an MPI_Reduce after
-    casting them to a real (so the signals can be sent together with other
-    data). This means that the only meaningful values are positive,
-    negative or zero. */
-enum { eglsNABNSB, eglsCHKPT, eglsSTOPCOND, eglsRESETCOUNTERS, eglsNR };
-/* Is the signal in one simulation independent of other simulations? */
-gmx_bool gs_simlocal[eglsNR] = { TRUE, FALSE, FALSE, TRUE };
-
-typedef struct {
-    int nstms;       /* The frequency for intersimulation communication */
-    int sig[eglsNR]; /* The signal set by one process in do_md */
-    int set[eglsNR]; /* The communicated signal, equal for all processes */
-} globsig_t;
-
-
-static int multisim_min(const gmx_multisim_t *ms,int nmin,int n)
-{
-    int  *buf;
-    gmx_bool bPos,bEqual;
-    int  s,d;
-
-    snew(buf,ms->nsim);
-    buf[ms->sim] = n;
-    gmx_sumi_sim(ms->nsim,buf,ms);
-    bPos   = TRUE;
-    bEqual = TRUE;
-    for(s=0; s<ms->nsim; s++)
-    {
-        bPos   = bPos   && (buf[s] > 0);
-        bEqual = bEqual && (buf[s] == buf[0]);
-    }
-    if (bPos)
-    {
-        if (bEqual)
-        {
-            nmin = min(nmin,buf[0]);
-        }
-        else
-        {
-            /* Find the least common multiple */
-            for(d=2; d<nmin; d++)
-            {
-                s = 0;
-                while (s < ms->nsim && d % buf[s] == 0)
-                {
-                    s++;
-                }
-                if (s == ms->nsim)
-                {
-                    /* We found the LCM and it is less than nmin */
-                    nmin = d;
-                    break;
-                }
-            }
-        }
-    }
-    sfree(buf);
-
-    return nmin;
-}
-
-static int multisim_nstsimsync(const t_commrec *cr,
-                               const t_inputrec *ir,int repl_ex_nst)
-{
-    int nmin;
-
-    if (MASTER(cr))
-    {
-        nmin = INT_MAX;
-        nmin = multisim_min(cr->ms,nmin,ir->nstlist);
-        nmin = multisim_min(cr->ms,nmin,ir->nstcalcenergy);
-        nmin = multisim_min(cr->ms,nmin,repl_ex_nst);
-        if (nmin == INT_MAX)
-        {
-            gmx_fatal(FARGS,"Can not find an appropriate interval for inter-simulation communication, since nstlist, nstcalcenergy and -replex are all <= 0");
-        }
-        /* Avoid inter-simulation communication at every (second) step */
-        if (nmin <= 2)
-        {
-            nmin = 10;
-        }
-    }
-
-    gmx_bcast(sizeof(int),&nmin,cr);
-
-    return nmin;
-}
-
-static void init_global_signals(globsig_t *gs,const t_commrec *cr,
-                                const t_inputrec *ir,int repl_ex_nst)
-{
-    int i;
-
-    if (MULTISIM(cr))
-    {
-        gs->nstms = multisim_nstsimsync(cr,ir,repl_ex_nst);
-        if (debug)
-        {
-            fprintf(debug,"Syncing simulations for checkpointing and termination every %d steps\n",gs->nstms);
-        }
-    }
-    else
-    {
-        gs->nstms = 1;
-    }
-
-    for(i=0; i<eglsNR; i++)
-    {
-        gs->sig[i] = 0;
-        gs->set[i] = 0;
-    }
-}
-
-static void copy_coupling_state(t_state *statea,t_state *stateb,
-                                gmx_ekindata_t *ekinda,gmx_ekindata_t *ekindb, t_grpopts* opts)
-{
-
-    /* MRS note -- might be able to get rid of some of the arguments.  Look over it when it's all debugged */
-
-    int i,j,nc;
-
-    /* Make sure we have enough space for x and v */
-    if (statea->nalloc > stateb->nalloc)
-    {
-        stateb->nalloc = statea->nalloc;
-        srenew(stateb->x,stateb->nalloc);
-        srenew(stateb->v,stateb->nalloc);
-    }
-
-    stateb->natoms     = statea->natoms;
-    stateb->ngtc       = statea->ngtc;
-    stateb->nnhpres    = statea->nnhpres;
-    stateb->veta       = statea->veta;
-    if (ekinda)
-    {
-        copy_mat(ekinda->ekin,ekindb->ekin);
-        for (i=0; i<stateb->ngtc; i++)
-        {
-            ekindb->tcstat[i].T = ekinda->tcstat[i].T;
-            ekindb->tcstat[i].Th = ekinda->tcstat[i].Th;
-            copy_mat(ekinda->tcstat[i].ekinh,ekindb->tcstat[i].ekinh);
-            copy_mat(ekinda->tcstat[i].ekinf,ekindb->tcstat[i].ekinf);
-            ekindb->tcstat[i].ekinscalef_nhc =  ekinda->tcstat[i].ekinscalef_nhc;
-            ekindb->tcstat[i].ekinscaleh_nhc =  ekinda->tcstat[i].ekinscaleh_nhc;
-            ekindb->tcstat[i].vscale_nhc =  ekinda->tcstat[i].vscale_nhc;
-        }
-    }
-    copy_rvecn(statea->x,stateb->x,0,stateb->natoms);
-    copy_rvecn(statea->v,stateb->v,0,stateb->natoms);
-    copy_mat(statea->box,stateb->box);
-    copy_mat(statea->box_rel,stateb->box_rel);
-    copy_mat(statea->boxv,stateb->boxv);
-
-    for (i = 0; i<stateb->ngtc; i++)
-    {
-        nc = i*opts->nhchainlength;
-        for (j=0; j<opts->nhchainlength; j++)
-        {
-            stateb->nosehoover_xi[nc+j]  = statea->nosehoover_xi[nc+j];
-            stateb->nosehoover_vxi[nc+j] = statea->nosehoover_vxi[nc+j];
-        }
-    }
-    if (stateb->nhpres_xi != NULL)
-    {
-        for (i = 0; i<stateb->nnhpres; i++)
-        {
-            nc = i*opts->nhchainlength;
-            for (j=0; j<opts->nhchainlength; j++)
-            {
-                stateb->nhpres_xi[nc+j]  = statea->nhpres_xi[nc+j];
-                stateb->nhpres_vxi[nc+j] = statea->nhpres_vxi[nc+j];
-            }
-        }
-    }
-}
-
-static void compute_globals(FILE *fplog, gmx_global_stat_t gstat, t_commrec *cr, t_inputrec *ir,
-                            t_forcerec *fr, gmx_ekindata_t *ekind,
-                            t_state *state, t_state *state_global, t_mdatoms *mdatoms,
-                            t_nrnb *nrnb, t_vcm *vcm, gmx_wallcycle_t wcycle,
-                            gmx_enerdata_t *enerd,tensor force_vir, tensor shake_vir, tensor total_vir,
-                            tensor pres, rvec mu_tot, gmx_constr_t constr,
-                            globsig_t *gs,gmx_bool bInterSimGS,
-                            matrix box, gmx_mtop_t *top_global, real *pcurr,
-                            int natoms, gmx_bool *bSumEkinhOld, int flags)
-{
-  return;
-}
-
-static void check_nst_param(FILE *fplog,t_commrec *cr,
-                            const char *desc_nst,int nst,
-                            const char *desc_p,int *p)
-{
-    char buf[STRLEN];
-
-    if (*p > 0 && *p % nst != 0)
-    {
-        /* Round up to the next multiple of nst */
-        *p = ((*p)/nst + 1)*nst;
-        sprintf(buf,"NOTE: %s changes %s to %d\n",desc_nst,desc_p,*p);
-        md_print_warning(cr,fplog,buf);
-    }
-}
-
-static void reset_all_counters(FILE *fplog,t_commrec *cr,
-                               gmx_large_int_t step,
-                               gmx_large_int_t *step_rel,t_inputrec *ir,
-                               gmx_wallcycle_t wcycle,t_nrnb *nrnb,
-                               gmx_runtime_t *runtime)
-{
-    char buf[STRLEN],sbuf[STEPSTRSIZE];
-
-    /* Reset all the counters related to performance over the run */
-    sprintf(buf,"Step %s: resetting all time and cycle counters\n",
-            gmx_step_str(step,sbuf));
-    md_print_warning(cr,fplog,buf);
-
-    wallcycle_stop(wcycle,ewcRUN);
-    wallcycle_reset_all(wcycle);
-    if (DOMAINDECOMP(cr))
-    {
-        reset_dd_statistics_counters(cr->dd);
-    }
-    init_nrnb(nrnb);
-    ir->init_step += *step_rel;
-    ir->nsteps    -= *step_rel;
-    *step_rel = 0;
-    wallcycle_start(wcycle,ewcRUN);
-    runtime_start(runtime);
-    print_date_and_time(fplog,cr->nodeid,"Restarted time",runtime);
-}
-=======
 double do_md_membed(FILE *fplog,t_commrec *cr,int nfile,const t_filenm fnm[],
              const output_env_t oenv, gmx_bool bVerbose,gmx_bool bCompact,
              int nstglobalcomm,
@@ -3396,8 +3150,8 @@
                       epbc_names[inputrec->ePBC]);
         }
     }
->>>>>>> e0e1a64b
-
+}
+    
 static int check_nstglobalcomm(FILE *fplog,t_commrec *cr,
                                int nstglobalcomm,t_inputrec *ir)
 {
