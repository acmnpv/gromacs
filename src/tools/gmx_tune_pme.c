/*
 * 
 *                This source code is part of
 *
 *                 G   R   O   M   A   C   S
 * 
 *          GROningen MAchine for Chemical Simulations
 * 
 * Written by David van der Spoel, Erik Lindahl, Berk Hess, and others.
 * Copyright (c) 1991-2000, University of Groningen, The Netherlands.
 * Copyright (c) 2001-2008, The GROMACS development team,
 * check out http://www.gromacs.org for more information.
 
 * This program is free software; you can redistribute it and/or
 * modify it under the terms of the GNU General Public License
 * as published by the Free Software Foundation; either version 2
 * of the License, or (at your option) any later version.
 * 
 * If you want to redistribute modifications, please consider that
 * scientific software is very special. Version control is crucial -
 * bugs must be traceable. We will be happy to consider code for
 * inclusion in the official distribution, but derived work must not
 * be called official GROMACS. Details are found in the README & COPYING
 * files - if they are missing, get the official version at www.gromacs.org.
 * 
 * To help us fund GROMACS development, we humbly ask that you cite
 * the papers on the package - you can find them in the top README file.
 * 
 * For more info, check our website at http://www.gromacs.org
 * 
 * And Hey:
 * Gallium Rubidium Oxygen Manganese Argon Carbon Silicon
 */
#ifdef HAVE_CONFIG_H
#include <config.h>
#endif


#include <time.h>
#ifdef HAVE_SYS_TIME_H
#include <sys/time.h>
#endif



#include "statutil.h"
#include "typedefs.h"
#include "smalloc.h"
#include "vec.h"
#include "copyrite.h"
#include "statutil.h"
#include "tpxio.h"
#include "string2.h"
#include "readinp.h"
#include "calcgrid.h"
#include "checkpoint.h"
#include "gmx_ana.h"
#include "names.h"
#include "macros.h"



enum {
  ddnoSEL, ddnoINTERLEAVE, ddnoPP_PME, ddnoCARTESIAN, ddnoNR
};

/* Enum for situations that can occur during log file parsing, the
 * corresponding string entries can be found in do_the_tests() in
 * const char* ParseLog[] */
enum {
    eParselogOK,
    eParselogNotFound,
    eParselogNoPerfData,
    eParselogTerm,
    eParselogResetProblem,
    eParselogNoDDGrid,
    eParselogTPXVersion,
    eParselogNotParallel,
    eParselogFatal,
    eParselogNr
};


typedef struct
{
    int  nPMEnodes;       /* number of PME-only nodes used in this test */
    int  nx, ny, nz;      /* DD grid */
    int  guessPME;        /* if nPMEnodes == -1, this is the guessed number of PME nodes */
    double *Gcycles;      /* This can contain more than one value if doing multiple tests */
    double Gcycles_Av;
    float *ns_per_day;
    float ns_per_day_Av;
    float *PME_f_load;    /* PME mesh/force load average*/
    float PME_f_load_Av;  /* Average average ;) ... */
    char *mdrun_cmd_line; /* Mdrun command line used for this test */
} t_perf;


typedef struct
{
    int  nr_inputfiles;         /* The number of tpr and mdp input files */
    gmx_large_int_t orig_sim_steps;  /* Number of steps to be done in the real simulation */
    real *rcoulomb;             /* The coulomb radii [0...nr_inputfiles] */
    real *rvdw;                 /* The vdW radii */
    real *rlist;                /* Neighbourlist cutoff radius */
    real *rlistlong;
    int  *nkx, *nky, *nkz;
    real *fsx, *fsy, *fsz;      /* Fourierspacing in x,y,z dimension */
} t_inputinfo;


static void sep_line(FILE *fp)
{
    fprintf(fp, "\n------------------------------------------------------------\n");
}


/* Wrapper for system calls */
static int gmx_system_call(char *command)
{
#ifdef GMX_NO_SYSTEM
    gmx_fatal(FARGS,"No calls to system(3) supported on this platform. Attempted to call:\n'%s'\n",command);
#else
    return ( system(command) );
#endif
}
 

/* Check if string starts with substring */
static gmx_bool str_starts(const char *string, const char *substring)
{
    return ( strncmp(string, substring, strlen(substring)) == 0);
}


static void cleandata(t_perf *perfdata, int test_nr)
{
    perfdata->Gcycles[test_nr]    = 0.0;
    perfdata->ns_per_day[test_nr] = 0.0;
    perfdata->PME_f_load[test_nr] = 0.0;
    
    return;
}


static gmx_bool is_equal(real a, real b)
{
    real diff, eps=1.0e-7;


    diff = a - b;

    if (diff < 0.0) diff = -diff;

    if (diff < eps)
        return TRUE;
    else
        return FALSE;
}


static void finalize(const char *fn_out)
{
    char buf[STRLEN];
    FILE *fp;


    fp = fopen(fn_out,"r");
    fprintf(stdout,"\n\n");

    while( fgets(buf,STRLEN-1,fp) != NULL )
    {
        fprintf(stdout,"%s",buf);
    }
    fclose(fp);
    fprintf(stdout,"\n\n");
    thanx(stderr);
}


enum {eFoundNothing, eFoundDDStr, eFoundAccountingStr, eFoundCycleStr};

static int parse_logfile(const char *logfile, const char *errfile,
        t_perf *perfdata, int test_nr, int presteps, gmx_large_int_t cpt_steps,
        int nnodes)
{
    FILE  *fp;
    char  line[STRLEN], dumstring[STRLEN], dumstring2[STRLEN];
    const char matchstrdd[]="Domain decomposition grid";
    const char matchstrcr[]="resetting all time and cycle counters";
    const char matchstrbal[]="Average PME mesh/force load:";
    const char matchstring[]="R E A L   C Y C L E   A N D   T I M E   A C C O U N T I N G";
    const char errSIG[]="signal, stopping at the next";
    int   iFound;
    int   procs;
    float  dum1,dum2,dum3;
    int   npme;
    gmx_large_int_t resetsteps=-1;
    gmx_bool  bFoundResetStr = FALSE;
    gmx_bool  bResetChecked  = FALSE;


    if (!gmx_fexist(logfile))
    {
        fprintf(stderr, "WARNING: Could not find logfile %s.\n", logfile);
        cleandata(perfdata, test_nr);
        return eParselogNotFound;
    }

    fp = fopen(logfile, "r");
    perfdata->PME_f_load[test_nr] = -1.0;
    perfdata->guessPME            = -1;
    
    iFound = eFoundNothing;
    if (1 == nnodes)
        iFound = eFoundDDStr; /* Skip some case statements */

    while (fgets(line, STRLEN, fp) != NULL)
    {
        /* Remove leading spaces */
        ltrim(line);

        /* Check for TERM and INT signals from user: */
        if ( strstr(line, errSIG) != NULL )
        {
            fclose(fp);
            cleandata(perfdata, test_nr);
            return eParselogTerm;
        }
        
        /* Check whether cycle resetting  worked */
        if (presteps > 0 && !bFoundResetStr)
        {
            if (strstr(line, matchstrcr) != NULL)
            {
                sprintf(dumstring, "Step %s", gmx_large_int_pfmt);
                sscanf(line, dumstring, &resetsteps);
                bFoundResetStr = TRUE;
                if (resetsteps == presteps+cpt_steps)
                {
                    bResetChecked = TRUE;
                }
                else
                {
                    sprintf(dumstring , gmx_large_int_pfmt, resetsteps);
                    sprintf(dumstring2, gmx_large_int_pfmt, presteps+cpt_steps);
                    fprintf(stderr, "WARNING: Time step counters were reset at step %s,\n"
                                    "         though they were supposed to be reset at step %s!\n", 
                            dumstring, dumstring2);
                }
            }
        }

        /* Look for strings that appear in a certain order in the log file: */
        switch(iFound)
        {
            case eFoundNothing:
                /* Look for domain decomp grid and separate PME nodes: */
                if (str_starts(line, matchstrdd))
                {
                    sscanf(line, "Domain decomposition grid %d x %d x %d, separate PME nodes %d",
                            &(perfdata->nx), &(perfdata->ny), &(perfdata->nz), &npme);
                    if (perfdata->nPMEnodes == -1)
                        perfdata->guessPME = npme;
                    else if (perfdata->nPMEnodes != npme)
                        gmx_fatal(FARGS, "PME nodes from command line and output file are not identical");
                    iFound = eFoundDDStr;
                }
                /* Catch a few errors that might have occured: */
                else if (str_starts(line, "There is no domain decomposition for"))
                {
                    fclose(fp);
                    return eParselogNoDDGrid;
                }
                else if (str_starts(line, "reading tpx file"))
                {
                    fclose(fp);
                    return eParselogTPXVersion;
                }
                else if (str_starts(line, "The -dd or -npme option request a parallel simulation"))
                {
                    fclose(fp);
                    return eParselogNotParallel;
                }
                break;
            case eFoundDDStr:
                /* Look for PME mesh/force balance (not necessarily present, though) */
                if (str_starts(line, matchstrbal))
                    sscanf(&line[strlen(matchstrbal)], "%f", &(perfdata->PME_f_load[test_nr]));
                /* Look for matchstring */
                if (str_starts(line, matchstring))
                    iFound = eFoundAccountingStr;
                break;
            case eFoundAccountingStr:
                /* Already found matchstring - look for cycle data */
                if (str_starts(line, "Total  "))
                {
                    sscanf(line,"Total %d %lf",&procs,&(perfdata->Gcycles[test_nr]));
                    iFound = eFoundCycleStr;
                }
                break;
            case eFoundCycleStr:
                /* Already found cycle data - look for remaining performance info and return */
                if (str_starts(line, "Performance:"))
                {
                    sscanf(line,"%s %f %f %f %f", dumstring, &dum1, &dum2, &(perfdata->ns_per_day[test_nr]), &dum3);
                    fclose(fp);
                    if (bResetChecked || presteps == 0)
                        return eParselogOK;
                    else 
                        return eParselogResetProblem;
                }
                break;
        }
    } /* while */
    
    /* Close the log file */
    fclose(fp);

    /* Check why there is no performance data in the log file.
     * Did a fatal errors occur? */
    if (gmx_fexist(errfile))
    {
        fp = fopen(errfile, "r");
        while (fgets(line, STRLEN, fp) != NULL)
        {
            if ( str_starts(line, "Fatal error:") )
            {
                if (fgets(line, STRLEN, fp) != NULL)
                    fprintf(stderr, "\nWARNING: A fatal error has occured during this benchmark:\n"
                                    "%s\n", line);
                fclose(fp);
                cleandata(perfdata, test_nr);
                return eParselogFatal;
            }
        }
        fclose(fp);
    }
    else
    {
        fprintf(stderr, "WARNING: Could not find stderr file %s.\n", errfile);
    }

    /* Giving up ... we could not find out why there is no performance data in
     * the log file. */
    fprintf(stdout, "No performance data in log file.\n");
    cleandata(perfdata, test_nr);
    
    return eParselogNoPerfData;
}


static gmx_bool analyze_data(
        FILE        *fp,
        const char  *fn,
        t_perf      **perfdata,
        int         nnodes,
        int         ntprs,
        int         ntests,
        int         nrepeats,
        t_inputinfo *info,
        int         *index_tpr,    /* OUT: Nr of mdp file with best settings */
        int         *npme_optimal) /* OUT: Optimal number of PME nodes */
{
    int  i,j,k;
    int line=0, line_win=-1;
    int  k_win=-1, i_win=-1, winPME;
    double s=0.0;  /* standard deviation */
    t_perf *pd;
    char strbuf[STRLEN];
    char str_PME_f_load[13];
    gmx_bool bCanUseOrigTPR;
    gmx_bool bRefinedCoul, bRefinedVdW, bRefinedGrid;


    if (nrepeats > 1)
    {
        sep_line(fp);
        fprintf(fp, "Summary of successful runs:\n");
        fprintf(fp, "Line tpr PME nodes  Gcycles Av.     Std.dev.       ns/day        PME/f");
        if (nnodes > 1)
            fprintf(fp, "    DD grid");
        fprintf(fp, "\n");
    }


    for (k=0; k<ntprs; k++)
    {
        for (i=0; i<ntests; i++)
        {
            /* Select the right dataset: */
            pd = &(perfdata[k][i]);

            pd->Gcycles_Av    = 0.0;
            pd->PME_f_load_Av = 0.0;
            pd->ns_per_day_Av = 0.0;

            if (pd->nPMEnodes == -1)
                sprintf(strbuf, "(%3d)", pd->guessPME);
            else
                sprintf(strbuf, "     ");

            /* Get the average run time of a setting */
            for (j=0; j<nrepeats; j++)
            {
                pd->Gcycles_Av    += pd->Gcycles[j];
                pd->PME_f_load_Av += pd->PME_f_load[j];
            }
            pd->Gcycles_Av    /= nrepeats;
            pd->PME_f_load_Av /= nrepeats;

            for (j=0; j<nrepeats; j++)
            {
                if (pd->ns_per_day[j] > 0.0)
                    pd->ns_per_day_Av += pd->ns_per_day[j];
                else
                {
                    /* Somehow the performance number was not aquired for this run,
                     * therefor set the average to some negative value: */
                    pd->ns_per_day_Av = -1.0f*nrepeats;
                    break;
                }
            }
            pd->ns_per_day_Av /= nrepeats;
            
            /* Nicer output: */
            if (pd->PME_f_load_Av > 0.0)
                sprintf(str_PME_f_load, "%12.3f", pd->PME_f_load_Av);
            else
                sprintf(str_PME_f_load, "%s", "         -  ");


            /* We assume we had a successful run if both averages are positive */
            if (pd->Gcycles_Av > 0.0 && pd->ns_per_day_Av > 0.0)
            {
                /* Output statistics if repeats were done */
                if (nrepeats > 1)
                {
                    /* Calculate the standard deviation */
                    s = 0.0;
                    for (j=0; j<nrepeats; j++)
                        s += pow( pd->Gcycles[j] - pd->Gcycles_Av, 2 );
                    s /= (nrepeats - 1);
                    s = sqrt(s);

                    fprintf(fp, "%4d %3d %4d%s %12.3f %12.3f %12.3f %s",
                            line, k, pd->nPMEnodes, strbuf, pd->Gcycles_Av, s,
                            pd->ns_per_day_Av, str_PME_f_load);
                    if (nnodes > 1)
                        fprintf(fp, "  %3d %3d %3d", pd->nx, pd->ny, pd->nz);
                    fprintf(fp, "\n");
                }
                /* Store the index of the best run found so far in 'winner': */
                if ( (k_win == -1) || (pd->Gcycles_Av < perfdata[k_win][i_win].Gcycles_Av) )
                {
                    k_win = k;
                    i_win = i;
                    line_win = line;
                }
                line++;
            }
        }
    }

    if (k_win == -1)
        gmx_fatal(FARGS, "None of the runs was successful! Check %s for problems.", fn);

    sep_line(fp);

    winPME = perfdata[k_win][i_win].nPMEnodes;

    if (1 == ntests)
    {
        /* We stuck to a fixed number of PME-only nodes */
        sprintf(strbuf, "settings No. %d", k_win);
    }
    else
    {
        /* We have optimized the number of PME-only nodes */
        if (winPME == -1)
            sprintf(strbuf, "%s", "the automatic number of PME nodes");
        else
            sprintf(strbuf, "%d PME nodes", winPME);
    }
    fprintf(fp, "Best performance was achieved with %s", strbuf);
    if ((nrepeats > 1) && (ntests > 1))
        fprintf(fp, " (see line %d)", line_win);
    fprintf(fp, "\n");

    /* Only mention settings if they were modified: */
    bRefinedCoul = !is_equal(info->rcoulomb[k_win], info->rcoulomb[0]);
    bRefinedVdW  = !is_equal(info->rvdw[k_win]    , info->rvdw[0]    );
    bRefinedGrid = !(info->nkx[k_win] == info->nkx[0] &&
                     info->nky[k_win] == info->nky[0] &&
                     info->nkz[k_win] == info->nkz[0]);

    if (bRefinedCoul || bRefinedVdW || bRefinedGrid)
    {
        fprintf(fp, "Optimized PME settings:\n");
        bCanUseOrigTPR = FALSE;
    }
    else
    {
        bCanUseOrigTPR = TRUE;
    }

    if (bRefinedCoul)
        fprintf(fp, "   New Coulomb radius: %f nm (was %f nm)\n", info->rcoulomb[k_win], info->rcoulomb[0]);

    if (bRefinedVdW)
        fprintf(fp, "   New Van der Waals radius: %f nm (was %f nm)\n", info->rvdw[k_win], info->rvdw[0]);

    if (bRefinedGrid)
        fprintf(fp, "   New Fourier grid xyz: %d %d %d (was %d %d %d)\n", info->nkx[k_win], info->nky[k_win], info->nkz[k_win],
                                                                          info->nkx[0], info->nky[0], info->nkz[0]);

    if (bCanUseOrigTPR && ntprs > 1)
        fprintf(fp, "and original PME settings.\n");
    
    fflush(fp);
    
    /* Return the index of the mdp file that showed the highest performance
     * and the optimal number of PME nodes */
    *index_tpr    = k_win; 
    *npme_optimal = winPME;
    
    return bCanUseOrigTPR;
}


/* Get the commands we need to set up the runs from environment variables */
static void get_program_paths(gmx_bool bThreads, char *cmd_mpirun[], char cmd_np[],
                              char *cmd_mdrun[], int repeats)
{
    char *command=NULL;
    char *cp;
    char *cp2;
    char line[STRLEN];
    FILE *fp;
    const char def_mpirun[] = "mpirun";
    const char def_mdrun[]  = "mdrun";
    const char filename[]   = "benchtest.log";
    const char match_mpi[]  = "NNODES=";
    const char match_mdrun[]= "Program: ";
    const char empty_mpirun[] = "";
    gmx_bool  bMdrun = FALSE;
    gmx_bool  bMPI   = FALSE;
    

    /* Get the commands we need to set up the runs from environment variables */
    if (!bThreads)
    {
        if ( (cp = getenv("MPIRUN")) != NULL)
            *cmd_mpirun = strdup(cp);
        else
            *cmd_mpirun = strdup(def_mpirun);
    }
    else
    {
        *cmd_mpirun = strdup(empty_mpirun);
    }
     
    if ( (cp = getenv("MDRUN" )) != NULL )
        *cmd_mdrun  = strdup(cp);
    else
        *cmd_mdrun  = strdup(def_mdrun);


    /* If no simulations have to be performed, we are done here */
    if (repeats <= 0)
        return;

    /* Run a small test to see whether mpirun + mdrun work  */
    fprintf(stdout, "Making sure that mdrun can be executed. ");
    if (bThreads)
    {
        snew(command, strlen(*cmd_mdrun) + strlen(cmd_np) + strlen(filename) + 50);
        sprintf(command, "%s%s-version -maxh 0.001 1> %s 2>&1", *cmd_mdrun, cmd_np, filename);
    }	
    else
    {
        snew(command, strlen(*cmd_mpirun) + strlen(cmd_np) + strlen(*cmd_mdrun) + strlen(filename) + 50);
        sprintf(command, "%s%s%s -version -maxh 0.001 1> %s 2>&1", *cmd_mpirun, cmd_np, *cmd_mdrun, filename);
    }
    fprintf(stdout, "Trying '%s' ... ", command);
    make_backup(filename);
    gmx_system_call(command);

    /* Check if we find the characteristic string in the output: */
    if (!gmx_fexist(filename))
        gmx_fatal(FARGS, "Output from test run could not be found.");

    fp = fopen(filename, "r");
    /* We need to scan the whole output file, since sometimes the queuing system
     * also writes stuff to stdout/err */
    while ( !feof(fp) )
    {
        cp2=fgets(line, STRLEN, fp);
        if (cp2!=NULL)
        {
            if ( str_starts(line, match_mdrun) )
                bMdrun = TRUE;
            if ( str_starts(line, match_mpi) )
                bMPI = TRUE;
        }
    }
    fclose(fp);

    if (bThreads)
    {
        if (bMPI)
        {
            gmx_fatal(FARGS, "Need a threaded version of mdrun. This one\n"
                    "(%s)\n"
                    "seems to have been compiled with MPI instead.",
                    *cmd_mdrun);
        }
    }
    else
    {
        if (bMdrun && !bMPI)
        {
            gmx_fatal(FARGS, "Need an MPI-enabled version of mdrun. This one\n"
                    "(%s)\n"
                    "seems to have been compiled without MPI support.",
                    *cmd_mdrun);
        }
    }

    if (!bMdrun)
    {
        gmx_fatal(FARGS, "Cannot execute mdrun. Please check %s for problems!",
                filename);
    }

    fprintf(stdout, "passed.\n");

    /* Clean up ... */
    remove(filename);
    sfree(command);
}


static void launch_simulation(
        gmx_bool bLaunch,           /* Should the simulation be launched? */
        FILE *fp,               /* General log file */
        gmx_bool bThreads,          /* whether to use threads */
        char *cmd_mpirun,       /* Command for mpirun */
        char *cmd_np,           /* Switch for -np or -nt or empty */
        char *cmd_mdrun,        /* Command for mdrun */
        char *args_for_mdrun,   /* Arguments for mdrun */
        const char *simulation_tpr,   /* This tpr will be simulated */
        int  nnodes,            /* Number of nodes to run on */
        int  nPMEnodes)         /* Number of PME nodes to use */
{
    char  *command;
    
    
    /* Make enough space for the system call command, 
     * (100 extra chars for -npme ... etc. options should suffice): */
    snew(command, strlen(cmd_mpirun)+strlen(cmd_mdrun)+strlen(cmd_np)+strlen(args_for_mdrun)+strlen(simulation_tpr)+100);
   
    /* Note that the -passall options requires args_for_mdrun to be at the end
     * of the command line string */
    if (bThreads)
    {
        sprintf(command, "%s%s-npme %d -s %s %s",
                cmd_mdrun, cmd_np, nPMEnodes, simulation_tpr, args_for_mdrun);
    }
    else 
    {
        sprintf(command, "%s%s%s -npme %d -s %s %s",
                cmd_mpirun, cmd_np, cmd_mdrun, nPMEnodes, simulation_tpr, args_for_mdrun);
    }
        
    fprintf(fp, "%s this command line to launch the simulation:\n\n%s", bLaunch? "Using":"Please use", command);
    sep_line(fp);
    fflush(fp);

    /* Now the real thing! */
    if (bLaunch)
    {
        fprintf(stdout, "\nLaunching simulation with best parameters now.\nExecuting '%s'", command);
        sep_line(stdout);
        fflush(stdout);
        gmx_system_call(command);
        thanx(fp);
    }
}


static void modify_PMEsettings(
        gmx_large_int_t simsteps,  /* Set this value as number of time steps */
        const char *fn_best_tpr,   /* tpr file with the best performance */
        const char *fn_sim_tpr)    /* name of tpr file to be launched */
{
    t_inputrec   *ir;
    t_state      state;
    gmx_mtop_t   mtop;
    char         buf[200];
    
    snew(ir,1);
    read_tpx_state(fn_best_tpr,ir,&state,NULL,&mtop);
        
    /* Set nsteps to the right value */
    ir->nsteps = simsteps;
    
    /* Write the tpr file which will be launched */
    sprintf(buf, "Writing optimized simulation file %s with nsteps=%s.\n", fn_sim_tpr, gmx_large_int_pfmt);
    fprintf(stdout,buf,ir->nsteps);
    fflush(stdout);
    write_tpx_state(fn_sim_tpr,ir,&state,&mtop);
        
    sfree(ir);
}


typedef struct
{
    int  nkx, nky, nkz;      /* Fourier grid                                  */
    real fac;                /* actual scaling factor                         */
    real fs;                 /* Fourierspacing                                */
} t_pmegrid;


static void copy_grid(t_pmegrid *ingrid, t_pmegrid *outgrid)
{
    outgrid->nkx = ingrid->nkx;
    outgrid->nky = ingrid->nky;
    outgrid->nkz = ingrid->nkz;
    outgrid->fac = ingrid->fac;
    outgrid->fs  = ingrid->fs;
}

/* Removes entry 'index' from the t_pmegrid list */
static void remove_from_list(
        t_pmegrid gridlist[],
        int *nlist,           /* Length of the list                           */
        int index)            /* Index to remove from the list                */
{
    int j;


    for (j = index; j < (*nlist - 1); j++)
    {
        copy_grid(&gridlist[j+1], &gridlist[j]);
    }
    *nlist = *nlist - 1;
}


/* Returns the index of the least necessary grid in the list.
 *
 * This is the one where the following conditions hold for the scaling factor:
 * 1. this grid has the smallest distance to its neighboring grid (distance
 *    measured by fac) -> this condition is true for two grids at the same time
 * 2. this grid (of the two) has the smaller distance to the other neighboring
 *    grid
 *
 * The extreme grids (the ones with the smallest and largest
 * scaling factor) are never thrown away.
 */
static int get_throwaway_index(
        t_pmegrid gridlist[],
        int nlist)           /* Length of the list                           */
{
    int i,index = -1;
    real dist,mindist,d_left,d_right;


    /* Find the two factors with the smallest mutual distance */
    mindist = GMX_FLOAT_MAX;
    for (i = 1; i < nlist; i++)
    {
        dist = fabs(gridlist[i].fac - gridlist[i-1].fac);
        if (dist < mindist)
        {
            index = i;
            mindist = dist;
        }
    }
    /* index and index-1 have the smallest mutual distance */
    if (index == 1)
    {
        /* Never return the first index, i.e. index == 0 */
        ;
    }
    else
    {
        d_left  = fabs(gridlist[index-1].fac - gridlist[index-2].fac);
        d_right = fabs(gridlist[index+1].fac - gridlist[index  ].fac);

        /* Return the left index if its distance to its left neighbor is shorter
         * than the distance of the right index to its right neighbor */
        if (d_left < d_right)
            index--;
    }
    /* Never return the last index */
    if (index == nlist-1)
        index--;

    return index;
}


static void make_grid_list(
        real fmin,            /* minimum scaling factor (downscaling fac)     */
        real fmax,            /* maximum scaling factor (upscaling fac)       */
        int *ntprs,           /* Number of tpr files to test                  */
        matrix box,           /* The box                                      */
        t_pmegrid *griduse[], /* List of grids that have to be tested         */
        real fs)              /* Requested fourierspacing at a scaling factor
                                 of unity                                     */
{
    real req_fac,act_fac=0,act_fs,eps;
    rvec box_size;
    int i,jmin=0,d,ngridall=0;
    int nkx=0,nky=0,nkz=0;
    int nkx_old=0,nky_old=0,nkz_old=0;
    t_pmegrid *gridall;
    int gridalloc,excess;


    /* Determine length of triclinic box vectors */
    for(d=0; d<DIM; d++)
    {
        box_size[d] = 0;
        for(i=0;i<DIM;i++)
            box_size[d] += box[d][i]*box[d][i];
        box_size[d] = sqrt(box_size[d]);
    }

    gridalloc = 25;
    snew(gridall, gridalloc);

    fprintf(stdout, "Possible PME grid settings (apart from input file settings):\n");
    fprintf(stdout, "  nkx  nky  nkz  max spacing  scaling factor\n");

    /* eps should provide a fine enough spacing not to miss any grid */
    if (fmax != fmin)
        eps = (fmax-fmin)/(100.0*(*ntprs - 1));
    else
        eps = 1.0/max( (*griduse)[0].nkz, max( (*griduse)[0].nkx, (*griduse)[0].nky ) );

    for (req_fac = fmin; act_fac < fmax; req_fac += eps)
    {
        nkx=0;
        nky=0;
        nkz=0;
        calc_grid(NULL,box,fs*req_fac,&nkx,&nky,&nkz);
        act_fs = max(box_size[XX]/nkx,max(box_size[YY]/nky,box_size[ZZ]/nkz));
        act_fac = act_fs/fs;
        if (    ! ( nkx==nkx_old           && nky==nky_old           && nkz==nkz_old           )    /* Exclude if grid is already in list */
             && ! ( nkx==(*griduse)[0].nkx && nky==(*griduse)[0].nky && nkz==(*griduse)[0].nkz ) )  /* Exclude input file grid */
        {
            /* We found a new grid that will do */
            nkx_old = nkx;
            nky_old = nky;
            nkz_old = nkz;
            gridall[ngridall].nkx = nkx;
            gridall[ngridall].nky = nky;
            gridall[ngridall].nkz = nkz;
            gridall[ngridall].fac = act_fac;
            gridall[ngridall].fs  = act_fs;
            fprintf(stdout, "%5d%5d%5d %12f %12f\n",nkx,nky,nkz,act_fs,act_fac);
            ngridall++;
            if (ngridall >= gridalloc)
            {
                gridalloc += 25;
                srenew(gridall, gridalloc);
            }
        }
    }

    /* excess is the number of grids we have to get rid of */
    excess = ngridall+1 - *ntprs;

    /* If we found less grids than tpr files were requested, simply test all
     * the grid there are ... */
    if (excess < 0)
    {
        fprintf(stdout, "NOTE: You requested %d tpr files, but apart from the input file grid only the\n"
                        "      above listed %d suitable PME grids were found. Will test all suitable settings.\n",
                        *ntprs, ngridall);
        *ntprs = ngridall+1;
    }
    else
    {
        if (2 == *ntprs)
        {
            /* We can only keep the input tpr file plus one extra tpr file.
             * We make that choice depending on the values of -upfac and -downfac */
            if (fmin < 1.0)
            {
                /* Keep the one with the -downfac as scaling factor. This is already
                 * stored in gridall[0] */
                ;
            }
            else
            {
                /* Keep the one with -upfac as scaling factor */
                copy_grid(&(gridall[ngridall-1]), &(gridall[0]));
            }

        }
        else
        {
            /* From the grid list throw away the unnecessary ones (keep the extremes) */
            for (i = 0; i < excess; i++)
            {
                /* Get the index of the least necessary grid from the list ... */
                jmin = get_throwaway_index(gridall, ngridall);
                /* ... and remove the grid from the list */
                remove_from_list(gridall, &ngridall, jmin);
            }
        }
    }

    /* The remaining list contains the grids we want to test */
    for (i=1; i < *ntprs; i++)
        copy_grid(&(gridall[i-1]), &((*griduse)[i]));

    sfree(gridall);
}


#define EPME_SWITCHED(e) ((e) == eelPMESWITCH || (e) == eelPMEUSERSWITCH)

/* Make additional TPR files with more computational load for the
 * direct space processors: */
static void make_benchmark_tprs(
        const char *fn_sim_tpr,     /* READ : User-provided tpr file                 */
        char *fn_bench_tprs[],      /* WRITE: Names of benchmark tpr files           */
        gmx_large_int_t benchsteps, /* Number of time steps for benchmark runs       */
        gmx_large_int_t statesteps, /* Step counter in checkpoint file               */
        real upfac,                 /* Scale rcoulomb inbetween downfac and upfac    */
        real downfac,
        int *ntprs,                 /* No. of TPRs to write, each with a different
                                       rcoulomb and fourierspacing. If not enough
                                       grids are found, ntprs is reduced accordingly */
        real fourierspacing,        /* Basic fourierspacing from tpr input file      */
        t_inputinfo *info,          /* Contains information about mdp file options   */
        FILE *fp)                   /* Write the output here                         */
{
    int          i,j,d;
    t_inputrec   *ir;
    t_state      state;
    gmx_mtop_t   mtop;
    real         nlist_buffer; /* Thickness of the buffer regions for PME-switch potentials: */
    char         buf[200];
    rvec         box_size;
    gmx_bool         bNote = FALSE;
    t_pmegrid    *pmegrid=NULL; /* Grid settings for the PME grids to test    */
    

    sprintf(buf, "Making benchmark tpr file%s with %s time step%s",
            *ntprs > 1? "s":"", gmx_large_int_pfmt, benchsteps>1?"s":"");
    fprintf(stdout, buf, benchsteps);
    if (statesteps > 0)
    {
        sprintf(buf, " (adding %s steps from checkpoint file)", gmx_large_int_pfmt);
        fprintf(stdout, buf, statesteps);
        benchsteps += statesteps;
    }
    fprintf(stdout, ".\n");
        
    
    snew(ir,1);
    read_tpx_state(fn_sim_tpr,ir,&state,NULL,&mtop);

    /* Check if some kind of PME was chosen */
    if (EEL_PME(ir->coulombtype) == FALSE)
        gmx_fatal(FARGS, "Can only do optimizations for simulations with %s electrostatics.",
                EELTYPE(eelPME));
    
    /* Check if rcoulomb == rlist, which is necessary for plain PME. */
    if (  (eelPME == ir->coulombtype) && !(ir->rcoulomb == ir->rlist) )
    {
        gmx_fatal(FARGS, "%s requires rcoulomb (%f) to be equal to rlist (%f).",
                EELTYPE(eelPME), ir->rcoulomb, ir->rlist);
    }
    /* For other PME types, rcoulomb is allowed to be smaller than rlist */
    else if (ir->rcoulomb > ir->rlist)
    {
        gmx_fatal(FARGS, "%s requires rcoulomb (%f) to be equal to or smaller than rlist (%f)",
                EELTYPE(ir->coulombtype), ir->rcoulomb, ir->rlist);
    }

    /* Reduce the number of steps for the benchmarks */
    info->orig_sim_steps = ir->nsteps;
    ir->nsteps           = benchsteps;
    
    /* For PME-switch potentials, keep the radial distance of the buffer region */
    nlist_buffer   = ir->rlist - ir->rcoulomb;

    /* Determine length of triclinic box vectors */
    for(d=0; d<DIM; d++)
    {
        box_size[d] = 0;
        for(i=0;i<DIM;i++)
            box_size[d] += state.box[d][i]*state.box[d][i];
        box_size[d] = sqrt(box_size[d]);
    }

    /* Reconstruct fourierspacing per dimension from the number of grid points and box size */
    info->fsx[0] = box_size[XX]/ir->nkx;
    info->fsy[0] = box_size[YY]/ir->nky;
    info->fsz[0] = box_size[ZZ]/ir->nkz;

    /* Put the input grid as first entry into the grid list */
    snew(pmegrid, *ntprs);
    pmegrid[0].fac = 1.00;
    pmegrid[0].nkx = ir->nkx;
    pmegrid[0].nky = ir->nky;
    pmegrid[0].nkz = ir->nkz;
    pmegrid[0].fs  = max(box_size[ZZ]/ir->nkz, max(box_size[XX]/ir->nkx, box_size[YY]/ir->nky));

    /* If no value for the fourierspacing was provided on the command line, we
     * use the reconstruction from the tpr file */
    if (fourierspacing <= 0)
    {
        fourierspacing = pmegrid[0].fs;
    }

    fprintf(stdout, "Calculating PME grid points on the basis of a fourierspacing of %f nm\n", fourierspacing);

    /* Print information about settings of which some are potentially modified: */
    fprintf(fp, "   Coulomb type         : %s\n", EELTYPE(ir->coulombtype));
    fprintf(fp, "   Grid spacing x y z   : %f %f %f\n",
            box_size[XX]/ir->nkx, box_size[YY]/ir->nky, box_size[ZZ]/ir->nkz);
    fprintf(fp, "   Van der Waals type   : %s\n", EVDWTYPE(ir->vdwtype));
    if (EVDW_SWITCHED(ir->vdwtype))
        fprintf(fp, "   rvdw_switch          : %f nm\n", ir->rvdw_switch);
    if (EPME_SWITCHED(ir->coulombtype))
        fprintf(fp, "   rlist                : %f nm\n", ir->rlist);
    if (ir->rlistlong != max_cutoff(ir->rvdw,ir->rcoulomb))
        fprintf(fp, "   rlistlong            : %f nm\n", ir->rlistlong);

    /* Print a descriptive line about the tpr settings tested */
    fprintf(fp, "\nWill try these real/reciprocal workload settings:\n");
    fprintf(fp, " No.   scaling  rcoulomb");
    fprintf(fp, "  nkx  nky  nkz");
    fprintf(fp, "   spacing");
    if (evdwCUT == ir->vdwtype)
        fprintf(fp, "      rvdw");
    if (EPME_SWITCHED(ir->coulombtype))
        fprintf(fp, "     rlist");
    if ( ir->rlistlong != max_cutoff(ir->rlist,max_cutoff(ir->rvdw,ir->rcoulomb)) )
        fprintf(fp, " rlistlong");
    fprintf(fp, "  tpr file\n");


    /* Get useful PME grids if requested, the actual number of entries is
     * returned in npmegrid */
    if (*ntprs > 1)
        make_grid_list(downfac, upfac, ntprs, state.box, &pmegrid, fourierspacing);
    
    /* Loop to create the requested number of tpr input files */
    for (j = 0; j < *ntprs; j++)
    {
        /* The first one is the provided tpr file, just need to modify the number
         * of steps, so skip the following block */
        if (j > 0)
        {
            /* Scale the Coulomb radius */
            ir->rcoulomb = info->rcoulomb[0]*pmegrid[j].fac;

            /* Adjust other radii since various conditions neet to be fulfilled */
            if (eelPME == ir->coulombtype)
            {
                /* plain PME, rcoulomb must be equal to rlist */
                ir->rlist = ir->rcoulomb;
            }
            else
            {
                /* rlist must be >= rcoulomb, we keep the size of the buffer region */
                ir->rlist = ir->rcoulomb + nlist_buffer;
            }

            if (evdwCUT == ir->vdwtype)
            {
                /* For vdw cutoff, rvdw >= rlist */
                ir->rvdw = max(info->rvdw[0], ir->rlist);
            }

            ir->rlistlong = max_cutoff(ir->rlist,max_cutoff(ir->rvdw,ir->rcoulomb));

            /* Copy the optimal grid dimensions to ir */
            ir->nkx = pmegrid[j].nkx;
            ir->nky = pmegrid[j].nky;
            ir->nkz = pmegrid[j].nkz;

        } /* end of "if (j != 0)" */

        /* for j==0: Save the original settings
         * for j >0: Save modified radii and fourier grids */
        info->rcoulomb[j]  = ir->rcoulomb;
        info->rvdw[j]      = ir->rvdw;
        info->nkx[j]       = ir->nkx;
        info->nky[j]       = ir->nky;
        info->nkz[j]       = ir->nkz;
        info->rlist[j]     = ir->rlist;
        info->rlistlong[j] = ir->rlistlong;
        info->fsx[j]       = pmegrid[j].fs;
        info->fsy[j]       = pmegrid[j].fs;
        info->fsz[j]       = pmegrid[j].fs;

        /* Write the benchmark tpr file */
        strncpy(fn_bench_tprs[j],fn_sim_tpr,strlen(fn_sim_tpr)-strlen(".tpr"));
        sprintf(buf, "_bench%.2d.tpr", j);
        strcat(fn_bench_tprs[j], buf);
        fprintf(stdout,"Writing benchmark tpr %s with nsteps=", fn_bench_tprs[j]);
        fprintf(stdout, gmx_large_int_pfmt, ir->nsteps);
        if (j > 0)
            fprintf(stdout,", scaling factor %f\n", pmegrid[j].fac);
        else
            fprintf(stdout,", unmodified settings\n");

        write_tpx_state(fn_bench_tprs[j],ir,&state,&mtop);
        
        /* Write information about modified tpr settings to log file */
        if (j==0)
            fprintf(fp, "%4d%10s%10f", j, "-input-", ir->rcoulomb);
        else
            fprintf(fp, "%4d%10f%10f", j, pmegrid[j].fac, ir->rcoulomb);
        fprintf(fp, "%5d%5d%5d", ir->nkx, ir->nky, ir->nkz);
        fprintf(fp, " %9f ", info->fsx[j]);
        if (evdwCUT == ir->vdwtype)
            fprintf(fp, "%10f", ir->rvdw);
        if (EPME_SWITCHED(ir->coulombtype))
            fprintf(fp, "%10f", ir->rlist);
        if ( info->rlistlong[0] != max_cutoff(info->rlist[0],max_cutoff(info->rvdw[0],info->rcoulomb[0])) )
            fprintf(fp, "%10f", ir->rlistlong);
        fprintf(fp, "  %-14s\n",fn_bench_tprs[j]);

        /* Make it clear to the user that some additional settings were modified */
        if (   !is_equal(ir->rvdw     , info->rvdw[0])
            || !is_equal(ir->rlistlong, info->rlistlong[0]) )
        {
            bNote = TRUE;
        }
    }
    if (bNote)
        fprintf(fp, "\nNote that in addition to rcoulomb and the fourier grid\n"
                    "also other input settings were changed (see table above).\n"
                    "Please check if the modified settings are appropriate.\n");
    fflush(stdout);
    fflush(fp);
    sfree(ir);
}


<<<<<<< HEAD
/* Whether these files are written depends on tpr (or mdp) settings,
 * not on mdrun command line options! */
static gmx_bool tpr_triggers_file(const char *opt)
{
    if ( (0 == strcmp(opt, "-ro"))
      || (0 == strcmp(opt, "-ra"))
      || (0 == strcmp(opt, "-rt"))
      || (0 == strcmp(opt, "-rs"))
      || (0 == strcmp(opt, "-pf"))
      || (0 == strcmp(opt, "-px")) )
        return TRUE;
    else
        return FALSE;
}


=======
>>>>>>> 3bd9722c
/* Rename the files we want to keep to some meaningful filename and
 * delete the rest */
static void cleanup(const t_filenm *fnm, int nfile, int k, int nnodes, 
                    int nPMEnodes, int nr, gmx_bool bKeepStderr)
{
    char numstring[STRLEN];
    char newfilename[STRLEN];
    const char *fn=NULL;
    int i;
    const char *opt;


    fprintf(stdout, "Cleaning up, deleting benchmark temp files ...\n");

    for (i=0; i<nfile; i++)
    {
        opt = (char *)fnm[i].opt;
        if ( strcmp(opt, "-p") == 0 )
        {
            /* do nothing; keep this file */
            ;
        }
        else if (strcmp(opt, "-bg") == 0)
        {
            /* Give the log file a nice name so one can later see which parameters were used */
            numstring[0] = '\0';
            if (nr > 0)
                sprintf(numstring, "_%d", nr);
            sprintf(newfilename, "%s_no%d_np%d_npme%d%s", opt2fn("-bg",nfile,fnm), k, nnodes, nPMEnodes, numstring);
            if (gmx_fexist(opt2fn("-bg",nfile,fnm)))
            {
                fprintf(stdout, "renaming log file to %s\n", newfilename);
                make_backup(newfilename);
                rename(opt2fn("-bg",nfile,fnm), newfilename);
            }
        }
        else if (strcmp(opt, "-err") == 0)
        {
            /* This file contains the output of stderr. We want to keep it in
             * cases where there have been problems. */
            fn = opt2fn(opt, nfile, fnm);
            numstring[0] = '\0';
            if (nr > 0)
                sprintf(numstring, "_%d", nr);
            sprintf(newfilename, "%s_no%d_np%d_npme%d%s", fn, k, nnodes, nPMEnodes, numstring);
            if (gmx_fexist(fn))
            {
                if (bKeepStderr)
                {
                    fprintf(stdout, "Saving stderr output in %s\n", newfilename);
                    make_backup(newfilename);
                    rename(fn, newfilename);
                }
                else
                {
                    fprintf(stdout, "Deleting %s\n", fn);
                    remove(fn);
                }
            }
        }
        /* Delete the files which are created for each benchmark run: (options -b*) */
        else if ( (0 == strncmp(opt, "-b", 2)) && (opt2bSet(opt,nfile,fnm) || !is_optional(&fnm[i])) )
        {
            fn = opt2fn(opt, nfile, fnm);
            if (gmx_fexist(fn))
            {
                fprintf(stdout, "Deleting %s\n", fn);
                remove(fn);
            }
        }
    }
}


/* Returns the largest common factor of n1 and n2 */
static int largest_common_factor(int n1, int n2)
{
    int factor, nmax;

    nmax = min(n1, n2);
    for (factor=nmax; factor > 0; factor--)
    {
        if ( 0==(n1 % factor) && 0==(n2 % factor) )
        {
            return(factor);
        }
    }
    return 0; /* one for the compiler */
}

enum {eNpmeAuto, eNpmeAll, eNpmeReduced, eNpmeSubset, eNpmeNr};

/* Create a list of numbers of PME nodes to test */
static void make_npme_list(
        const char *npmevalues_opt,  /* Make a complete list with all
                           * possibilities or a short list that keeps only
                           * reasonable numbers of PME nodes                  */
        int *nentries,    /* Number of entries we put in the nPMEnodes list   */
        int *nPMEnodes[], /* Each entry contains the value for -npme          */
        int nnodes,       /* Total number of nodes to do the tests on         */
        int minPMEnodes,  /* Minimum number of PME nodes                      */
        int maxPMEnodes)  /* Maximum number of PME nodes                      */
{
    int i,npme,npp;
    int min_factor=1;     /* We request that npp and npme have this minimal
                           * largest common factor (depends on npp)           */
    int nlistmax;         /* Max. list size                                   */
    int nlist;            /* Actual number of entries in list                 */
    int eNPME=0;


    /* Do we need to check all possible values for -npme or is a reduced list enough? */
    if ( 0 == strcmp(npmevalues_opt, "all") )
    {
        eNPME = eNpmeAll;
    }
    else if ( 0 == strcmp(npmevalues_opt, "subset") )
    {
        eNPME = eNpmeSubset;
    }
    else if ( 0 == strcmp(npmevalues_opt, "auto") )
    {
        if (nnodes <= 64)
            eNPME = eNpmeAll;
        else if (nnodes < 128)
            eNPME = eNpmeReduced;
        else
            eNPME = eNpmeSubset;
    }
    else
    {
        gmx_fatal(FARGS, "Unknown option for -npme in make_npme_list");
    }

    /* Calculate how many entries we could possibly have (in case of -npme all) */
    if (nnodes > 2)
    {
        nlistmax = maxPMEnodes - minPMEnodes + 3;
        if (0 == minPMEnodes)
            nlistmax--;
    }
    else
        nlistmax = 1;

    /* Now make the actual list which is at most of size nlist */
    snew(*nPMEnodes, nlistmax);
    nlist = 0; /* start counting again, now the real entries in the list */
    for (i = 0; i < nlistmax - 2; i++)
    {
        npme = maxPMEnodes - i;
        npp  = nnodes-npme;
        switch (eNPME)
        {
            case eNpmeAll:
                min_factor = 1;
                break;
            case eNpmeReduced:
                min_factor = 2;
                break;
            case eNpmeSubset:
                /* For 2d PME we want a common largest factor of at least the cube
                 * root of the number of PP nodes */
                min_factor = (int) pow(npp, 1.0/3.0);
                break;
            default:
                gmx_fatal(FARGS, "Unknown option for eNPME in make_npme_list");
                break;
        }
        if (largest_common_factor(npp, npme) >= min_factor)
        {
            (*nPMEnodes)[nlist] = npme;
            nlist++;
        }
    }
    /* We always test 0 PME nodes and the automatic number */
    *nentries = nlist + 2;
    (*nPMEnodes)[nlist  ] =  0;
    (*nPMEnodes)[nlist+1] = -1;

    fprintf(stderr, "Will try the following %d different values for -npme:\n", *nentries);
    for (i=0; i<*nentries-1; i++)
        fprintf(stderr, "%d, ", (*nPMEnodes)[i]);
    fprintf(stderr, "and %d (auto).\n", (*nPMEnodes)[*nentries-1]);
}


/* Allocate memory to store the performance data */
static void init_perfdata(t_perf *perfdata[], int ntprs, int datasets, int repeats)
{
    int i, j, k;


    for (k=0; k<ntprs; k++)
    {
        snew(perfdata[k], datasets);
        for (i=0; i<datasets; i++)
        {
            for (j=0; j<repeats; j++)
            {
                snew(perfdata[k][i].Gcycles   , repeats);
                snew(perfdata[k][i].ns_per_day, repeats);
                snew(perfdata[k][i].PME_f_load, repeats);
            }
        }
    }
}


static void do_the_tests(
        FILE *fp,                   /* General g_tune_pme output file         */
        char **tpr_names,           /* Filenames of the input files to test   */
        int maxPMEnodes,            /* Max fraction of nodes to use for PME   */
        int minPMEnodes,            /* Min fraction of nodes to use for PME   */
        int npme_fixed,             /* If >= -1, test fixed number of PME
                                     * nodes only                             */
        const char *npmevalues_opt, /* Which -npme values should be tested    */
        t_perf **perfdata,          /* Here the performace data is stored     */
        int *pmeentries,            /* Entries in the nPMEnodes list          */
        int repeats,                /* Repeat each test this often            */
        int nnodes,                 /* Total number of nodes = nPP + nPME     */
        int nr_tprs,                /* Total number of tpr files to test      */
        gmx_bool bThreads,          /* Threads or MPI?                        */
        char *cmd_mpirun,           /* mpirun command string                  */
        char *cmd_np,               /* "-np", "-n", whatever mpirun needs     */
        char *cmd_mdrun,            /* mdrun command string                   */
        char *cmd_args_bench,       /* arguments for mdrun in a string        */
        const t_filenm *fnm,        /* List of filenames from command line    */
        int nfile,                  /* Number of files specified on the cmdl. */
        int sim_part,               /* For checkpointing                      */
        int presteps,               /* DLB equilibration steps, is checked    */
        gmx_large_int_t cpt_steps)  /* Time step counter in the checkpoint    */
{
    int     i,nr,k,ret,count=0,totaltests;
    int     *nPMEnodes=NULL;
    t_perf  *pd=NULL;
    int     cmdline_length;
    char    *command, *cmd_stub;
    char    buf[STRLEN];
    gmx_bool    bResetProblem=FALSE;


    /* This string array corresponds to the eParselog enum type at the start
     * of this file */
    const char* ParseLog[] = {"OK.",
                              "Logfile not found!",
                              "No timings, logfile truncated?",
                              "Run was terminated.",
                              "Counters were not reset properly.",
                              "No DD grid found for these settings.",
                              "TPX version conflict!",
                              "mdrun was not started in parallel!",
                              "A fatal error occured!" };
    char    str_PME_f_load[13];


    /* Allocate space for the mdrun command line. 100 extra characters should 
       be more than enough for the -npme etcetera arguments */
    cmdline_length =  strlen(cmd_mpirun) 
                    + strlen(cmd_np)
                    + strlen(cmd_mdrun) 
                    + strlen(cmd_args_bench) 
                    + strlen(tpr_names[0]) + 100;
    snew(command , cmdline_length);
    snew(cmd_stub, cmdline_length);

    /* Construct the part of the command line that stays the same for all tests: */
    if (bThreads)
    {
        sprintf(cmd_stub, "%s%s", cmd_mdrun, cmd_np);
    }
    else
    {
        sprintf(cmd_stub, "%s%s%s ", cmd_mpirun, cmd_np, cmd_mdrun);
    }

    /* Create a list of numbers of PME nodes to test */
    if (npme_fixed < -1)
    {
        make_npme_list(npmevalues_opt, pmeentries, &nPMEnodes,
                nnodes, minPMEnodes, maxPMEnodes);
    }
    else
    {
        *pmeentries  = 1;
        snew(nPMEnodes, 1);
        nPMEnodes[0] = npme_fixed;
        fprintf(stderr, "Will use a fixed number of %d PME-only nodes.\n", nPMEnodes[0]);
    }

    if (0 == repeats)
    {
        fprintf(fp, "\nNo benchmarks done since number of repeats (-r) is 0.\n");
        fclose(fp);
        finalize(opt2fn("-p", nfile, fnm));
        exit(0);
    }

    /* Allocate one dataset for each tpr input file: */
    init_perfdata(perfdata, nr_tprs, *pmeentries, repeats);

    /*****************************************/
    /* Main loop over all tpr files to test: */
    /*****************************************/
    totaltests = nr_tprs*(*pmeentries)*repeats;
    for (k=0; k<nr_tprs;k++)
    {
        fprintf(fp, "\nIndividual timings for input file %d (%s):\n", k, tpr_names[k]);
        fprintf(fp, "PME nodes      Gcycles       ns/day        PME/f    Remark\n");
        /* Loop over various numbers of PME nodes: */
        for (i = 0; i < *pmeentries; i++)
        {
            pd = &perfdata[k][i];

            /* Loop over the repeats for each scenario: */
            for (nr = 0; nr < repeats; nr++)
            {
                pd->nPMEnodes = nPMEnodes[i];
                
                /* Add -npme and -s to the command line and save it. Note that
                 * the -passall (if set) options requires cmd_args_bench to be
                 * at the end of the command line string */
                snew(pd->mdrun_cmd_line, cmdline_length);
                sprintf(pd->mdrun_cmd_line, "%s-npme %d -s %s %s",
                        cmd_stub, pd->nPMEnodes, tpr_names[k], cmd_args_bench);

                /* Do a benchmark simulation: */
                if (repeats > 1)
                    sprintf(buf, ", pass %d/%d", nr+1, repeats);
                else
                    buf[0]='\0';
                fprintf(stdout, "\n=== Progress %2.0f%%, tpr %d/%d, run %d/%d%s:\n",
                        (100.0*count)/totaltests,
                        k+1, nr_tprs, i+1, *pmeentries, buf);
                make_backup(opt2fn("-err",nfile,fnm));
                sprintf(command, "%s 1> /dev/null 2>%s", pd->mdrun_cmd_line, opt2fn("-err",nfile,fnm));
                fprintf(stdout, "%s\n", pd->mdrun_cmd_line);
                gmx_system_call(command);

                /* Collect the performance data from the log file; also check stderr
                 * for fatal errors */
                ret = parse_logfile(opt2fn("-bg",nfile,fnm), opt2fn("-err",nfile,fnm),
                        pd, nr, presteps, cpt_steps, nnodes);
                if ((presteps > 0) && (ret == eParselogResetProblem))
                    bResetProblem = TRUE;

                if (-1 == pd->nPMEnodes)
                    sprintf(buf, "(%3d)", pd->guessPME);
                else
                    sprintf(buf, "     ");

                /* Nicer output */
                if (pd->PME_f_load[nr] > 0.0)
                    sprintf(str_PME_f_load, "%12.3f", pd->PME_f_load[nr]);
                else
                    sprintf(str_PME_f_load, "%s", "         -  ");
                
                /* Write the data we got to disk */
                fprintf(fp, "%4d%s %12.3f %12.3f %s    %s", pd->nPMEnodes,
                        buf, pd->Gcycles[nr], pd->ns_per_day[nr], str_PME_f_load, ParseLog[ret]);
                if (! (ret==eParselogOK || ret==eParselogNoDDGrid || ret==eParselogNotFound) )
                    fprintf(fp, " Check %s file for problems.", ret==eParselogFatal? "err":"log");
                fprintf(fp, "\n");
                fflush(fp);
                count++;

                /* Do some cleaning up and delete the files we do not need any more */
                cleanup(fnm, nfile, k, nnodes, pd->nPMEnodes, nr, ret==eParselogFatal);

                /* If the first run with this number of processors already failed, do not try again: */
                if (pd->Gcycles[0] <= 0.0 && repeats > 1)
                {
                    fprintf(stdout, "Skipping remaining passes of unsuccessful setting, see log file for details.\n");
                    count += repeats-(nr+1);
                    break;
                }
            } /* end of repeats loop */
        } /* end of -npme loop */
    } /* end of tpr file loop */
    if (bResetProblem)
    {
        sep_line(fp);
        fprintf(fp, "WARNING: The cycle and time step counters could not be reset\n"
                    "properly. The reason could be that mpirun did not manage to\n"
                    "export the environment variable GMX_RESET_COUNTER. You might\n"
                    "have to give a special switch to mpirun for that.\n"
                    "Alternatively, you can manually set GMX_RESET_COUNTER to the\n"
                    "value normally provided by -presteps.");
        sep_line(fp);
    }
    sfree(command);
    sfree(cmd_stub);
}


static void check_input(
        int nnodes, 
        int repeats, 
        int *ntprs, 
        real *upfac,
        real *downfac,
        real maxPMEfraction,
        real minPMEfraction,
        int  npme_fixed,
        real fourierspacing,
        gmx_large_int_t bench_nsteps,
        const t_filenm *fnm,
        int nfile,
        int sim_part,
        int presteps,
        int npargs,
        t_pargs *pa)
{
    /* Make sure the input file exists */
    if (!gmx_fexist(opt2fn("-s",nfile,fnm)))
        gmx_fatal(FARGS, "File %s not found.", opt2fn("-s",nfile,fnm));
    
    /* Make sure that the checkpoint file is not overwritten during benchmarking */
    if ( (0 == strcmp(opt2fn("-cpi",nfile,fnm), opt2fn("-bcpo",nfile,fnm)) ) && (sim_part > 1) )
        gmx_fatal(FARGS, "Checkpoint input (-cpi) and benchmark checkpoint output (-bcpo) files must not be identical.\n"
                         "The checkpoint input file must not be overwritten during the benchmarks.\n");

    /* Make sure that repeats is >= 0 (if == 0, only write tpr files) */
    if (repeats < 0)
        gmx_fatal(FARGS, "Number of repeats < 0!");

    /* Check number of nodes */
    if (nnodes < 1)
        gmx_fatal(FARGS, "Number of nodes/threads must be a positive integer.");

    /* Automatically choose -ntpr if not set */
    if (*ntprs < 1)
    {
        if (nnodes < 16)
            *ntprs = 1;
        else 
            *ntprs = 3;
        fprintf(stderr, "Will test %d tpr file%s.\n", *ntprs, *ntprs==1?"":"s");
    }
    else
    {
        if (1 == *ntprs)
            fprintf(stderr, "Note: Choose ntpr>1 to shift PME load between real and reciprocal space.\n");
    }
    
    if ( is_equal(*downfac,*upfac) && (*ntprs > 2) && !(fourierspacing > 0.0))
    {
        fprintf(stderr, "WARNING: Resetting -ntpr to 2 since both scaling factors are the same.\n"
                        "Please choose upfac unequal to downfac to test various PME grid settings\n");
        *ntprs = 2;
    }

    /* Check whether max and min fraction are within required values */
    if (maxPMEfraction > 0.5 || maxPMEfraction < 0)
        gmx_fatal(FARGS, "-max must be between 0 and 0.5");
    if (minPMEfraction > 0.5 || minPMEfraction < 0)
        gmx_fatal(FARGS, "-min must be between 0 and 0.5");
    if (maxPMEfraction < minPMEfraction)
        gmx_fatal(FARGS, "-max must be larger or equal to -min");
    
    /* Check whether the number of steps - if it was set - has a reasonable value */
    if (bench_nsteps < 0)
        gmx_fatal(FARGS, "Number of steps must be positive.");

    if (bench_nsteps > 10000 || bench_nsteps < 100)
    {
        fprintf(stderr, "WARNING: steps=");
        fprintf(stderr, gmx_large_int_pfmt, bench_nsteps);
        fprintf(stderr, ". Are you sure you want to perform so %s steps for each benchmark?\n", (bench_nsteps < 100)? "few" : "many");
    }
    
    if (presteps < 0)
    {
        gmx_fatal(FARGS, "Cannot have a negative number of presteps.\n");
    }
    
    if (*upfac <= 0.0 || *downfac <= 0.0 || *downfac > *upfac)
        gmx_fatal(FARGS, "Both scaling factors must be larger than zero and upper\n"
                         "scaling limit (%f) must be larger than lower limit (%f).",
                         *upfac, *downfac);

    if (*downfac < 0.75 || *upfac > 1.25)
        fprintf(stderr, "WARNING: Applying extreme scaling factor. I hope you know what you are doing.\n");
    
    if (fourierspacing < 0)
        gmx_fatal(FARGS, "Please choose a positive value for fourierspacing.");

    /* Make shure that the scaling factor options are compatible with the number of tprs */
    if ( (*ntprs < 3) && ( opt2parg_bSet("-upfac",npargs,pa) || opt2parg_bSet("-downfac",npargs,pa) ) )
    {
        if (opt2parg_bSet("-upfac",npargs,pa) && opt2parg_bSet("-downfac",npargs,pa) && !is_equal(*upfac,*downfac))
        {
            fprintf(stderr, "NOTE: Specify -ntpr > 2 for both scaling factors to take effect.\n"
                             "(upfac=%f, downfac=%f)\n", *upfac, *downfac);
        }
        if (opt2parg_bSet("-upfac",npargs,pa))
            *downfac = *upfac;
        if (opt2parg_bSet("-downfac",npargs,pa))
            *upfac = *downfac;
    }
    if ( (2 == *ntprs) && (opt2parg_bSet("-downfac",npargs,pa)) && !is_equal(*downfac, 1.0))
    {
        *upfac = 1.0;
    }

    /* If a fixed number of PME nodes is set we do rcoulomb and PME gird tuning
     * only. We need to check whether the requested number of PME-only nodes
     * makes sense. */
    if (npme_fixed > -1)
    {
        /* No more than 50% of all nodes can be assigned as PME-only nodes. */
        if (2*npme_fixed > nnodes)
        {
            gmx_fatal(FARGS, "Cannot have more than %d PME-only nodes for a total of %d nodes (you chose %d).\n",
                             nnodes/2, nnodes, npme_fixed);
        }
        if ((npme_fixed > 0) && (5*npme_fixed < nnodes))
        {
            fprintf(stderr, "WARNING: Only %g percent of the nodes are assigned as PME-only nodes.\n",
                             100.0*((real)npme_fixed / (real)nnodes));
        }
        if (opt2parg_bSet("-min",npargs,pa) || opt2parg_bSet("-max",npargs,pa))
        {
            fprintf(stderr, "NOTE: The -min, -max, and -npme options have no effect when a\n"
                            "      fixed number of PME-only nodes is requested with -fix.\n");
        }
    }
}


/* Returns TRUE when "opt" is a switch for g_tune_pme itself */
static gmx_bool is_main_switch(char *opt)
{
    if ( (0 == strcmp(opt,"-s"        ))
      || (0 == strcmp(opt,"-p"        ))
      || (0 == strcmp(opt,"-launch"   ))
      || (0 == strcmp(opt,"-r"        ))
      || (0 == strcmp(opt,"-ntpr"     ))
      || (0 == strcmp(opt,"-max"      ))
      || (0 == strcmp(opt,"-min"      ))
      || (0 == strcmp(opt,"-upfac"    ))
      || (0 == strcmp(opt,"-downfac"  ))
      || (0 == strcmp(opt,"-fix"      ))
      || (0 == strcmp(opt,"-four"     ))
      || (0 == strcmp(opt,"-steps"    ))
      || (0 == strcmp(opt,"-simsteps" ))
      || (0 == strcmp(opt,"-resetstep"))
      || (0 == strcmp(opt,"-so"       ))
      || (0 == strcmp(opt,"-npstring" ))
      || (0 == strcmp(opt,"-npme"     ))
      || (0 == strcmp(opt,"-passall"  )) )
    return TRUE;
    
    return FALSE;
}


/* Returns TRUE when "opt" is needed at launch time */
static gmx_bool is_launch_option(char *opt, gmx_bool bSet)
{
    if (bSet)
        return TRUE;
    else    
        return FALSE;
}


/* Returns TRUE when "opt" is needed at launch time */
static gmx_bool is_launch_file(char *opt, gmx_bool bSet)
{
    /* We need all options that were set on the command line 
     * and that do not start with -b */
    if (0 == strncmp(opt,"-b", 2))
        return FALSE;

    if (bSet)
        return TRUE;
    else
        return FALSE;
}


/* Returns TRUE when "opt" gives an option needed for the benchmarks runs */
static gmx_bool is_bench_option(char *opt, gmx_bool bSet)
{
    /* If option is set, we might need it for the benchmarks.
     * This includes -cpi */
    if (bSet)
    {
        if ( (0 == strcmp(opt, "-append"   ))
          || (0 == strcmp(opt, "-maxh"     ))
          || (0 == strcmp(opt, "-deffnm"   ))
          || (0 == strcmp(opt, "-resethway"))
          || (0 == strcmp(opt, "-cpnum"    )) )
            return FALSE;
        else
            return TRUE;
    }
    else
        return FALSE;
}


/* Returns TRUE when "opt" defines a file which is needed for the benchmarks runs */
static gmx_bool is_bench_file(char *opt, gmx_bool bSet, gmx_bool bOptional, gmx_bool bIsOutput)
{
    /* All options starting with "-b" are for _b_enchmark files exclusively */
    if (0 == strncmp(opt,"-b", 2))
    { 
        if (!bOptional || bSet)
            return TRUE;
        else
            return FALSE;
    }
    else
    {
        if (bIsOutput)
            return FALSE;
        else
            if (bSet) /* These are additional input files like -cpi -ei */
                return TRUE;
            else 
                return FALSE;
    }
}


/* Adds 'buf' to 'str' */
static void add_to_string(char **str, char *buf)
{
    int len;
    
    
    len = strlen(*str) + strlen(buf) + 1;
    srenew(*str, len);
    strcat(*str, buf);
}


/* Create the command line for the benchmark as well as for the real run */
static void create_command_line_snippets(
        gmx_bool     bThreads,
        int      presteps,
        int      nfile,
        t_filenm fnm[],
        int      npargs,
        t_pargs  *pa,
        const char *procstring,      /* How to pass the number of processors to $MPIRUN */
        char     *cmd_np[],          /* Actual command line snippet, e.g. '-np <N>' */
        char     *cmd_args_bench[],  /* command line arguments for benchmark runs */
        char     *cmd_args_launch[], /* command line arguments for simulation run */
        char     extra_args[])       /* Add this to the end of the command line */
{
    int        i;
    char       *opt;
    const char *name;
    char       *np_or_nt;
#define BUFLENGTH 255
    char       buf[BUFLENGTH];
    char       strbuf[BUFLENGTH];
    char       strbuf2[BUFLENGTH];
    

    if (bThreads)
        np_or_nt=strdup("-nt");
    else
        np_or_nt=strdup("-np");
    
    /* strlen needs at least '\0' as a string: */
    snew(*cmd_args_bench ,1);
    snew(*cmd_args_launch,1);
    *cmd_args_launch[0]='\0';
    *cmd_args_bench[0] ='\0';
    
        
    /*******************************************/
    /* 1. Process other command line arguments */
    /*******************************************/
    for (i=0; i<npargs; i++)
    {
        /* What command line switch are we currently processing: */
        opt = (char *)pa[i].option;
        /* Skip options not meant for mdrun */        
        if (!is_main_switch(opt))
        {
            /* Boolean arguments need to be generated in the -[no]argname format */
            if (pa[i].type == etBOOL)
            {
                sprintf(strbuf,"-%s%s ",*pa[i].u.b ? "" : "no",opt+1);
            }
            else
            {
                /* Print it to a string buffer, strip away trailing whitespaces that pa_val also returns: */
                sprintf(strbuf2, "%s", pa_val(&pa[i],buf,BUFLENGTH));
                rtrim(strbuf2);
                sprintf(strbuf, "%s %s ", opt, strbuf2);
            }

            /* We need the -np (or -nt) switch in a separate buffer - whether or not it was set! */
            if (0 == strcmp(opt,np_or_nt))
            {
                if (strcmp(procstring, "none")==0 && !bThreads)
                {
                    /* Omit -np <N> entirely */
                    snew(*cmd_np, 2);
                    sprintf(*cmd_np, " ");
                }
                else
                {
                    /* This is the normal case with -np <N> */
                    snew(*cmd_np, strlen(procstring)+strlen(strbuf2)+4);
                    sprintf(*cmd_np, " %s %s ", bThreads? "-nt" : procstring, strbuf2);
                }
            }
            else 
            {
                if (is_bench_option(opt,pa[i].bSet))
                    add_to_string(cmd_args_bench, strbuf);

                if (is_launch_option(opt,pa[i].bSet))
                    add_to_string(cmd_args_launch, strbuf);
            }
        }
    }
    if (presteps > 0)
    {
        /* Add equilibration steps to benchmark options */
        sprintf(strbuf, "-resetstep %d ", presteps);
        add_to_string(cmd_args_bench, strbuf);
    }
    
    /********************/
    /* 2. Process files */
    /********************/
    for (i=0; i<nfile; i++)
    {
        opt  = (char *)fnm[i].opt;
        name = opt2fn(opt,nfile,fnm);
        
        /* Strbuf contains the options, now let's sort out where we need that */
        sprintf(strbuf, "%s %s ", opt, name);
        
        /* Skip options not meant for mdrun */        
        if (!is_main_switch(opt))
        {
            
            if ( is_bench_file(opt, opt2bSet(opt,nfile,fnm), is_optional(&fnm[i]), is_output(&fnm[i])) )
            {
                /* All options starting with -b* need the 'b' removed,
                 * therefore overwrite strbuf */
                if (0 == strncmp(opt, "-b", 2))     
                    sprintf(strbuf, "-%s %s ", &opt[2], name);
                
                add_to_string(cmd_args_bench, strbuf);
            }
            
            if ( is_launch_file(opt,opt2bSet(opt,nfile,fnm)) )
                add_to_string(cmd_args_launch, strbuf);
        }
    }

    add_to_string(cmd_args_bench , extra_args);
    add_to_string(cmd_args_launch, extra_args);
#undef BUFLENGTH
}


/* Set option opt */
static void setopt(const char *opt,int nfile,t_filenm fnm[])
{
  int i;
  
  for(i=0; (i<nfile); i++)
    if (strcmp(opt,fnm[i].opt)==0)
      fnm[i].flag |= ffSET;
}


/* This routine checks for output files that get triggered by a tpr option.
 * These output files are marked as set to allow for proper cleanup after 
 * each tuning run. */
static void get_tpr_outfiles(int nfile, t_filenm fnm[])
{
    gmx_bool     bPull;     /* Is pulling requested in .tpr file?             */
    gmx_bool     bTpi;      /* Is test particle insertion requested?          */
    gmx_bool     bFree;     /* Is a free energy simulation requested?         */
    gmx_bool     bNM;       /* Is a normal mode analysis requested?           */
    t_inputrec   ir;
    t_state      state;
    gmx_mtop_t   mtop;


    /* Check tpr file for options that trigger extra output files */
    read_tpx_state(opt2fn("-s",nfile,fnm),&ir,&state,NULL,&mtop);
    bPull = (epullNO != ir.ePull);
    bFree = (efepNO  != ir.efep );
    bNM   = (eiNM    == ir.eI   );
    bTpi  = EI_TPI(ir.eI);

    /* Set these output files on the tuning command-line */
    if (bPull)
    {
        setopt("-pf"  , nfile, fnm);
        setopt("-px"  , nfile, fnm);
    }
    if (bFree)
    {
        setopt("-dhdl", nfile, fnm);
    }
    if (bTpi)
    {
        setopt("-tpi" , nfile, fnm);
        setopt("-tpid", nfile, fnm);
    }
    if (bNM)
    {
        setopt("-mtx" , nfile, fnm);
    }
}


static void couple_files_options(int nfile, t_filenm fnm[])
{
    int i;
    gmx_bool bSet,bBench;
    char *opt;
    char buf[20];
    
    
    for (i=0; i<nfile; i++)
    {
        opt  = (char *)fnm[i].opt;
        bSet = ((fnm[i].flag & ffSET) != 0);
        bBench = (0 == strncmp(opt,"-b", 2));

        /* Check optional files */
        /* If e.g. -eo is set, then -beo also needs to be set */
        if (is_optional(&fnm[i]) && bSet && !bBench)
        {
            sprintf(buf, "-b%s", &opt[1]);
            setopt(buf,nfile,fnm);
        }
        /* If -beo is set, then -eo also needs to be! */
        if (is_optional(&fnm[i]) && bSet && bBench)
        {
            sprintf(buf, "-%s", &opt[2]);
            setopt(buf,nfile,fnm);
        }
    }
}


static double gettime()
{
#ifdef HAVE_GETTIMEOFDAY
    struct timeval t;
    double seconds;

    gettimeofday(&t,NULL);
    
    seconds = (double) t.tv_sec + 1e-6*(double)t.tv_usec;
    
    return seconds;
#else
    double  seconds;
    
    seconds = time(NULL);
    
    return seconds;
#endif
}


#define BENCHSTEPS (1000)

int gmx_tune_pme(int argc,char *argv[])
{
    const char *desc[] = {
            "For a given number [TT]-np[tt] or [TT]-nt[tt] of processors/threads, this program systematically",
            "times [TT]mdrun[tt] with various numbers of PME-only nodes and determines",
            "which setting is fastest. It will also test whether performance can",
            "be enhanced by shifting load from the reciprocal to the real space",
            "part of the Ewald sum. ",
            "Simply pass your [TT].tpr[tt] file to [TT]g_tune_pme[tt] together with other options",
            "for [TT]mdrun[tt] as needed.[PAR]",
            "Which executables are used can be set in the environment variables",
            "MPIRUN and MDRUN. If these are not present, 'mpirun' and 'mdrun'",
            "will be used as defaults. Note that for certain MPI frameworks you",
            "need to provide a machine- or hostfile. This can also be passed",
            "via the MPIRUN variable, e.g.[PAR]",
            "[TT]export MPIRUN=\"/usr/local/mpirun -machinefile hosts\"[tt][PAR]",
            "Please call [TT]g_tune_pme[tt] with the normal options you would pass to",
            "[TT]mdrun[tt] and add [TT]-np[tt] for the number of processors to perform the",
            "tests on, or [TT]-nt[tt] for the number of threads. You can also add [TT]-r[tt]",
            "to repeat each test several times to get better statistics. [PAR]",
            "[TT]g_tune_pme[tt] can test various real space / reciprocal space workloads",
            "for you. With [TT]-ntpr[tt] you control how many extra [TT].tpr[tt] files will be",
            "written with enlarged cutoffs and smaller fourier grids respectively.",
            "Typically, the first test (number 0) will be with the settings from the input",
            "[TT].tpr[tt] file; the last test (number [TT]ntpr[tt]) will have cutoffs multiplied",
            "by (and at the same time fourier grid dimensions divided by) the scaling",
            "factor [TT]-fac[tt] (default 1.2). The remaining [TT].tpr[tt] files will have about ",
            "equally-spaced values in between these extremes. [BB]Note[bb] that you can set [TT]-ntpr[tt] to 1",
            "if you just want to find the optimal number of PME-only nodes; in that case",
            "your input [TT].tpr[tt] file will remain unchanged.[PAR]",
            "For the benchmark runs, the default of 1000 time steps should suffice for most",
            "MD systems. The dynamic load balancing needs about 100 time steps",
            "to adapt to local load imbalances, therefore the time step counters",
            "are by default reset after 100 steps. For large systems",
            "(>1M atoms) you may have to set [TT]-resetstep[tt] to a higher value.",
            "From the 'DD' load imbalance entries in the md.log output file you",
            "can tell after how many steps the load is sufficiently balanced. Example call:[PAR]"
            "[TT]g_tune_pme -np 64 -s protein.tpr -launch[tt][PAR]",
            "After calling [TT]mdrun[tt] several times, detailed performance information",
            "is available in the output file [TT]perf.out.[tt] ",
            "[BB]Note[bb] that during the benchmarks, a couple of temporary files are written",
            "(options [TT]-b[tt]*), these will be automatically deleted after each test.[PAR]",
            "If you want the simulation to be started automatically with the",
            "optimized parameters, use the command line option [TT]-launch[tt].[PAR]",
    };

    int        nnodes =1;
    int        repeats=2;
    int        pmeentries=0; /* How many values for -npme do we actually test for each tpr file */
    real       maxPMEfraction=0.50;
    real       minPMEfraction=0.25;
    int        maxPMEnodes, minPMEnodes;
    int        npme_fixed=-2;             /* If >= -1, use only this number
                                           * of PME-only nodes                */
    real       downfac=1.0,upfac=1.2;
    int        ntprs=0;
    real       fs=0.0;                    /* 0 indicates: not set by the user */
    gmx_large_int_t bench_nsteps=BENCHSTEPS;
    gmx_large_int_t new_sim_nsteps=-1;   /* -1 indicates: not set by the user */
    gmx_large_int_t cpt_steps=0;         /* Step counter in .cpt input file   */
    int        presteps=100;    /* Do a full cycle reset after presteps steps */
    gmx_bool       bOverwrite=FALSE, bKeepTPR;
    gmx_bool       bLaunch=FALSE;
    gmx_bool       bPassAll=FALSE;
    char       *ExtraArgs=NULL;
    char       **tpr_names=NULL;
    const char *simulation_tpr=NULL;
    int        best_npme, best_tpr;
    int        sim_part = 1;     /* For benchmarks with checkpoint files */
    
    /* Default program names if nothing else is found */
    char        *cmd_mpirun=NULL, *cmd_mdrun=NULL;
    char        *cmd_args_bench, *cmd_args_launch;
    char        *cmd_np=NULL;

    t_perf      **perfdata=NULL;
    t_inputinfo *info;
    int         i;
    FILE        *fp;
    t_commrec   *cr;

    /* Print out how long the tuning took */
    double      seconds;
    
    static t_filenm fnm[] = {
      /* g_tune_pme */
      { efOUT, "-p",      "perf",     ffWRITE },
      { efLOG, "-err",    "errors",   ffWRITE },
      { efTPX, "-so",     "tuned",    ffWRITE },
      /* mdrun: */
      { efTPX, NULL,      NULL,       ffREAD },
      { efTRN, "-o",      NULL,       ffWRITE },
      { efXTC, "-x",      NULL,       ffOPTWR },
      { efCPT, "-cpi",    NULL,       ffOPTRD },
      { efCPT, "-cpo",    NULL,       ffOPTWR },
      { efSTO, "-c",      "confout",  ffWRITE },
      { efEDR, "-e",      "ener",     ffWRITE },
      { efLOG, "-g",      "md",       ffWRITE },
      { efXVG, "-dhdl",   "dhdl",     ffOPTWR },
      { efXVG, "-field",  "field",    ffOPTWR },
      { efXVG, "-table",  "table",    ffOPTRD },
      { efXVG, "-tablep", "tablep",   ffOPTRD },
      { efXVG, "-tableb", "table",    ffOPTRD },
      { efTRX, "-rerun",  "rerun",    ffOPTRD },
      { efXVG, "-tpi",    "tpi",      ffOPTWR },
      { efXVG, "-tpid",   "tpidist",  ffOPTWR },
      { efEDI, "-ei",     "sam",      ffOPTRD },
      { efEDO, "-eo",     "sam",      ffOPTWR },
      { efGCT, "-j",      "wham",     ffOPTRD },
      { efGCT, "-jo",     "bam",      ffOPTWR },
      { efXVG, "-ffout",  "gct",      ffOPTWR },
      { efXVG, "-devout", "deviatie", ffOPTWR },
      { efXVG, "-runav",  "runaver",  ffOPTWR },
      { efXVG, "-px",     "pullx",    ffOPTWR },
      { efXVG, "-pf",     "pullf",    ffOPTWR },
      { efXVG, "-ro",     "rotation", ffOPTWR },
      { efLOG, "-ra",     "rotangles",ffOPTWR },
      { efLOG, "-rs",     "rotslabs", ffOPTWR },
      { efLOG, "-rt",     "rottorque",ffOPTWR },
      { efMTX, "-mtx",    "nm",       ffOPTWR },
      { efNDX, "-dn",     "dipole",   ffOPTWR },
      /* Output files that are deleted after each benchmark run */
      { efTRN, "-bo",     "bench",    ffWRITE },
      { efXTC, "-bx",     "bench",    ffWRITE },
      { efCPT, "-bcpo",   "bench",    ffWRITE },
      { efSTO, "-bc",     "bench",    ffWRITE },
      { efEDR, "-be",     "bench",    ffWRITE },
      { efLOG, "-bg",     "bench",    ffWRITE },
      { efEDO, "-beo",    "bench",    ffOPTWR },
      { efXVG, "-bdhdl",  "benchdhdl",ffOPTWR },
      { efXVG, "-bfield", "benchfld" ,ffOPTWR },
      { efXVG, "-btpi",   "benchtpi", ffOPTWR },
      { efXVG, "-btpid",  "benchtpid",ffOPTWR },
      { efGCT, "-bjo",    "bench",    ffOPTWR },
      { efXVG, "-bffout", "benchgct", ffOPTWR },
      { efXVG, "-bdevout","benchdev", ffOPTWR },
      { efXVG, "-brunav", "benchrnav",ffOPTWR },
      { efXVG, "-bpx",    "benchpx",  ffOPTWR },
      { efXVG, "-bpf",    "benchpf",  ffOPTWR },
      { efXVG, "-bro",    "benchrot", ffOPTWR },
      { efLOG, "-bra",    "benchrota",ffOPTWR },
      { efLOG, "-brs",    "benchrots",ffOPTWR },
      { efLOG, "-brt",    "benchrott",ffOPTWR },
      { efMTX, "-bmtx",   "benchn",   ffOPTWR },
      { efNDX, "-bdn",    "bench",    ffOPTWR }
    };

    /* Command line options of mdrun */
    gmx_bool bDDBondCheck = TRUE;
    gmx_bool bDDBondComm  = TRUE;
    gmx_bool bVerbose     = FALSE;
    gmx_bool bCompact     = TRUE;
    gmx_bool bSepPot      = FALSE;
    gmx_bool bRerunVSite  = FALSE;
    gmx_bool bIonize      = FALSE;
    gmx_bool bConfout     = TRUE;
    gmx_bool bReproducible = FALSE;
    gmx_bool bThreads     = FALSE;

    int  nmultisim=0;
    int  nstglobalcomm=-1;
    int  repl_ex_nst=0;
    int  repl_ex_seed=-1;
    int  nstepout=100;
    int  nthreads=1;

    const char *ddno_opt[ddnoNR+1] =
      { NULL, "interleave", "pp_pme", "cartesian", NULL };
    const char *dddlb_opt[] =
      { NULL, "auto", "no", "yes", NULL };
    const char *procstring[] =
      { NULL, "-np", "-n", "none", NULL };
    const char *npmevalues_opt[] =
      { NULL, "auto", "all", "subset", NULL };
    real rdd=0.0,rconstr=0.0,dlb_scale=0.8,pforce=-1;
    char *ddcsx=NULL,*ddcsy=NULL,*ddcsz=NULL;
    char *deffnm=NULL;
#define STD_CPT_PERIOD (15.0)
    real cpt_period=STD_CPT_PERIOD,max_hours=-1;
    gmx_bool bAppendFiles=TRUE;
    gmx_bool bKeepAndNumCPT=FALSE;
    gmx_bool bResetCountersHalfWay=FALSE;
    output_env_t oenv=NULL;

    t_pargs pa[] = {
      /***********************/
      /* g_tune_pme options: */
      /***********************/
      { "-np",       FALSE, etINT,  {&nnodes},
        "Number of nodes to run the tests on (must be > 2 for separate PME nodes)" },
      { "-npstring", FALSE, etENUM, {procstring},
        "Specify the number of processors to [TT]$MPIRUN[tt] using this string"},
      { "-passall",  FALSE, etBOOL, {&bPassAll},
        "HIDDENPut arguments unknown to [TT]mdrun[tt] at the end of the command line. Can be used for debugging purposes. "},
      { "-nt",       FALSE, etINT,  {&nthreads},
        "Number of threads to run the tests on (turns MPI & mpirun off)"},
      { "-r",        FALSE, etINT,  {&repeats},
        "Repeat each test this often" },
      { "-max",      FALSE, etREAL, {&maxPMEfraction},
        "Max fraction of PME nodes to test with" },
      { "-min",      FALSE, etREAL, {&minPMEfraction},
        "Min fraction of PME nodes to test with" },
      { "-npme",     FALSE, etENUM, {npmevalues_opt},
        "Benchmark all possible values for [TT]-npme[tt] or just the subset that is expected to perform well"},
      { "-fix",      FALSE, etINT, {&npme_fixed},
        "If >= -1, do not vary the number of PME-only nodes, instead use this fixed value and only vary rcoulomb and the PME grid spacing."},
      { "-upfac",    FALSE, etREAL, {&upfac},
        "Upper limit for rcoulomb scaling factor (Note that rcoulomb upscaling results in fourier grid downscaling)" },
      { "-downfac",  FALSE, etREAL, {&downfac},
        "Lower limit for rcoulomb scaling factor" },
      { "-ntpr",     FALSE, etINT,  {&ntprs},
        "Number of [TT].tpr[tt] files to benchmark. Create this many files with scaling factors ranging from 1.0 to fac. If < 1, automatically choose the number of [TT].tpr[tt] files to test" },
      { "-four",     FALSE, etREAL, {&fs},
        "Use this fourierspacing value instead of the grid found in the [TT].tpr[tt] input file. (Spacing applies to a scaling factor of 1.0 if multiple [TT].tpr[tt] files are written)" },
      { "-steps",    FALSE, etGMX_LARGE_INT, {&bench_nsteps},
        "Take timings for this many steps in the benchmark runs" }, 
      { "-resetstep",FALSE, etINT,  {&presteps},
        "Let dlb equilibrate this many steps before timings are taken (reset cycle counters after this many steps)" },
      { "-simsteps", FALSE, etGMX_LARGE_INT, {&new_sim_nsteps},
        "If non-negative, perform this many steps in the real run (overwrites nsteps from [TT].tpr[tt], add [TT].cpt[tt] steps)" }, 
      { "-launch",   FALSE, etBOOL, {&bLaunch},
        "Launch the real simulation after optimization" },
      /******************/
      /* mdrun options: */
      /******************/
      { "-deffnm",    FALSE, etSTR, {&deffnm},
          "Set the default filename for all file options at launch time" },
      { "-ddorder",   FALSE, etENUM, {ddno_opt},
        "DD node order" },
      { "-ddcheck",   FALSE, etBOOL, {&bDDBondCheck},
        "Check for all bonded interactions with DD" },
      { "-ddbondcomm",FALSE, etBOOL, {&bDDBondComm},
        "HIDDENUse special bonded atom communication when [TT]-rdd[tt] > cut-off" },
      { "-rdd",       FALSE, etREAL, {&rdd},
        "The maximum distance for bonded interactions with DD (nm), 0 is determine from initial coordinates" },
      { "-rcon",      FALSE, etREAL, {&rconstr},
        "Maximum distance for P-LINCS (nm), 0 is estimate" },
      { "-dlb",       FALSE, etENUM, {dddlb_opt},
        "Dynamic load balancing (with DD)" },
      { "-dds",       FALSE, etREAL, {&dlb_scale},
        "Minimum allowed dlb scaling of the DD cell size" },
      { "-ddcsx",     FALSE, etSTR,  {&ddcsx},
        "HIDDENThe DD cell sizes in x" },
      { "-ddcsy",     FALSE, etSTR,  {&ddcsy},
        "HIDDENThe DD cell sizes in y" },
      { "-ddcsz",     FALSE, etSTR,  {&ddcsz},
        "HIDDENThe DD cell sizes in z" },
      { "-gcom",      FALSE, etINT,  {&nstglobalcomm},
        "Global communication frequency" },
      { "-v",         FALSE, etBOOL, {&bVerbose},
        "Be loud and noisy" },
      { "-compact",   FALSE, etBOOL, {&bCompact},
        "Write a compact log file" },
      { "-seppot",    FALSE, etBOOL, {&bSepPot},
        "Write separate V and dVdl terms for each interaction type and node to the log file(s)" },
      { "-pforce",    FALSE, etREAL, {&pforce},
        "Print all forces larger than this (kJ/mol nm)" },
      { "-reprod",    FALSE, etBOOL, {&bReproducible},
        "Try to avoid optimizations that affect binary reproducibility" },
      { "-cpt",       FALSE, etREAL, {&cpt_period},
        "Checkpoint interval (minutes)" },
      { "-cpnum",   FALSE, etBOOL, {&bKeepAndNumCPT},
        "Keep and number checkpoint files" },
      { "-append",    FALSE, etBOOL, {&bAppendFiles},
        "Append to previous output files when continuing from checkpoint instead of adding the simulation part number to all file names (for launch only)" },
      { "-maxh",      FALSE, etREAL, {&max_hours},
        "Terminate after 0.99 times this time (hours)" },
      { "-multi",     FALSE, etINT,  {&nmultisim},
        "Do multiple simulations in parallel" },
      { "-replex",    FALSE, etINT,  {&repl_ex_nst},
        "Attempt replica exchange every # steps" },
      { "-reseed",    FALSE, etINT,  {&repl_ex_seed},
        "Seed for replica exchange, -1 is generate a seed" },
      { "-rerunvsite", FALSE, etBOOL, {&bRerunVSite},
        "HIDDENRecalculate virtual site coordinates with [TT]-rerun[tt]" },
      { "-ionize",    FALSE, etBOOL, {&bIonize},
        "Do a simulation including the effect of an X-ray bombardment on your system" },
      { "-confout",   FALSE, etBOOL, {&bConfout},
        "HIDDENWrite the last configuration with [TT]-c[tt] and force checkpointing at the last step" },
      { "-stepout",   FALSE, etINT,  {&nstepout},
        "HIDDENFrequency of writing the remaining runtime" },
      { "-resethway", FALSE, etBOOL, {&bResetCountersHalfWay},
        "HIDDENReset the cycle counters after half the number of steps or halfway [TT]-maxh[tt] (launch only)" }
    };

    
#define NFILE asize(fnm)

    CopyRight(stderr,argv[0]);

    seconds = gettime();

    parse_common_args(&argc,argv,PCA_NOEXIT_ON_ARGS,
                      NFILE,fnm,asize(pa),pa,asize(desc),desc,
                      0,NULL,&oenv);        

    /* Store the remaining unparsed command line entries in a string */
    snew(ExtraArgs, 1);
    ExtraArgs[0] = '\0';
    for (i=1; i<argc; i++) /* argc will now be 1 if everything was understood */
    {
        add_to_string(&ExtraArgs, argv[i]);
        add_to_string(&ExtraArgs, " ");
    }
    if ( !bPassAll && (ExtraArgs[0] != '\0') )
    {
        fprintf(stderr, "\nWARNING: The following arguments you provided have no effect:\n"
                        "%s\n"
                        "Use the -passall option to force them to appear on the command lines\n"
                        "for the benchmark simulations%s.\n\n",
                        ExtraArgs, bLaunch? " and at launch time" : "");
    }

    if (opt2parg_bSet("-nt",asize(pa),pa))
    {
        bThreads=TRUE;
        if (opt2parg_bSet("-npstring",asize(pa),pa))
            fprintf(stderr, "WARNING: -npstring has no effect when using threads.\n");

        if (nnodes > 1)
            gmx_fatal(FARGS, "Can't run multi-threaded MPI simulation yet!");
        /* and now we just set this; a bit of an ugly hack*/
        nnodes=nthreads;
    }
    /* tpr-triggered output files */
    get_tpr_outfiles(NFILE,fnm);

    /* Automatically set -beo options if -eo is set etc. */
    couple_files_options(NFILE,fnm);
    
    /* Construct the command line arguments for benchmark runs 
     * as well as for the simulation run 
     */
    create_command_line_snippets(bThreads,presteps,NFILE,fnm,asize(pa),pa,procstring[0],
                                 &cmd_np, &cmd_args_bench, &cmd_args_launch,
                                 bPassAll? ExtraArgs : (char *)"");

    /* Read in checkpoint file if requested */
    sim_part = 1;
    if(opt2bSet("-cpi",NFILE,fnm))
    {
        snew(cr,1);
        cr->duty=DUTY_PP; /* makes the following routine happy */
        read_checkpoint_simulation_part(opt2fn("-cpi",NFILE,fnm),
					&sim_part,&cpt_steps,cr,
					FALSE,NFILE,fnm,NULL,NULL);
        sfree(cr);
        sim_part++;
        /* sim_part will now be 1 if no checkpoint file was found */
        if (sim_part<=1)
            gmx_fatal(FARGS, "Checkpoint file %s not found!", opt2fn("-cpi",
                                                                     NFILE,
                                                                     fnm));
    }
    
    /* Open performance output file and write header info */
    fp = ffopen(opt2fn("-p",NFILE,fnm),"w");
    
    /* Make a quick consistency check of command line parameters */
    check_input(nnodes, repeats, &ntprs, &upfac, &downfac,
                maxPMEfraction, minPMEfraction, npme_fixed,
                fs, bench_nsteps, fnm, NFILE, sim_part, presteps,
                asize(pa),pa);
    
    /* Determine the maximum and minimum number of PME nodes to test,
     * the actual list of settings is build in do_the_tests(). */
    if ((nnodes > 2) && (npme_fixed < -1))
    {
        maxPMEnodes = floor(maxPMEfraction*nnodes);
        minPMEnodes = max(floor(minPMEfraction*nnodes), 0);
        fprintf(stdout, "Will try runs with %d ", minPMEnodes);
        if (maxPMEnodes != minPMEnodes)
            fprintf(stdout, "- %d ", maxPMEnodes);
        fprintf(stdout, "PME-only nodes.\n  Note that the automatic number of PME-only nodes and no separate PME nodes are always tested.\n");
    }
    else
    {
        maxPMEnodes = 0;
        minPMEnodes = 0;
    }   
    
    /* Get the commands we need to set up the runs from environment variables */
    get_program_paths(bThreads, &cmd_mpirun, cmd_np, &cmd_mdrun, repeats);
    
    /* Print some header info to file */
    sep_line(fp);
    fprintf(fp, "\n      P E R F O R M A N C E   R E S U L T S\n");
    sep_line(fp);
    fprintf(fp, "%s for Gromacs %s\n", ShortProgram(),GromacsVersion());
    if (!bThreads)
    {
        fprintf(fp, "Number of nodes         : %d\n", nnodes);
        fprintf(fp, "The mpirun command is   : %s\n", cmd_mpirun);
        if ( strcmp(procstring[0], "none") != 0)
            fprintf(fp, "Passing # of nodes via  : %s\n", procstring[0]);
        else
            fprintf(fp, "Not setting number of nodes in system call\n");
    }
    else
        fprintf(fp, "Number of threads       : %d\n", nnodes);

    fprintf(fp, "The mdrun  command is   : %s\n", cmd_mdrun);
    fprintf(fp, "mdrun args benchmarks   : %s\n", cmd_args_bench);
    fprintf(fp, "Benchmark steps         : ");
    fprintf(fp, gmx_large_int_pfmt, bench_nsteps);
    fprintf(fp, "\n");
    fprintf(fp, "dlb equilibration steps : %d\n", presteps);
    if (sim_part > 1)
    {
        fprintf(fp, "Checkpoint time step    : ");
        fprintf(fp, gmx_large_int_pfmt, cpt_steps);
        fprintf(fp, "\n");
    }
    if (bLaunch)
        fprintf(fp, "mdrun args at launchtime: %s\n", cmd_args_launch);
    if (!bPassAll && ExtraArgs[0] != '\0')
        fprintf(fp, "Unused arguments        : %s\n", ExtraArgs);
    if (new_sim_nsteps >= 0)
    {
        bOverwrite = TRUE;
        fprintf(stderr, "Note: Simulation input file %s will have ", opt2fn("-so",NFILE,fnm));
        fprintf(stderr, gmx_large_int_pfmt, new_sim_nsteps+cpt_steps);
        fprintf(stderr, " steps.\n");
        fprintf(fp, "Simulation steps        : ");
        fprintf(fp, gmx_large_int_pfmt, new_sim_nsteps);
        fprintf(fp, "\n");
    }   
    if (repeats > 1)
        fprintf(fp, "Repeats for each test   : %d\n", repeats);
    
    if (fs > 0.0)
    {
        fprintf(fp, "Requested grid spacing  : %f (This will be the grid spacing at a scaling factor of 1.0)\n", fs);
    }
    
    if (npme_fixed >= -1)
    {
        fprintf(fp, "Fixing -npme at         : %d\n", npme_fixed);
    }

    fprintf(fp, "Input file              : %s\n", opt2fn("-s",NFILE,fnm));

    /* Allocate memory for the inputinfo struct: */
    snew(info, 1);
    info->nr_inputfiles = ntprs;
    for (i=0; i<ntprs; i++)
    {
        snew(info->rcoulomb , ntprs);
        snew(info->rvdw     , ntprs);
        snew(info->rlist    , ntprs);
        snew(info->rlistlong, ntprs);
        snew(info->nkx      , ntprs);
        snew(info->nky      , ntprs);
        snew(info->nkz      , ntprs);
        snew(info->fsx      , ntprs);
        snew(info->fsy      , ntprs);
        snew(info->fsz      , ntprs);
    }
    /* Make alternative tpr files to test: */
    snew(tpr_names, ntprs);
    for (i=0; i<ntprs; i++)
        snew(tpr_names[i], STRLEN);

    /* It can be that ntprs is reduced by make_benchmark_tprs if not enough
     * different grids could be found. */
    make_benchmark_tprs(opt2fn("-s",NFILE,fnm), tpr_names, bench_nsteps+presteps,
            cpt_steps, upfac, downfac, &ntprs, fs, info, fp);


    /********************************************************************************/
    /* Main loop over all scenarios we need to test: tpr files, PME nodes, repeats  */
    /********************************************************************************/
    snew(perfdata, ntprs);
    do_the_tests(fp, tpr_names, maxPMEnodes, minPMEnodes, npme_fixed, npmevalues_opt[0], perfdata, &pmeentries,
                 repeats, nnodes, ntprs, bThreads, cmd_mpirun, cmd_np, cmd_mdrun,
                 cmd_args_bench, fnm, NFILE, sim_part, presteps, cpt_steps);
    
    fprintf(fp, "\nTuning took%8.1f minutes.\n", (gettime()-seconds)/60.0);

    /* Analyse the results and give a suggestion for optimal settings: */
    bKeepTPR = analyze_data(fp, opt2fn("-p", NFILE, fnm), perfdata, nnodes, ntprs, pmeentries,
                            repeats, info, &best_tpr, &best_npme);
    
    /* Take the best-performing tpr file and enlarge nsteps to original value */
    if ( bKeepTPR && !bOverwrite && !(fs > 0.0) )
    {
        simulation_tpr = opt2fn("-s",NFILE,fnm);
    }
    else
    {
        simulation_tpr = opt2fn("-so",NFILE,fnm);
        modify_PMEsettings(bOverwrite? (new_sim_nsteps+cpt_steps) : 
                           info->orig_sim_steps, tpr_names[best_tpr], 
                           simulation_tpr);            
    }

    /* Now start the real simulation if the user requested it ... */
    launch_simulation(bLaunch, fp, bThreads, cmd_mpirun, cmd_np, cmd_mdrun,
                      cmd_args_launch, simulation_tpr, nnodes, best_npme);
    ffclose(fp);
        
    /* ... or simply print the performance results to screen: */
    if (!bLaunch)
        finalize(opt2fn("-p", NFILE, fnm));
    
    return 0;
}<|MERGE_RESOLUTION|>--- conflicted
+++ resolved
@@ -1150,25 +1150,6 @@
 }
 
 
-<<<<<<< HEAD
-/* Whether these files are written depends on tpr (or mdp) settings,
- * not on mdrun command line options! */
-static gmx_bool tpr_triggers_file(const char *opt)
-{
-    if ( (0 == strcmp(opt, "-ro"))
-      || (0 == strcmp(opt, "-ra"))
-      || (0 == strcmp(opt, "-rt"))
-      || (0 == strcmp(opt, "-rs"))
-      || (0 == strcmp(opt, "-pf"))
-      || (0 == strcmp(opt, "-px")) )
-        return TRUE;
-    else
-        return FALSE;
-}
-
-
-=======
->>>>>>> 3bd9722c
 /* Rename the files we want to keep to some meaningful filename and
  * delete the rest */
 static void cleanup(const t_filenm *fnm, int nfile, int k, int nnodes, 
