/*
 * This file is part of the GROMACS molecular simulation package.
 *
 * Copyright 1991- The GROMACS Authors
 * and the project initiators Erik Lindahl, Berk Hess and David van der Spoel.
 * Consult the AUTHORS/COPYING files and https://www.gromacs.org for details.
 *
 * GROMACS is free software; you can redistribute it and/or
 * modify it under the terms of the GNU Lesser General Public License
 * as published by the Free Software Foundation; either version 2.1
 * of the License, or (at your option) any later version.
 *
 * GROMACS is distributed in the hope that it will be useful,
 * but WITHOUT ANY WARRANTY; without even the implied warranty of
 * MERCHANTABILITY or FITNESS FOR A PARTICULAR PURPOSE.  See the GNU
 * Lesser General Public License for more details.
 *
 * You should have received a copy of the GNU Lesser General Public
 * License along with GROMACS; if not, see
 * https://www.gnu.org/licenses, or write to the Free Software Foundation,
 * Inc., 51 Franklin Street, Fifth Floor, Boston, MA  02110-1301  USA.
 *
 * If you want to redistribute modifications to GROMACS, please
 * consider that scientific software is very special. Version
 * control is crucial - bugs must be traceable. We will be happy to
 * consider code for inclusion in the official distribution, but
 * derived work must not be called official GROMACS. Details are found
 * in the README & COPYING files - if they are missing, get the
 * official version at https://www.gromacs.org.
 *
 * To help us fund GROMACS development, we humbly ask that you cite
 * the research papers on the package. Check out https://www.gromacs.org.
 */
/*! \internal \file
 *
 * \brief Implements the integrator for normal molecular dynamics simulations
 *
 * \author David van der Spoel <david.vanderspoel@icm.uu.se>
 * \ingroup module_mdrun
 */
#include "gmxpre.h"

#include <cinttypes>
#include <cmath>
#include <cstdio>
#include <cstdlib>

#include <algorithm>
#include <memory>
#include <numeric>

#include "gromacs/applied_forces/awh/awh.h"
#include "gromacs/applied_forces/awh/read_params.h"
#include "gromacs/commandline/filenm.h"
#include "gromacs/domdec/collect.h"
#include "gromacs/domdec/dlbtiming.h"
#include "gromacs/domdec/domdec.h"
#include "gromacs/domdec/domdec_network.h"
#include "gromacs/domdec/domdec_struct.h"
#include "gromacs/domdec/gpuhaloexchange.h"
#include "gromacs/domdec/localtopologychecker.h"
#include "gromacs/domdec/mdsetup.h"
#include "gromacs/domdec/partition.h"
#include "gromacs/essentialdynamics/edsam.h"
#include "gromacs/ewald/pme_load_balancing.h"
#include "gromacs/ewald/pme_pp.h"
#include "gromacs/fileio/trxio.h"
#include "gromacs/gmxlib/network.h"
#include "gromacs/gmxlib/nrnb.h"
#include "gromacs/gpu_utils/device_stream_manager.h"
#include "gromacs/gpu_utils/gpu_utils.h"
#include "gromacs/imd/imd.h"
#include "gromacs/listed_forces/listed_forces.h"
#include "gromacs/math/boxmatrix.h"
#include "gromacs/math/functions.h"
#include "gromacs/math/vec.h"
#include "gromacs/math/vectypes.h"
#include "gromacs/mdlib/checkpointhandler.h"
#include "gromacs/mdlib/compute_io.h"
#include "gromacs/mdlib/constr.h"
#include "gromacs/mdlib/coupling.h"
#include "gromacs/mdlib/ebin.h"
#include "gromacs/mdlib/enerdata_utils.h"
#include "gromacs/mdlib/energyoutput.h"
#include "gromacs/mdlib/expanded.h"
#include "gromacs/mdlib/force.h"
#include "gromacs/mdlib/force_flags.h"
#include "gromacs/mdlib/forcerec.h"
#include "gromacs/mdlib/freeenergyparameters.h"
#include "gromacs/mdlib/md_support.h"
#include "gromacs/mdlib/mdatoms.h"
#include "gromacs/mdlib/mdgraph_gpu.h"
#include "gromacs/mdlib/mdoutf.h"
#include "gromacs/mdlib/membed.h"
#include "gromacs/mdlib/resethandler.h"
#include "gromacs/mdlib/sighandler.h"
#include "gromacs/mdlib/simulationsignal.h"
#include "gromacs/mdlib/stat.h"
#include "gromacs/mdlib/stophandler.h"
#include "gromacs/mdlib/tgroup.h"
#include "gromacs/mdlib/trajectory_writing.h"
#include "gromacs/mdlib/update.h"
#include "gromacs/mdlib/update_constrain_gpu.h"
#include "gromacs/mdlib/update_vv.h"
#include "gromacs/mdlib/vcm.h"
#include "gromacs/mdlib/vsite.h"
#include "gromacs/mdrunutility/freeenergy.h"
#include "gromacs/mdrunutility/handlerestart.h"
#include "gromacs/mdrunutility/multisim.h"
#include "gromacs/mdrunutility/printtime.h"
#include "gromacs/mdtypes/awh_history.h"
#include "gromacs/mdtypes/awh_params.h"
#include "gromacs/mdtypes/commrec.h"
#include "gromacs/mdtypes/df_history.h"
#include "gromacs/mdtypes/energyhistory.h"
#include "gromacs/mdtypes/fcdata.h"
#include "gromacs/mdtypes/forcebuffers.h"
#include "gromacs/mdtypes/forcerec.h"
#include "gromacs/mdtypes/group.h"
#include "gromacs/mdtypes/inputrec.h"
#include "gromacs/mdtypes/interaction_const.h"
#include "gromacs/mdtypes/md_enums.h"
#include "gromacs/mdtypes/mdatom.h"
#include "gromacs/mdtypes/mdrunoptions.h"
#include "gromacs/mdtypes/multipletimestepping.h"
#include "gromacs/mdtypes/observableshistory.h"
#include "gromacs/mdtypes/observablesreducer.h"
#include "gromacs/mdtypes/pullhistory.h"
#include "gromacs/mdtypes/simulation_workload.h"
#include "gromacs/mdtypes/state.h"
#include "gromacs/mdtypes/state_propagator_data_gpu.h"
#include "gromacs/modularsimulator/energydata.h"
#include "gromacs/nbnxm/gpu_data_mgmt.h"
#include "gromacs/nbnxm/nbnxm.h"
#include "gromacs/pbcutil/pbc.h"
#include "gromacs/pulling/output.h"
#include "gromacs/pulling/pull.h"
#include "gromacs/swap/swapcoords.h"
#include "gromacs/timing/wallcycle.h"
#include "gromacs/timing/walltime_accounting.h"
#include "gromacs/topology/atoms.h"
#include "gromacs/topology/idef.h"
#include "gromacs/topology/mtop_util.h"
#include "gromacs/topology/topology.h"
#include "gromacs/trajectory/trajectoryframe.h"
#include "gromacs/utility/basedefinitions.h"
#include "gromacs/utility/cstringutil.h"
#include "gromacs/utility/fatalerror.h"
#include "gromacs/utility/logger.h"
#include "gromacs/utility/real.h"
#include "gromacs/utility/smalloc.h"

#include "legacysimulator.h"
#include "replicaexchange.h"
#include "shellfc.h"

using gmx::SimulationSignaller;

void gmx::LegacySimulator::do_md()
{
    // TODO Historically, the EM and MD "integrators" used different
    // names for the t_inputrec *parameter, but these must have the
    // same name, now that it's a member of a struct. We use this ir
    // alias to avoid a large ripple of nearly useless changes.
    // t_inputrec is being replaced by IMdpOptionsProvider, so this
    // will go away eventually.
    const t_inputrec* ir = inputRec_;

    double       t, t0 = ir->init_t;
    gmx_bool     bGStatEveryStep, bGStat, bCalcVir, bCalcEnerStep, bCalcEner;
    gmx_bool     bNS = FALSE, bNStList, bStopCM, bFirstStep, bInitStep, bLastStep = FALSE;
    gmx_bool     bDoExpanded = FALSE;
    gmx_bool     do_ene, do_log, do_verbose;
    gmx_bool     bMainState;
    unsigned int force_flags;
    tensor    force_vir = { { 0 } }, shake_vir = { { 0 } }, total_vir = { { 0 } }, pres = { { 0 } };
    int       i, m;
    rvec      mu_tot;
    Matrix3x3 pressureCouplingMu{ { 0. } }, parrinelloRahmanM{ { 0. } };
    gmx_repl_ex_t     repl_ex = nullptr;
    gmx_global_stat_t gstat;
    gmx_shellfc_t*    shellfc;
    gmx_bool          bSumEkinhOld, bDoReplEx, bExchanged, bNeedRepartition;
    gmx_bool          bTrotter;
    real              dvdl_constr;
    std::vector<RVec> cbuf;
    matrix            lastbox;
    int               lamnew = 0;
    /* for FEP */
    double    cycles;
    real      saved_conserved_quantity = 0;
    real      last_ekin                = 0;
    t_extmass MassQ;
    char      sbuf[STEPSTRSIZE], sbuf2[STEPSTRSIZE];

    /* PME load balancing data for GPU kernels */
    gmx_bool bPMETune         = FALSE;
    gmx_bool bPMETunePrinting = FALSE;

    bool bInteractiveMDstep = false;

    SimulationSignals signals;
    // Most global communnication stages don't propagate mdrun
    // signals, and will use this object to achieve that.
    SimulationSignaller nullSignaller(nullptr, nullptr, nullptr, false, false);

    if (!mdrunOptions_.writeConfout)
    {
        // This is on by default, and the main known use case for
        // turning it off is for convenience in benchmarking, which is
        // something that should not show up in the general user
        // interface.
        GMX_LOG(mdLog_.info)
                .asParagraph()
                .appendText(
                        "The -noconfout functionality is deprecated, and may be removed in a "
                        "future version.");
    }

    /* md-vv uses averaged full step velocities for T-control
       md-vv-avek uses averaged half step velocities for T-control (but full step ekin for P control)
       md uses averaged half step kinetic energies to determine temperature unless defined otherwise by GMX_EKIN_AVE_VEL; */
    bTrotter = (EI_VV(ir->eI)
                && (inputrecNptTrotter(ir) || inputrecNphTrotter(ir) || inputrecNvtTrotter(ir)));

    const bool bRerunMD = false;

    int nstglobalcomm = computeGlobalCommunicationPeriod(mdLog_, ir, cr_);
    bGStatEveryStep   = (nstglobalcomm == 1);

    const SimulationGroups* groups = &topGlobal_.groups;

    std::unique_ptr<EssentialDynamics> ed = nullptr;
    if (opt2bSet("-ei", nFile_, fnm_))
    {
        /* Initialize essential dynamics sampling */
        ed = init_edsam(mdLog_,
                        opt2fn_null("-ei", nFile_, fnm_),
                        opt2fn("-eo", nFile_, fnm_),
                        topGlobal_,
                        *ir,
                        cr_,
                        constr_,
                        stateGlobal_,
                        observablesHistory_,
                        oenv_,
                        startingBehavior_);
    }
    else if (observablesHistory_->edsamHistory)
    {
        gmx_fatal(FARGS,
                  "The checkpoint is from a run with essential dynamics sampling, "
                  "but the current run did not specify the -ei option. "
                  "Either specify the -ei option to mdrun, or do not use this checkpoint file.");
    }

    int*                fep_state = MAIN(cr_) ? &stateGlobal_->fep_state : nullptr;
    gmx::ArrayRef<real> lambda    = MAIN(cr_) ? stateGlobal_->lambda : gmx::ArrayRef<real>();
    initialize_lambdas(
            fpLog_, ir->efep, ir->bSimTemp, *ir->fepvals, ir->simtempvals->temperatures, ekind_, MAIN(cr_), fep_state, lambda);
    Update upd(*ir, *ekind_, deform_);

    // Simulated annealing updates the reference temperature.
    const bool doSimulatedAnnealing = initSimulatedAnnealing(*ir, ekind_, &upd);

    const bool useReplicaExchange = (replExParams_.exchangeInterval > 0);

    t_fcdata& fcdata = *fr_->fcdata;

    bool simulationsShareState       = false;
    bool simulationsShareHamiltonian = false;
    int  nstSignalComm               = nstglobalcomm;
    {
        // TODO This implementation of ensemble orientation restraints is nasty because
        // a user can't just do multi-sim with single-sim orientation restraints.
        bool usingEnsembleRestraints =
                (fcdata.disres->nsystems > 1) || ((ms_ != nullptr) && fcdata.orires);
        bool awhUsesMultiSim = (ir->bDoAwh && ir->awhParams->shareBiasMultisim() && (ms_ != nullptr));

        // Replica exchange, ensemble restraints and AWH need all
        // simulations to remain synchronized, so they need
        // checkpoints and stop conditions to act on the same step, so
        // the propagation of such signals must take place between
        // simulations, not just within simulations.
        // TODO: Make algorithm initializers set these flags.
        simulationsShareState = useReplicaExchange || usingEnsembleRestraints || awhUsesMultiSim;

        // With AWH with bias sharing each simulation uses an non-shared, but identical, Hamiltonian
        simulationsShareHamiltonian = useReplicaExchange || usingEnsembleRestraints;

        if (simulationsShareState)
        {
            // Inter-simulation signal communication does not need to happen
            // often, so we use a minimum of 200 steps to reduce overhead.
            const int c_minimumInterSimulationSignallingInterval = 200;
            nstSignalComm = ((c_minimumInterSimulationSignallingInterval + nstglobalcomm - 1) / nstglobalcomm)
                            * nstglobalcomm;
        }
    }

    if (startingBehavior_ != StartingBehavior::RestartWithAppending)
    {
        pleaseCiteCouplingAlgorithms(fpLog_, *ir);
    }
    gmx_mdoutf*       outf = init_mdoutf(fpLog_,
                                   nFile_,
                                   fnm_,
                                   mdrunOptions_,
                                   cr_,
                                   outputProvider_,
                                   mdModulesNotifiers_,
                                   ir,
                                   topGlobal_,
                                   oenv_,
                                   wallCycleCounters_,
                                   startingBehavior_,
                                   simulationsShareState,
                                   ms_);
    gmx::EnergyOutput energyOutput(mdoutf_get_fp_ene(outf),
                                   topGlobal_,
                                   *ir,
                                   pullWork_,
                                   mdoutf_get_fp_dhdl(outf),
                                   false,
                                   startingBehavior_,
                                   simulationsShareHamiltonian,
                                   mdModulesNotifiers_);

    gstat = global_stat_init(ir);

    const auto& simulationWork     = runScheduleWork_->simulationWork;
    const bool  useGpuForPme       = simulationWork.useGpuPme;
    const bool  useGpuForNonbonded = simulationWork.useGpuNonbonded;
    const bool  useGpuForUpdate    = simulationWork.useGpuUpdate;

    /* Check for polarizable models and flexible constraints */
    shellfc = init_shell_flexcon(fpLog_,
                                 topGlobal_,
                                 constr_ ? constr_->numFlexibleConstraints() : 0,
                                 ir->nstcalcenergy,
                                 haveDDAtomOrdering(*cr_),
                                 useGpuForPme);

    {
        double io = compute_io(ir, topGlobal_.natoms, *groups, energyOutput.numEnergyTerms(), 1);
        if ((io > 2000) && MAIN(cr_))
        {
            fprintf(stderr, "\nWARNING: This run will generate roughly %.0f Mb of data\n\n", io);
        }
    }

    ObservablesReducer observablesReducer = observablesReducerBuilder_->build();

    ForceBuffers     f(simulationWork.useMts,
                   (simulationWork.useGpuFBufferOpsWhenAllowed || useGpuForUpdate)
                               ? PinningPolicy::PinnedIfSupported
                               : PinningPolicy::CannotBePinned);
    const t_mdatoms* md = mdAtoms_->mdatoms();
    if (haveDDAtomOrdering(*cr_))
    {
        // Local state only becomes valid now.
        dd_init_local_state(*cr_->dd, stateGlobal_, state_);

        /* Distribute the charge groups over the nodes from the main node */
        dd_partition_system(fpLog_,
                            mdLog_,
                            ir->init_step,
                            cr_,
                            TRUE,
                            stateGlobal_,
                            topGlobal_,
                            *ir,
                            mdModulesNotifiers_,
                            imdSession_,
                            pullWork_,
                            state_,
                            &f,
                            mdAtoms_,
                            top_,
                            fr_,
                            virtualSites_,
                            constr_,
                            nrnb_,
                            nullptr,
                            FALSE);
        upd.updateAfterPartition(state_->numAtoms(), md->cFREEZE, md->cTC, md->cACC);
        fr_->longRangeNonbondeds->updateAfterPartition(*md);
    }
    else
    {
        /* Generate and initialize new topology */
        mdAlgorithmsSetupAtomData(
                cr_, *ir, topGlobal_, top_, fr_, &f, mdAtoms_, constr_, virtualSites_, shellfc);

        upd.updateAfterPartition(state_->numAtoms(), md->cFREEZE, md->cTC, md->cACC);
        fr_->longRangeNonbondeds->updateAfterPartition(*md);
    }

    // Now that the state is valid we can set up Parrinello-Rahman
    init_parrinellorahman(ir->pressureCouplingOptions,
                          ir->deform,
                          ir->delta_t * ir->pressureCouplingOptions.nstpcouple,
                          state_->box,
                          state_->box_rel,
                          state_->boxv,
                          &parrinelloRahmanM,
                          &pressureCouplingMu);

    std::unique_ptr<UpdateConstrainGpu> integrator;

    StatePropagatorDataGpu* stateGpu = fr_->stateGpu;

    // TODO: the assertions below should be handled by UpdateConstraintsBuilder.
    if (useGpuForUpdate)
    {
        GMX_RELEASE_ASSERT(!haveDDAtomOrdering(*cr_) || ddUsesUpdateGroups(*cr_->dd)
                                   || constr_ == nullptr || constr_->numConstraintsTotal() == 0,
                           "Constraints in domain decomposition are only supported with update "
                           "groups if using GPU update.\n");
        GMX_RELEASE_ASSERT(ir->eConstrAlg != ConstraintAlgorithm::Shake || constr_ == nullptr
                                   || constr_->numConstraintsTotal() == 0,
                           "SHAKE is not supported with GPU update.");
        GMX_RELEASE_ASSERT(useGpuForPme || (useGpuForNonbonded && simulationWork.useGpuXBufferOpsWhenAllowed),
                           "Either PME or short-ranged non-bonded interaction tasks must run on "
                           "the GPU to use GPU update.\n");
        GMX_RELEASE_ASSERT(ir->eI == IntegrationAlgorithm::MD,
                           "Only the md integrator is supported with the GPU update.\n");
        GMX_RELEASE_ASSERT(
                ir->etc != TemperatureCoupling::NoseHoover,
                "Nose-Hoover temperature coupling is not supported with the GPU update.\n");
        GMX_RELEASE_ASSERT(
                ir->pressureCouplingOptions.epc == PressureCoupling::No
                        || ir->pressureCouplingOptions.epc == PressureCoupling::ParrinelloRahman
                        || ir->pressureCouplingOptions.epc == PressureCoupling::Berendsen
                        || ir->pressureCouplingOptions.epc == PressureCoupling::CRescale,
                "Only Parrinello-Rahman, Berendsen, and C-rescale pressure coupling are supported "
                "with the GPU update.\n");
        GMX_RELEASE_ASSERT(!md->haveVsites,
                           "Virtual sites are not supported with the GPU update.\n");
        GMX_RELEASE_ASSERT(ed == nullptr,
                           "Essential dynamics is not supported with the GPU update.\n");
        GMX_RELEASE_ASSERT(!ir->bPull || !pull_have_constraint(*ir->pull),
                           "Constraints pulling is not supported with the GPU update.\n");
        GMX_RELEASE_ASSERT(fcdata.orires == nullptr,
                           "Orientation restraints are not supported with the GPU update.\n");
        GMX_RELEASE_ASSERT(
                ir->efep == FreeEnergyPerturbationType::No
                        || (!haveFepPerturbedMasses(topGlobal_) && !havePerturbedConstraints(topGlobal_)),
                "Free energy perturbation of masses and constraints are not supported with the GPU "
                "update.");

        if (constr_ != nullptr && constr_->numConstraintsTotal() > 0)
        {
            GMX_LOG(mdLog_.info)
                    .asParagraph()
                    .appendText("Updating coordinates and applying constraints on the GPU.");
        }
        else
        {
            GMX_LOG(mdLog_.info).asParagraph().appendText("Updating coordinates on the GPU.");
        }
        GMX_RELEASE_ASSERT(fr_->deviceStreamManager != nullptr,
                           "Device stream manager should be initialized in order to use GPU "
                           "update-constraints.");
        GMX_RELEASE_ASSERT(
                fr_->deviceStreamManager->streamIsValid(gmx::DeviceStreamType::UpdateAndConstraints),
                "Update stream should be initialized in order to use GPU "
                "update-constraints.");
        integrator = std::make_unique<UpdateConstrainGpu>(
                *ir,
                topGlobal_,
                ekind_->numTemperatureCouplingGroups(),
                fr_->deviceStreamManager->context(),
                fr_->deviceStreamManager->stream(gmx::DeviceStreamType::UpdateAndConstraints),
                wallCycleCounters_);

        stateGpu->setXUpdatedOnDeviceEvent(integrator->xUpdatedOnDeviceEvent());

        integrator->setPbc(PbcType::Xyz, state_->box);
    }

    if (useGpuForPme || simulationWork.useGpuXBufferOpsWhenAllowed || useGpuForUpdate)
    {
        changePinningPolicy(&state_->x, PinningPolicy::PinnedIfSupported);
    }
    if (useGpuForUpdate)
    {
        changePinningPolicy(&state_->v, PinningPolicy::PinnedIfSupported);
    }

    // NOTE: The global state is no longer used at this point.
    // But state_global is still used as temporary storage space for writing
    // the global state to file and potentially for replica exchange.
    // (Global topology should persist.)

    update_mdatoms(mdAtoms_->mdatoms(), state_->lambda[FreeEnergyPerturbationCouplingType::Mass]);

    if (ir->bExpanded)
    {
        /* Check nstexpanded here, because the grompp check was broken */
        if (ir->expandedvals->nstexpanded % ir->nstcalcenergy != 0)
        {
            gmx_fatal(FARGS,
                      "With expanded ensemble, nstexpanded should be a multiple of nstcalcenergy");
        }
        init_expanded_ensemble(startingBehavior_ != StartingBehavior::NewSimulation, ir, state_->dfhist);
    }

    if (MAIN(cr_))
    {
        EnergyData::initializeEnergyHistory(startingBehavior_, observablesHistory_, &energyOutput);
    }

    preparePrevStepPullCom(
            ir, pullWork_, md->massT, state_, stateGlobal_, cr_, startingBehavior_ != StartingBehavior::NewSimulation);

    // TODO: Remove this by converting AWH into a ForceProvider
    auto awh = prepareAwhModule(fpLog_,
                                *ir,
                                stateGlobal_,
                                cr_,
                                ms_,
                                startingBehavior_ != StartingBehavior::NewSimulation,
                                shellfc != nullptr,
                                opt2fn("-awh", nFile_, fnm_),
                                pullWork_);

    if (useReplicaExchange && MAIN(cr_))
    {
        repl_ex = init_replica_exchange(fpLog_, ms_, topGlobal_.natoms, ir, replExParams_);
    }
    /* PME tuning is only supported in the Verlet scheme, with PME for
     * Coulomb. It is not supported with only LJ PME.
     * Disable PME tuning with GPU PME decomposition */
    bPMETune = (mdrunOptions_.tunePme && usingPme(fr_->ic->eeltype) && !mdrunOptions_.reproducible
                && ir->cutoff_scheme != CutoffScheme::Group && !simulationWork.useGpuPmeDecomposition);

    pme_load_balancing_t* pme_loadbal = nullptr;
    if (bPMETune)
    {
        pme_loadbal_init(
                &pme_loadbal, cr_, mdLog_, *ir, state_->box, *fr_->ic, *fr_->nbv, fr_->pmedata, fr_->nbv->useGpu());
    }

    if (!ir->bContinuation)
    {
        if (state_->hasEntry(StateEntry::V))
        {
            auto v = makeArrayRef(state_->v);
            /* Set the velocities of vsites, shells and frozen atoms to zero */
            for (i = 0; i < md->homenr; i++)
            {
                if (md->ptype[i] == ParticleType::Shell)
                {
                    clear_rvec(v[i]);
                }
                else if (!md->cFREEZE.empty())
                {
                    for (m = 0; m < DIM; m++)
                    {
                        if (ir->opts.nFreeze[md->cFREEZE[i]][m])
                        {
                            v[i][m] = 0;
                        }
                    }
                }
            }
        }

        if (constr_)
        {
            /* Constrain the initial coordinates and velocities */
            do_constrain_first(fpLog_,
                               constr_,
                               ir,
                               md->nr,
                               md->homenr,
                               state_->x.arrayRefWithPadding(),
                               state_->v.arrayRefWithPadding(),
                               state_->box,
                               state_->lambda[FreeEnergyPerturbationCouplingType::Bonded]);
        }
    }

    const int nstfep = computeFepPeriod(*ir, replExParams_);

    /* Be REALLY careful about what flags you set here. You CANNOT assume
     * this is the first step, since we might be restarting from a checkpoint,
     * and in that case we should not do any modifications to the state.
     */
    bStopCM = (ir->comm_mode != ComRemovalAlgorithm::No && !ir->bContinuation);

    // When restarting from a checkpoint, it can be appropriate to
    // initialize ekind from quantities in the checkpoint. Otherwise,
    // compute_globals must initialize ekind before the simulation
    // starts/restarts. However, only the main rank knows what was
    // found in the checkpoint file, so we have to communicate in
    // order to coordinate the restart.
    //
    // TODO Consider removing this communication if/when checkpoint
    // reading directly follows .tpr reading, because all ranks can
    // agree on hasReadEkinState at that time.
    bool hasReadEkinState = MAIN(cr_) ? stateGlobal_->ekinstate.hasReadEkinState : false;
    if (PAR(cr_))
    {
        gmx_bcast(sizeof(hasReadEkinState), &hasReadEkinState, cr_->mpi_comm_mygroup);
    }
    if (hasReadEkinState)
    {
        restore_ekinstate_from_state(cr_, ekind_, MAIN(cr_) ? &stateGlobal_->ekinstate : nullptr);
    }

    unsigned int cglo_flags =
            (CGLO_TEMPERATURE | CGLO_GSTAT | (EI_VV(ir->eI) ? CGLO_PRESSURE : 0)
             | (EI_VV(ir->eI) ? CGLO_CONSTRAINT : 0) | (hasReadEkinState ? CGLO_READEKIN : 0));

    bSumEkinhOld = FALSE;

    t_vcm vcm(topGlobal_.groups, *ir);
    reportComRemovalInfo(fpLog_, vcm);

    int64_t step     = ir->init_step;
    int64_t step_rel = 0;

    /* To minimize communication, compute_globals computes the COM velocity
     * and the kinetic energy for the velocities without COM motion removed.
     * Thus to get the kinetic energy without the COM contribution, we need
     * to call compute_globals twice.
     */
    for (int cgloIteration = 0; cgloIteration < (bStopCM ? 2 : 1); cgloIteration++)
    {
        unsigned int cglo_flags_iteration = cglo_flags;
        if (bStopCM && cgloIteration == 0)
        {
            cglo_flags_iteration |= CGLO_STOPCM;
            cglo_flags_iteration &= ~CGLO_TEMPERATURE;
        }
        compute_globals(gstat,
                        cr_,
                        ir,
                        fr_,
                        ekind_,
                        makeConstArrayRef(state_->x),
                        makeConstArrayRef(state_->v),
                        state_->box,
                        md,
                        nrnb_,
                        &vcm,
                        nullptr,
                        enerd_,
                        force_vir,
                        shake_vir,
                        total_vir,
                        pres,
                        &nullSignaller,
                        state_->box,
                        &bSumEkinhOld,
                        cglo_flags_iteration,
                        step,
                        &observablesReducer);
        // Clean up after pre-step use of compute_globals()
        observablesReducer.markAsReadyToReduce();

        if (cglo_flags_iteration & CGLO_STOPCM)
        {
            /* At initialization, do not pass x with acceleration-correction mode
             * to avoid (incorrect) correction of the initial coordinates.
             */
            auto x = (vcm.mode == ComRemovalAlgorithm::LinearAccelerationCorrection)
                             ? ArrayRef<RVec>()
                             : makeArrayRef(state_->x);
            process_and_stopcm_grp(fpLog_, &vcm, *md, x, makeArrayRef(state_->v));
            inc_nrnb(nrnb_, eNR_STOPCM, md->homenr);
        }
    }
    if (ir->eI == IntegrationAlgorithm::VVAK)
    {
        /* a second call to get the half step temperature initialized as well */
        /* we do the same call as above, but turn the pressure off -- internally to
           compute_globals, this is recognized as a velocity verlet half-step
           kinetic energy calculation.  This minimized excess variables, but
           perhaps loses some logic?*/

        compute_globals(gstat,
                        cr_,
                        ir,
                        fr_,
                        ekind_,
                        makeConstArrayRef(state_->x),
                        makeConstArrayRef(state_->v),
                        state_->box,
                        md,
                        nrnb_,
                        &vcm,
                        nullptr,
                        enerd_,
                        force_vir,
                        shake_vir,
                        total_vir,
                        pres,
                        &nullSignaller,
                        state_->box,
                        &bSumEkinhOld,
                        cglo_flags & ~CGLO_PRESSURE,
                        step,
                        &observablesReducer);
        // Clean up after pre-step use of compute_globals()
        observablesReducer.markAsReadyToReduce();
    }

    /* Calculate the initial half step temperature, and save the ekinh_old */
    if (startingBehavior_ == StartingBehavior::NewSimulation)
    {
        for (i = 0; (i < ir->opts.ngtc); i++)
        {
            copy_mat(ekind_->tcstat[i].ekinh, ekind_->tcstat[i].ekinh_old);
        }
    }

    /* need to make an initiation call to get the Trotter variables set, as well as other constants
       for non-trotter temperature control */
    auto trotter_seq = init_npt_vars(ir, *ekind_, state_, &MassQ, bTrotter);

    if (MAIN(cr_))
    {
        if (!ir->bContinuation)
        {
            if (constr_ && ir->eConstrAlg == ConstraintAlgorithm::Lincs)
            {
                fprintf(fpLog_,
                        "RMS relative constraint deviation after constraining: %.2e\n",
                        constr_->rmsd());
            }
            if (EI_STATE_VELOCITY(ir->eI))
            {
                real temp = enerd_->term[F_TEMP];
                if (ir->eI != IntegrationAlgorithm::VV)
                {
                    /* Result of Ekin averaged over velocities of -half
                     * and +half step, while we only have -half step here.
                     */
                    temp *= 2;
                }
                fprintf(fpLog_, "Initial temperature: %g K\n", temp);
            }
        }

        char tbuf[20];
        fprintf(stderr, "starting mdrun '%s'\n", *(topGlobal_.name));
        if (ir->nsteps >= 0)
        {
            sprintf(tbuf, "%8.1f", (ir->init_step + ir->nsteps) * ir->delta_t);
        }
        else
        {
            sprintf(tbuf, "%s", "infinite");
        }
        if (ir->init_step > 0)
        {
            fprintf(stderr,
                    "%s steps, %s ps (continuing from step %s, %8.1f ps).\n",
                    gmx_step_str(ir->init_step + ir->nsteps, sbuf),
                    tbuf,
                    gmx_step_str(ir->init_step, sbuf2),
                    ir->init_step * ir->delta_t);
        }
        else
        {
            fprintf(stderr, "%s steps, %s ps.\n", gmx_step_str(ir->nsteps, sbuf), tbuf);
        }
        fprintf(fpLog_, "\n");
    }

    walltime_accounting_start_time(wallTimeAccounting_);
    wallcycle_start(wallCycleCounters_, WallCycleCounter::Run);
    print_start(fpLog_, cr_, wallTimeAccounting_, "mdrun");

    /***********************************************************
     *
     *             Loop over MD steps
     *
     ************************************************************/

    bFirstStep = TRUE;
    /* Skip the first Nose-Hoover integration when we get the state from tpx */
    bInitStep        = startingBehavior_ == StartingBehavior::NewSimulation || EI_VV(ir->eI);
    bSumEkinhOld     = FALSE;
    bExchanged       = FALSE;
    bNeedRepartition = FALSE;

    auto stopHandler = stopHandlerBuilder_->getStopHandlerMD(
            compat::not_null<SimulationSignal*>(&signals[eglsSTOPCOND]),
            simulationsShareState,
            MAIN(cr_),
            ir->nstlist,
            mdrunOptions_.reproducible,
            nstSignalComm,
            mdrunOptions_.maximumHoursToRun,
            ir->nstlist == 0,
            fpLog_,
            step,
            bNS,
            wallTimeAccounting_);

    real checkpointPeriod = mdrunOptions_.checkpointOptions.period;
    if (ir->bExpanded)
    {
        GMX_LOG(mdLog_.info)
                .asParagraph()
                .appendText(
                        "Expanded ensemble with the legacy simulator does not always "
                        "checkpoint correctly, so checkpointing is disabled. You will "
                        "not be able to do a checkpoint restart of this simulation. "
                        "If you use the modular simulator (e.g. by choosing md-vv integrator) "
                        "then checkpointing is enabled. See "
                        "https://gitlab.com/gromacs/gromacs/-/issues/4629 for details.");
        // Use a negative period to disable checkpointing.
        checkpointPeriod = -1;
    }
    auto checkpointHandler = std::make_unique<CheckpointHandler>(
            compat::make_not_null<SimulationSignal*>(&signals[eglsCHKPT]),
            simulationsShareState,
            ir->nstlist == 0,
            MAIN(cr_),
            mdrunOptions_.writeConfout,
            checkpointPeriod);

    const bool resetCountersIsLocal = true;
    auto       resetHandler         = std::make_unique<ResetHandler>(
            compat::make_not_null<SimulationSignal*>(&signals[eglsRESETCOUNTERS]),
            !resetCountersIsLocal,
            ir->nsteps,
            MAIN(cr_),
            mdrunOptions_.timingOptions.resetHalfway,
            mdrunOptions_.maximumHoursToRun,
            mdLog_,
            wallCycleCounters_,
            wallTimeAccounting_);

    const DDBalanceRegionHandler ddBalanceRegionHandler(cr_);

    if (MAIN(cr_) && isMultiSim(ms_) && !useReplicaExchange)
    {
        logInitialMultisimStatus(ms_, cr_, mdLog_, simulationsShareState, ir->nsteps, ir->init_step);
    }

    bool usedMdGpuGraphLastStep = false;
    /* and stop now if we should */
    bLastStep = (bLastStep || (ir->nsteps >= 0 && step_rel > ir->nsteps));
    while (!bLastStep)
    {
        /* Determine if this is a neighbor search step */
        bNStList = (ir->nstlist > 0 && step % ir->nstlist == 0);

        if (bPMETune && bNStList)
        {
            // This has to be here because PME load balancing is called so early.
            // TODO: Move to after all booleans are defined.
            if (useGpuForUpdate && !bFirstStep)
            {
                stateGpu->copyCoordinatesFromGpu(state_->x, AtomLocality::Local);
                stateGpu->waitCoordinatesReadyOnHost(AtomLocality::Local);
            }
            /* PME grid + cut-off optimization with GPUs or PME nodes */
            pme_loadbal_do(pme_loadbal,
                           cr_,
                           (mdrunOptions_.verbose && MAIN(cr_)) ? stderr : nullptr,
                           fpLog_,
                           mdLog_,
                           *ir,
                           fr_,
                           state_->box,
                           state_->x,
                           wallCycleCounters_,
                           step,
                           step_rel,
                           &bPMETunePrinting,
                           simulationWork.useGpuPmePpCommunication);
        }

        wallcycle_start(wallCycleCounters_, WallCycleCounter::Step);

        bLastStep = (step_rel == ir->nsteps);
        t         = t0 + step * ir->delta_t;

        // TODO Refactor this, so that nstfep does not need a default value of zero
        if (ir->efep != FreeEnergyPerturbationType::No || ir->bSimTemp)
        {
            /* find and set the current lambdas */
            state_->lambda = currentLambdas(step, *(ir->fepvals), state_->fep_state);

            bDoExpanded = (do_per_step(step, ir->expandedvals->nstexpanded) && (ir->bExpanded)
                           && (!bFirstStep));
        }

        bDoReplEx = (useReplicaExchange && (step > 0) && !bLastStep
                     && do_per_step(step, replExParams_.exchangeInterval));

        if (doSimulatedAnnealing)
        {
            // Simulated annealing updates the reference temperature.
            update_annealing_target_temp(*ir, t, ekind_, &upd);
        }

        /* Stop Center of Mass motion */
        bStopCM = (ir->comm_mode != ComRemovalAlgorithm::No && do_per_step(step, ir->nstcomm));

        /* Determine whether or not to do Neighbour Searching */
        bNS = (bFirstStep || bNStList || bExchanged || bNeedRepartition);

        /* Note that the stopHandler will cause termination at nstglobalcomm
         * steps. Since this concides with nstcalcenergy, nsttcouple and/or
         * nstpcouple steps, we have computed the half-step kinetic energy
         * of the previous step and can always output energies at the last step.
         */
        bLastStep = bLastStep || stopHandler->stoppingAfterCurrentStep(bNS);

        /* do_log triggers energy and virial calculation. Because this leads
         * to different code paths, forces can be different. Thus for exact
         * continuation we should avoid extra log output.
         * Note that the || bLastStep can result in non-exact continuation
         * beyond the last step. But we don't consider that to be an issue.
         */
        do_log     = (do_per_step(step, ir->nstlog)
                  || (bFirstStep && startingBehavior_ == StartingBehavior::NewSimulation) || bLastStep);
        do_verbose = mdrunOptions_.verbose
                     && (step % mdrunOptions_.verboseStepPrintInterval == 0 || bFirstStep || bLastStep);

        // On search steps, when doing the update on the GPU, copy
        // the coordinates and velocities to the host unless they are
        // already there (ie on the first step and after replica
        // exchange).
        if (useGpuForUpdate && bNS && !bFirstStep && !bExchanged)
        {
<<<<<<< HEAD
            stateGpu->copyVelocitiesFromGpu(state_->v, AtomLocality::Local);
            stateGpu->copyCoordinatesFromGpu(state_->x, AtomLocality::Local);
=======
            if (usedMdGpuGraphLastStep)
            {
                // Wait on coordinates produced from GPU graph
                stateGpu->waitCoordinatesUpdatedOnDevice();
            }
            stateGpu->copyVelocitiesFromGpu(state->v, AtomLocality::Local);
            stateGpu->copyCoordinatesFromGpu(state->x, AtomLocality::Local);
>>>>>>> fca51426
            stateGpu->waitVelocitiesReadyOnHost(AtomLocality::Local);
            stateGpu->waitCoordinatesReadyOnHost(AtomLocality::Local);
        }

        // We only need to calculate virtual velocities if we are writing them in the current step
        const bool needVirtualVelocitiesThisStep =
                (virtualSites_ != nullptr)
                && (do_per_step(step, ir->nstvout) || checkpointHandler->isCheckpointingStep());

        if (virtualSites_ != nullptr)
        {
            // Virtual sites need to be updated before domain decomposition and forces are calculated
            wallcycle_start(wallCycleCounters_, WallCycleCounter::VsiteConstr);
            // md-vv calculates virtual velocities once it has full-step real velocities
            virtualSites_->construct(state_->x,
                                     state_->v,
                                     state_->box,
                                     (!EI_VV(inputRec_->eI) && needVirtualVelocitiesThisStep)
                                             ? VSiteOperation::PositionsAndVelocities
                                             : VSiteOperation::Positions);
            wallcycle_stop(wallCycleCounters_, WallCycleCounter::VsiteConstr);
        }

        if (bNS && !(bFirstStep && ir->bContinuation))
        {
            bMainState = FALSE;
            /* Correct the new box if it is too skewed */
            if (inputrecDynamicBox(ir))
            {
                if (correct_box(fpLog_, step, state_->box))
                {
                    bMainState = TRUE;
                }
            }
            // If update is offloaded, and the box was changed either
            // above or in a replica exchange on the previous step,
            // the GPU Update object should be informed
            if (useGpuForUpdate && (bMainState || bExchanged))
            {
                integrator->setPbc(PbcType::Xyz, state_->box);
            }
            if (haveDDAtomOrdering(*cr_) && bMainState)
            {
                dd_collect_state(cr_->dd, state_, stateGlobal_);
            }

            if (haveDDAtomOrdering(*cr_))
            {
                /* Repartition the domain decomposition */
                dd_partition_system(fpLog_,
                                    mdLog_,
                                    step,
                                    cr_,
                                    bMainState,
                                    stateGlobal_,
                                    topGlobal_,
                                    *ir,
                                    mdModulesNotifiers_,
                                    imdSession_,
                                    pullWork_,
                                    state_,
                                    &f,
                                    mdAtoms_,
                                    top_,
                                    fr_,
                                    virtualSites_,
                                    constr_,
                                    nrnb_,
                                    wallCycleCounters_,
                                    do_verbose && !bPMETunePrinting);
                upd.updateAfterPartition(state_->numAtoms(), md->cFREEZE, md->cTC, md->cACC);
                fr_->longRangeNonbondeds->updateAfterPartition(*md);
            }
        }

        // Allocate or re-size GPU halo exchange object, if necessary
        if (bNS && simulationWork.havePpDomainDecomposition && simulationWork.useGpuHaloExchange)
        {
            GMX_RELEASE_ASSERT(fr_->deviceStreamManager != nullptr,
                               "GPU device manager has to be initialized to use GPU "
                               "version of halo exchange.");
            constructGpuHaloExchange(*cr_, *fr_->deviceStreamManager, wallCycleCounters_);
        }

        if (MAIN(cr_) && do_log)
        {
            gmx::EnergyOutput::printHeader(
                    fpLog_, step, t); /* can we improve the information printed here? */
        }

        if (ir->efep != FreeEnergyPerturbationType::No)
        {
            update_mdatoms(mdAtoms_->mdatoms(), state_->lambda[FreeEnergyPerturbationCouplingType::Mass]);
        }

        if (bExchanged)
        {
            /* We need the kinetic energy at minus the half step for determining
             * the full step kinetic energy and possibly for T-coupling.*/
            /* This may not be quite working correctly yet . . . . */
            int cglo_flags = CGLO_GSTAT | CGLO_TEMPERATURE;
            compute_globals(gstat,
                            cr_,
                            ir,
                            fr_,
                            ekind_,
                            makeConstArrayRef(state_->x),
                            makeConstArrayRef(state_->v),
                            state_->box,
                            md,
                            nrnb_,
                            &vcm,
                            wallCycleCounters_,
                            enerd_,
                            nullptr,
                            nullptr,
                            nullptr,
                            nullptr,
                            &nullSignaller,
                            state_->box,
                            &bSumEkinhOld,
                            cglo_flags,
                            step,
                            &observablesReducer);
        }
        clear_mat(force_vir);

        checkpointHandler->decideIfCheckpointingThisStep(bNS, bFirstStep, bLastStep);

        /* Determine the energy and pressure:
         * at nstcalcenergy steps and at energy output steps (set below).
         */
        if (EI_VV(ir->eI) && (!bInitStep))
        {
            bCalcEnerStep = do_per_step(step, ir->nstcalcenergy);
            bCalcVir      = bCalcEnerStep
                       || (ir->pressureCouplingOptions.epc != PressureCoupling::No
                           && (do_per_step(step, ir->pressureCouplingOptions.nstpcouple)
                               || do_per_step(step - 1, ir->pressureCouplingOptions.nstpcouple)));
        }
        else
        {
            bCalcEnerStep = do_per_step(step, ir->nstcalcenergy);
            bCalcVir      = bCalcEnerStep
                       || (ir->pressureCouplingOptions.epc != PressureCoupling::No
                           && do_per_step(step, ir->pressureCouplingOptions.nstpcouple));
        }
        bCalcEner = bCalcEnerStep;

        do_ene = (do_per_step(step, ir->nstenergy) || bLastStep);

        if (do_ene || do_log || bDoReplEx)
        {
            bCalcVir  = TRUE;
            bCalcEner = TRUE;
        }

        // bCalcEner is only here for when the last step is not a mulitple of nstfep
        const bool computeDHDL = ((ir->efep != FreeEnergyPerturbationType::No || ir->bSimTemp)
                                  && (do_per_step(step, nstfep) || bCalcEner));

        /* Do we need global communication ? */
        bGStat = (bCalcVir || bCalcEner || bStopCM || do_per_step(step, nstglobalcomm)
                  || (EI_VV(ir->eI) && inputrecNvtTrotter(ir) && do_per_step(step - 1, nstglobalcomm)));

        force_flags = (GMX_FORCE_STATECHANGED | ((inputrecDynamicBox(ir)) ? GMX_FORCE_DYNAMICBOX : 0)
                       | GMX_FORCE_ALLFORCES | (bCalcVir ? GMX_FORCE_VIRIAL : 0)
                       | (bCalcEner ? GMX_FORCE_ENERGY : 0) | (computeDHDL ? GMX_FORCE_DHDL : 0));
        if (simulationWork.useMts && !do_per_step(step, ir->nstfout))
        {
            // TODO: merge this with stepWork.useOnlyMtsCombinedForceBuffer
            force_flags |= GMX_FORCE_DO_NOT_NEED_NORMAL_FORCE;
        }

        const bool doTemperatureScaling = (ir->etc != TemperatureCoupling::No
                                           && do_per_step(step + ir->nsttcouple - 1, ir->nsttcouple));

        /* With leap-frog type integrators we compute the kinetic energy
         * at a whole time step as the average of the half-time step kinetic
         * energies of two subsequent steps. Therefore we need to compute the
         * half step kinetic energy also if we need energies at the next step.
         */
        const bool needHalfStepKineticEnergy =
                (!EI_VV(ir->eI) && (do_per_step(step + 1, nstglobalcomm) || step_rel + 1 == ir->nsteps));

        // Parrinello-Rahman requires the pressure to be availible before the update to compute
        // the velocity scaling matrix. Hence, it runs one step after the nstpcouple step.
        const bool doParrinelloRahman =
                (ir->pressureCouplingOptions.epc == PressureCoupling::ParrinelloRahman
                 && do_per_step(step + ir->pressureCouplingOptions.nstpcouple - 1,
                                ir->pressureCouplingOptions.nstpcouple));

        MdGpuGraph* mdGraph = simulationWork.useMdGpuGraph ? fr_->mdGraph[step % 2].get() : nullptr;

        if (simulationWork.useMdGpuGraph)
        {
            // Reset graph on search step (due to changing neighbour list etc)
            // or virial step (due to changing shifts and box).
            if (bNS || bCalcVir)
            {
                fr_->mdGraph[MdGraphEvenOrOddStep::EvenStep]->reset();
                fr_->mdGraph[MdGraphEvenOrOddStep::OddStep]->reset();
            }
            else
            {
                mdGraph->setUsedGraphLastStep(usedMdGpuGraphLastStep);
                bool canUseMdGpuGraphThisStep =
                        !bNS && !bCalcVir && !doTemperatureScaling && !doParrinelloRahman && !bGStat
                        && !needHalfStepKineticEnergy && !do_per_step(step, ir->nstxout)
                        && !do_per_step(step, ir->nstxout_compressed)
                        && !do_per_step(step, ir->nstvout) && !do_per_step(step, ir->nstfout)
                        && !checkpointHandler->isCheckpointingStep();
                if (mdGraph->captureThisStep(canUseMdGpuGraphThisStep))
                {
                    // getCoordinatesReadyOnDeviceEvent() uses stepWork.doNeighborSearch but this is not set until
                    // later in do_force(), so preset this part here.
                    // TODO remove this when stepWork initialization has been refactored to start of step.
                    runScheduleWork_->stepWork.doNeighborSearch = false;
                    mdGraph->startRecord(stateGpu->getCoordinatesReadyOnDeviceEvent(
                            AtomLocality::Local, simulationWork, runScheduleWork_->stepWork));
                }
            }
        }

        if (!simulationWork.useMdGpuGraph || mdGraph->graphIsCapturingThisStep()
            || !mdGraph->useGraphThisStep())
        {

            if (shellfc)
            {
                /* Now is the time to relax the shells */
                relax_shell_flexcon(fpLog_,
                                    cr_,
                                    ms_,
                                    mdrunOptions_.verbose,
                                    enforcedRotation_,
                                    step,
                                    ir,
                                    mdModulesNotifiers_,
                                    imdSession_,
                                    pullWork_,
                                    bNS,
                                    force_flags,
                                    top_,
                                    constr_,
                                    enerd_,
                                    state_->numAtoms(),
                                    state_->x.arrayRefWithPadding(),
                                    state_->v.arrayRefWithPadding(),
                                    state_->box,
                                    state_->lambda,
                                    &state_->hist,
                                    &f.view(),
                                    force_vir,
                                    *md,
                                    fr_->longRangeNonbondeds.get(),
                                    nrnb_,
                                    wallCycleCounters_,
                                    shellfc,
                                    fr_,
                                    runScheduleWork_,
                                    t,
                                    mu_tot,
                                    virtualSites_,
                                    ddBalanceRegionHandler);
            }
            else
            {
                /* The AWH history need to be saved _before_ doing force calculations where the AWH bias
                   is updated (or the AWH update will be performed twice for one step when continuing).
                   It would be best to call this update function from do_md_trajectory_writing but that
                   would occur after do_force. One would have to divide the update_awh function into one
                   function applying the AWH force and one doing the AWH bias update. The update AWH
                   bias function could then be called after do_md_trajectory_writing (then containing
                   update_awh_history). The checkpointing will in the future probably moved to the start
                   of the md loop which will rid of this issue. */
                if (awh && checkpointHandler->isCheckpointingStep() && MAIN(cr_))
                {
                    awh->updateHistory(stateGlobal_->awhHistory.get());
                }

                /* The coordinates (x) are shifted (to get whole molecules)
                 * in do_force.
                 * This is parallellized as well, and does communication too.
                 * Check comments in sim_util.c
                 */
                do_force(fpLog_,
                         cr_,
                         ms_,
                         *ir,
                         mdModulesNotifiers_,
                         awh.get(),
                         enforcedRotation_,
                         imdSession_,
                         pullWork_,
                         step,
                         nrnb_,
                         wallCycleCounters_,
                         top_,
                         state_->box,
                         state_->x.arrayRefWithPadding(),
                         state_->v.arrayRefWithPadding().unpaddedArrayRef(),
                         &state_->hist,
                         &f.view(),
                         force_vir,
                         md,
                         enerd_,
                         state_->lambda,
                         fr_,
                         runScheduleWork_,
                         virtualSites_,
                         mu_tot,
                         t,
                         ed ? ed->getLegacyED() : nullptr,
                         fr_->longRangeNonbondeds.get(),
                         (bNS ? GMX_FORCE_NS : 0) | force_flags,
                         ddBalanceRegionHandler);
            }

            // VV integrators do not need the following velocity half step
            // if it is the first step after starting from a checkpoint.
            // That is, the half step is needed on all other steps, and
            // also the first step when starting from a .tpr file.
            if (EI_VV(ir->eI))
            {
                integrateVVFirstStep(step,
                                     bFirstStep,
                                     bInitStep,
                                     startingBehavior_,
                                     nstglobalcomm,
                                     ir,
                                     fr_,
                                     cr_,
                                     state_,
                                     mdAtoms_->mdatoms(),
                                     &fcdata,
                                     &MassQ,
                                     &vcm,
                                     enerd_,
                                     &observablesReducer,
                                     ekind_,
                                     gstat,
                                     &last_ekin,
                                     bCalcVir,
                                     total_vir,
                                     shake_vir,
                                     force_vir,
                                     pres,
                                     do_log,
                                     do_ene,
                                     bCalcEner,
                                     bGStat,
                                     bStopCM,
                                     bTrotter,
                                     bExchanged,
                                     &bSumEkinhOld,
                                     &saved_conserved_quantity,
                                     &f,
                                     &upd,
                                     constr_,
                                     &nullSignaller,
                                     trotter_seq,
                                     nrnb_,
                                     fpLog_,
                                     wallCycleCounters_);
                if (virtualSites_ != nullptr && needVirtualVelocitiesThisStep)
                {
                    // Positions were calculated earlier
                    wallcycle_start(wallCycleCounters_, WallCycleCounter::VsiteConstr);
                    virtualSites_->construct(state_->x, state_->v, state_->box, VSiteOperation::Velocities);
                    wallcycle_stop(wallCycleCounters_, WallCycleCounter::VsiteConstr);
                }
            }

            /* ########  END FIRST UPDATE STEP  ############## */
            /* ########  If doing VV, we now have v(dt) ###### */
            if (bDoExpanded)
            {
                /* perform extended ensemble sampling in lambda - we don't
                   actually move to the new state before outputting
                   statistics, but if performing simulated tempering, we
                   do update the velocities and the tau_t. */
                lamnew = ExpandedEnsembleDynamics(fpLog_,
                                                  *inputRec_,
                                                  *enerd_,
                                                  ekind_,
                                                  state_,
                                                  &MassQ,
                                                  state_->fep_state,
                                                  state_->dfhist,
                                                  step,
                                                  state_->v.rvec_array(),
                                                  md->homenr,
                                                  md->cTC);
                /* history is maintained in state->dfhist, but state_global is what is sent to trajectory and log output */
                if (MAIN(cr_))
                {
                    copy_df_history(stateGlobal_->dfhist, state_->dfhist);
                }
            }

            // Copy coordinate from the GPU for the output/checkpointing if the update is offloaded
            // and coordinates have not already been copied for i) search or ii) CPU force tasks.
            if (useGpuForUpdate && !bNS && !runScheduleWork_->domainWork.haveCpuLocalForceWork
                && (do_per_step(step, ir->nstxout) || do_per_step(step, ir->nstxout_compressed)
                    || checkpointHandler->isCheckpointingStep()))
            {
                stateGpu->copyCoordinatesFromGpu(state_->x, AtomLocality::Local);
                stateGpu->waitCoordinatesReadyOnHost(AtomLocality::Local);
            }
            // Copy velocities if needed for the output/checkpointing.
            // NOTE: Copy on the search steps is done at the beginning of the step.
            if (useGpuForUpdate && !bNS
                && (do_per_step(step, ir->nstvout) || checkpointHandler->isCheckpointingStep()))
            {
                stateGpu->copyVelocitiesFromGpu(state_->v, AtomLocality::Local);
                stateGpu->waitVelocitiesReadyOnHost(AtomLocality::Local);
            }
            // Copy forces for the output if the forces were reduced on the GPU (not the case on virial steps)
            // and update is offloaded hence forces are kept on the GPU for update and have not been
            // already transferred in do_force().
            // TODO: There should be an improved, explicit mechanism that ensures this copy is only executed
            //       when the forces are ready on the GPU -- the same synchronizer should be used as the one
            //       prior to GPU update.
            // TODO: When the output flags will be included in step workload, this copy can be combined with the
            //       copy call in do_force(...).
            // NOTE: The forces should not be copied here if the vsites are present, since they were modified
            //       on host after the D2H copy in do_force(...).
            if (runScheduleWork_->stepWork.useGpuFBufferOps
                && (simulationWork.useGpuUpdate && !virtualSites_) && do_per_step(step, ir->nstfout))
            {
                stateGpu->copyForcesFromGpu(f.view().force(), AtomLocality::Local);
                stateGpu->waitForcesReadyOnHost(AtomLocality::Local);
            }
            /* Now we have the energies and forces corresponding to the
             * coordinates at time t. We must output all of this before
             * the update.
             */
            const EkindataState ekindataState =
                    bGStat ? (bSumEkinhOld ? EkindataState::UsedNeedToReduce
                                           : EkindataState::UsedDoNotNeedToReduce)
                           : EkindataState::NotUsed;
            do_md_trajectory_writing(fpLog_,
                                     cr_,
                                     nFile_,
                                     fnm_,
                                     step,
                                     step_rel,
                                     t,
                                     ir,
                                     state_,
                                     stateGlobal_,
                                     observablesHistory_,
                                     topGlobal_,
                                     fr_,
                                     outf,
                                     energyOutput,
                                     ekind_,
                                     f.view().force(),
                                     checkpointHandler->isCheckpointingStep(),
                                     bRerunMD,
                                     bLastStep,
                                     mdrunOptions_.writeConfout,
                                     ekindataState);
            /* Check if IMD step and do IMD communication, if bIMD is TRUE. */
            bInteractiveMDstep = imdSession_->run(step, bNS, state_->box, state_->x, t);

            /* kludge -- virial is lost with restart for MTTK NPT control. Must reload (saved earlier). */
            if (startingBehavior_ != StartingBehavior::NewSimulation && bFirstStep
                && (inputrecNptTrotter(ir) || inputrecNphTrotter(ir)))
            {
                copy_mat(state_->svir_prev, shake_vir);
                copy_mat(state_->fvir_prev, force_vir);
            }

            stopHandler->setSignal();
            resetHandler->setSignal(wallTimeAccounting_);

            if (bGStat || !PAR(cr_))
            {
                /* In parallel we only have to check for checkpointing in steps
                 * where we do global communication,
                 *  otherwise the other nodes don't know.
                 */
                checkpointHandler->setSignal(wallTimeAccounting_);
            }

            /* #########   START SECOND UPDATE STEP ################# */

            /* at the start of step, randomize or scale the velocities ((if vv. Restriction of
               Andersen controlled in preprocessing */

            if (ETC_ANDERSEN(ir->etc)) /* keep this outside of update_tcouple because of the extra info required to pass */
            {
                gmx_bool bIfRandomize;
                bIfRandomize = update_randomize_velocities(
                        ir, step, cr_, md->homenr, md->cTC, md->invmass, state_->v, &upd, constr_);
                /* if we have constraints, we have to remove the kinetic energy parallel to the bonds */
                if (constr_ && bIfRandomize)
                {
                    constrain_velocities(constr_, do_log, do_ene, step, state_, nullptr, false, nullptr);
                }
            }
            /* Box is changed in update() when we do pressure coupling,
             * but we should still use the old box for energy corrections and when
             * writing it to the energy file, so it matches the trajectory files for
             * the same timestep above. Make a copy in a separate array.
             */
            copy_mat(state_->box, lastbox);

            dvdl_constr = 0;

            if (!useGpuForUpdate)
            {
                wallcycle_start(wallCycleCounters_, WallCycleCounter::Update);
            }
            /* UPDATE PRESSURE VARIABLES IN TROTTER FORMULATION WITH CONSTRAINTS */
            if (bTrotter)
            {
                trotter_update(ir,
                               step,
                               ekind_,
                               enerd_,
                               state_,
                               total_vir,
                               md->homenr,
                               md->cTC,
                               md->invmass,
                               &MassQ,
                               trotter_seq,
                               TrotterSequence::Three);
                /* We can only do Berendsen coupling after we have summed
                 * the kinetic energy or virial. Since the happens
                 * in global_state after update, we should only do it at
                 * step % nstlist = 1 with bGStatEveryStep=FALSE.
                 */
            }
            else
            {
                update_tcouple(step, ir, state_, ekind_, &MassQ, md->homenr, md->cTC);
                update_pcouple_before_coordinates(mdLog_,
                                                  step,
                                                  ir->pressureCouplingOptions,
                                                  ir->deform,
                                                  ir->delta_t,
                                                  state_,
                                                  &pressureCouplingMu,
                                                  &parrinelloRahmanM);
            }

            if (EI_VV(ir->eI))
            {
                GMX_ASSERT(!useGpuForUpdate, "GPU update is not supported with VVAK integrator.");

                integrateVVSecondStep(step,
                                      ir,
                                      fr_,
                                      cr_,
                                      state_,
                                      mdAtoms_->mdatoms(),
                                      &fcdata,
                                      &MassQ,
                                      &vcm,
                                      pullWork_,
                                      enerd_,
                                      &observablesReducer,
                                      ekind_,
                                      gstat,
                                      &dvdl_constr,
                                      bCalcVir,
                                      total_vir,
                                      shake_vir,
                                      force_vir,
                                      pres,
                                      lastbox,
                                      do_log,
                                      do_ene,
                                      bGStat,
                                      &bSumEkinhOld,
                                      &f,
                                      &cbuf,
                                      &upd,
                                      constr_,
                                      &nullSignaller,
                                      trotter_seq,
                                      nrnb_,
                                      wallCycleCounters_);
            }
            else
            {
                if (useGpuForUpdate)
                {
                    // On search steps, update handles to device vectors
                    // TODO: this condition has redundant / unnecessary clauses
                    if (bNS && (bFirstStep || haveDDAtomOrdering(*cr_) || bExchanged))
                    {
                        integrator->set(stateGpu->getCoordinates(),
                                        stateGpu->getVelocities(),
                                        stateGpu->getForces(),
                                        top_->idef,
                                        *md);

                        // Copy data to the GPU after buffers might have been reinitialized
                        /* The velocity copy is redundant if we had Center-of-Mass motion removed on
                         * the previous step. We don't check that now. */
                        stateGpu->copyVelocitiesToGpu(state_->v, AtomLocality::Local);
                    }

                    // Copy x to the GPU unless we have already transferred in do_force().
                    // We transfer in do_force() if a GPU force task requires x (PME or x buffer ops).
                    if (!(runScheduleWork_->stepWork.haveGpuPmeOnThisRank
                          || runScheduleWork_->stepWork.useGpuXBufferOps))
                    {
                        stateGpu->copyCoordinatesToGpu(state_->x, AtomLocality::Local);
                        // Coordinates are later used by the integrator running in the same stream.
                        stateGpu->consumeCoordinatesCopiedToDeviceEvent(AtomLocality::Local);
                    }

                    if ((simulationWork.useGpuPme && simulationWork.useCpuPmePpCommunication)
                        || (!runScheduleWork_->stepWork.useGpuFBufferOps))
                    {
                        // The PME forces were recieved to the host, and reduced on the CPU with the
                        // rest of the forces computed on the GPU, so the final forces have to be
                        // copied back to the GPU. Or the buffer ops were not offloaded this step,
                        // so the forces are on the host and have to be copied
                        stateGpu->copyForcesToGpu(f.view().force(), AtomLocality::Local);
                    }
                    const bool doTemperatureScaling =
                            (ir->etc != TemperatureCoupling::No
                             && do_per_step(step + ir->nsttcouple - 1, ir->nsttcouple));

                    // This applies Leap-Frog, LINCS and SETTLE in succession
                    integrator->integrate(
                            stateGpu->getLocalForcesReadyOnDeviceEvent(
                                    runScheduleWork_->stepWork, runScheduleWork_->simulationWork),
                            ir->delta_t,
                            true,
                            bCalcVir,
                            shake_vir,
                            doTemperatureScaling,
                            ekind_->tcstat,
                            doParrinelloRahman,
                            ir->pressureCouplingOptions.nstpcouple * ir->delta_t,
                            parrinelloRahmanM);
                }
                else
                {
                    /* With multiple time stepping we need to do an additional normal
                     * update step to obtain the virial, as the actual MTS integration
                     * using an acceleration where the slow forces are multiplied by mtsFactor.
                     * Using that acceleration would result in a virial with the slow
                     * force contribution would be a factor mtsFactor too large.
                     */
                    if (simulationWork.useMts && bCalcVir && constr_ != nullptr)
                    {
                        upd.update_for_constraint_virial(*ir,
                                                         md->homenr,
                                                         md->havePartiallyFrozenAtoms,
                                                         md->invmass,
                                                         md->invMassPerDim,
                                                         *state_,
                                                         f.view().forceWithPadding(),
                                                         *ekind_);

                        constrain_coordinates(constr_,
                                              do_log,
                                              do_ene,
                                              step,
                                              state_,
                                              upd.xp()->arrayRefWithPadding(),
                                              &dvdl_constr,
                                              bCalcVir,
                                              shake_vir);
                    }

                    ArrayRefWithPadding<const RVec> forceCombined =
                            (simulationWork.useMts && step % ir->mtsLevels[1].stepFactor == 0)
                                    ? f.view().forceMtsCombinedWithPadding()
                                    : f.view().forceWithPadding();
                    upd.update_coords(*ir,
                                      step,
                                      md->homenr,
                                      md->havePartiallyFrozenAtoms,
                                      md->ptype,
                                      md->invmass,
                                      md->invMassPerDim,
                                      state_,
                                      forceCombined,
                                      &fcdata,
                                      ekind_,
                                      parrinelloRahmanM,
                                      etrtPOSITION,
                                      cr_,
                                      constr_ != nullptr);

                    wallcycle_stop(wallCycleCounters_, WallCycleCounter::Update);

                    constrain_coordinates(constr_,
                                          do_log,
                                          do_ene,
                                          step,
                                          state_,
                                          upd.xp()->arrayRefWithPadding(),
                                          &dvdl_constr,
                                          bCalcVir && !simulationWork.useMts,
                                          shake_vir);

                    upd.update_sd_second_half(*ir,
                                              step,
                                              &dvdl_constr,
                                              md->homenr,
                                              md->ptype,
                                              md->invmass,
                                              state_,
                                              cr_,
                                              nrnb_,
                                              wallCycleCounters_,
                                              constr_,
                                              do_log,
                                              do_ene);
                    upd.finish_update(*ir,
                                      md->havePartiallyFrozenAtoms,
                                      md->homenr,
                                      state_,
                                      wallCycleCounters_,
                                      constr_ != nullptr);
                }

                if (ir->bPull && ir->pull->bSetPbcRefToPrevStepCOM)
                {
                    updatePrevStepPullCom(pullWork_, state_->pull_com_prev_step);
                }

                enerd_->term[F_DVDL_CONSTR] += dvdl_constr;
            }
        }

        if (simulationWork.useMdGpuGraph)
        {
            GMX_ASSERT((mdGraph != nullptr), "MD GPU graph does not exist.");
            if (mdGraph->graphIsCapturingThisStep())
            {
                mdGraph->endRecord();
                // Force graph reinstantiation (instead of graph exec update) with PME tuning,
                // since the GPU kernels chosen by the FFT library can vary with grid size
                bool forceGraphReinstantiation = pme_loadbal_is_active(pme_loadbal);
                mdGraph->createExecutableGraph(forceGraphReinstantiation);
            }
            if (mdGraph->useGraphThisStep())
            {
                mdGraph->launchGraphMdStep(integrator->xUpdatedOnDeviceEvent());
            }
            if (bNS)
            {
                // TODO: merge disableForDomainIfAnyPpRankHasCpuForces() back into reset() when
                // domainWork initialization is moved out of do_force().
                fr_->mdGraph[MdGraphEvenOrOddStep::EvenStep]->disableForDomainIfAnyPpRankHasCpuForces(
                        runScheduleWork_->domainWork.haveCpuLocalForceWork);
                fr_->mdGraph[MdGraphEvenOrOddStep::OddStep]->disableForDomainIfAnyPpRankHasCpuForces(
                        runScheduleWork_->domainWork.haveCpuLocalForceWork);
            }
            usedMdGpuGraphLastStep = mdGraph->useGraphThisStep();
        }

        /* ############## IF NOT VV, Calculate globals HERE  ############ */
        /* With Leap-Frog we can skip compute_globals at
         * non-communication steps, but we need to calculate
         * the kinetic energy one step before communication.
         */
        {
            // Organize to do inter-simulation signalling on steps if
            // and when algorithms require it.
            const bool doInterSimSignal = (simulationsShareState && do_per_step(step, nstSignalComm));

            if (useGpuForUpdate)
            {
                const bool coordinatesRequiredForStopCM =
                        bStopCM && (bGStat || needHalfStepKineticEnergy || doInterSimSignal)
                        && !EI_VV(ir->eI);

                // Copy coordinates when needed to stop the CM motion or for replica exchange
                if (coordinatesRequiredForStopCM || bDoReplEx)
                {
                    stateGpu->copyCoordinatesFromGpu(state_->x, AtomLocality::Local);
                    stateGpu->waitCoordinatesReadyOnHost(AtomLocality::Local);
                }

                // Copy velocities back to the host if:
                // - Globals are computed this step (includes the energy output steps).
                // - Temperature is needed for the next step.
                // - This is a replica exchange step (even though we will only need
                //     the velocities if an exchange succeeds)
                if (bGStat || needHalfStepKineticEnergy || bDoReplEx)
                {
                    stateGpu->copyVelocitiesFromGpu(state_->v, AtomLocality::Local);
                    stateGpu->waitVelocitiesReadyOnHost(AtomLocality::Local);
                }
            }

            if (bGStat || needHalfStepKineticEnergy || doInterSimSignal)
            {
                // Since we're already communicating at this step, we
                // can propagate intra-simulation signals. Note that
                // check_nstglobalcomm has the responsibility for
                // choosing the value of nstglobalcomm that is one way
                // bGStat becomes true, so we can't get into a
                // situation where e.g. checkpointing can't be
                // signalled.
                bool                doIntraSimSignal = true;
                SimulationSignaller signaller(&signals, cr_, ms_, doInterSimSignal, doIntraSimSignal);

                compute_globals(gstat,
                                cr_,
                                ir,
                                fr_,
                                ekind_,
                                makeConstArrayRef(state_->x),
                                makeConstArrayRef(state_->v),
                                state_->box,
                                md,
                                nrnb_,
                                &vcm,
                                wallCycleCounters_,
                                enerd_,
                                force_vir,
                                shake_vir,
                                total_vir,
                                pres,
                                &signaller,
                                lastbox,
                                &bSumEkinhOld,
                                (bGStat ? CGLO_GSTAT : 0) | (!EI_VV(ir->eI) && bCalcEner ? CGLO_ENERGY : 0)
                                        | (!EI_VV(ir->eI) && bStopCM ? CGLO_STOPCM : 0)
                                        | (!EI_VV(ir->eI) ? CGLO_TEMPERATURE : 0)
                                        | (!EI_VV(ir->eI) ? CGLO_PRESSURE : 0) | CGLO_CONSTRAINT,
                                step,
                                &observablesReducer);
                if (!EI_VV(ir->eI) && bStopCM)
                {
                    process_and_stopcm_grp(
                            fpLog_, &vcm, *md, makeArrayRef(state_->x), makeArrayRef(state_->v));
                    inc_nrnb(nrnb_, eNR_STOPCM, md->homenr);

                    // TODO: The special case of removing CM motion should be dealt more gracefully
                    if (useGpuForUpdate)
                    {
                        // Issue #3988, #4106.
                        stateGpu->resetCoordinatesCopiedToDeviceEvent(AtomLocality::Local);
                        stateGpu->copyCoordinatesToGpu(state_->x, AtomLocality::Local);
                        // Here we block until the H2D copy completes because event sync with the
                        // force kernels that use the coordinates on the next steps is not implemented
                        // (not because of a race on state->x being modified on the CPU while H2D is in progress).
                        stateGpu->waitCoordinatesCopiedToDevice(AtomLocality::Local);
                        // If the COM removal changed the velocities on the CPU, this has to be accounted for.
                        if (vcm.mode != ComRemovalAlgorithm::No)
                        {
                            stateGpu->copyVelocitiesToGpu(state_->v, AtomLocality::Local);
                        }
                    }
                }
            }
        }

        /* #############  END CALC EKIN AND PRESSURE ################# */

        /* Note: this is OK, but there are some numerical precision issues with using the convergence of
           the virial that should probably be addressed eventually. state->veta has better properies,
           but what we actually need entering the new cycle is the new shake_vir value. Ideally, we could
           generate the new shake_vir, but test the veta value for convergence.  This will take some thought. */

        if (ir->efep != FreeEnergyPerturbationType::No && !EI_VV(ir->eI))
        {
            /* Sum up the foreign energy and dK/dl terms for md and sd.
               Currently done every step so that dH/dl is correct in the .edr */
            accumulateKineticLambdaComponents(enerd_, state_->lambda, *ir->fepvals);
        }

        const real currentSystemRefT =
                (haveEnsembleTemperature(*ir) ? ekind_->currentEnsembleTemperature() : 0.0_real);
        const bool scaleCoordinates = !useGpuForUpdate || bDoReplEx;
        update_pcouple_after_coordinates(fpLog_,
                                         step,
                                         ir->pressureCouplingOptions,
                                         ir->ld_seed,
                                         currentSystemRefT,
                                         ir->opts.nFreeze,
                                         ir->deform,
                                         ir->delta_t,
                                         md->homenr,
                                         md->cFREEZE,
                                         pres,
                                         force_vir,
                                         shake_vir,
                                         &pressureCouplingMu,
                                         state_,
                                         nrnb_,
                                         upd.deform(),
                                         scaleCoordinates);

        const bool doBerendsenPressureCoupling =
                (inputRec_->pressureCouplingOptions.epc == PressureCoupling::Berendsen
                 && do_per_step(step, inputRec_->pressureCouplingOptions.nstpcouple));
        const bool doCRescalePressureCoupling =
                (inputRec_->pressureCouplingOptions.epc == PressureCoupling::CRescale
                 && do_per_step(step, inputRec_->pressureCouplingOptions.nstpcouple));
        if (useGpuForUpdate
            && (doBerendsenPressureCoupling || doCRescalePressureCoupling || doParrinelloRahman))
        {
            integrator->scaleCoordinates(pressureCouplingMu);
            if (doCRescalePressureCoupling)
            {
                integrator->scaleVelocities(invertBoxMatrix(pressureCouplingMu));
            }
            integrator->setPbc(PbcType::Xyz, state_->box);
        }

        /* ################# END UPDATE STEP 2 ################# */
        /* #### We now have r(t+dt) and v(t+dt/2)  ############# */

        /* The coordinates (x) were unshifted in update */
        if (!bGStat)
        {
            /* We will not sum ekinh_old,
             * so signal that we still have to do it.
             */
            bSumEkinhOld = TRUE;
        }

        if (bCalcEner)
        {
            /* #########  BEGIN PREPARING EDR OUTPUT  ###########  */

            /* use the directly determined last velocity, not actually the averaged half steps */
            if (bTrotter && ir->eI == IntegrationAlgorithm::VV)
            {
                enerd_->term[F_EKIN] = last_ekin;
            }
            enerd_->term[F_ETOT] = enerd_->term[F_EPOT] + enerd_->term[F_EKIN];

            if (integratorHasConservedEnergyQuantity(ir))
            {
                if (EI_VV(ir->eI))
                {
                    enerd_->term[F_ECONSERVED] = enerd_->term[F_ETOT] + saved_conserved_quantity;
                }
                else
                {
                    enerd_->term[F_ECONSERVED] =
                            enerd_->term[F_ETOT]
                            + NPT_energy(ir->pressureCouplingOptions,
                                         ir->etc,
                                         gmx::constArrayRefFromArray(ir->opts.nrdf, ir->opts.ngtc),
                                         *ekind_,
                                         inputrecNvtTrotter(ir) || inputrecNptTrotter(ir),
                                         state_,
                                         &MassQ);
                }
            }
            /* #########  END PREPARING EDR OUTPUT  ###########  */
        }

        /* Output stuff */
        if (MAIN(cr_))
        {
            if (fpLog_ && do_log && bDoExpanded)
            {
                /* only needed if doing expanded ensemble */
                PrintFreeEnergyInfoToFile(fpLog_,
                                          ir->fepvals.get(),
                                          ir->expandedvals.get(),
                                          ir->bSimTemp ? ir->simtempvals.get() : nullptr,
                                          stateGlobal_->dfhist,
                                          state_->fep_state,
                                          ir->nstlog,
                                          step);
            }
            if (bCalcEner)
            {
                const bool outputDHDL = (computeDHDL && do_per_step(step, ir->fepvals->nstdhdl));

                energyOutput.addDataAtEnergyStep(outputDHDL,
                                                 bCalcEnerStep,
                                                 t,
                                                 md->tmass,
                                                 enerd_,
                                                 ir->fepvals.get(),
                                                 lastbox,
                                                 PTCouplingArrays{ state_->boxv,
                                                                   state_->nosehoover_xi,
                                                                   state_->nosehoover_vxi,
                                                                   state_->nhpres_xi,
                                                                   state_->nhpres_vxi },
                                                 state_->fep_state,
                                                 total_vir,
                                                 pres,
                                                 ekind_,
                                                 mu_tot,
                                                 constr_);
            }
            else
            {
                energyOutput.recordNonEnergyStep();
            }

            gmx_bool do_dr = do_per_step(step, ir->nstdisreout);
            gmx_bool do_or = do_per_step(step, ir->nstorireout);

            if (doSimulatedAnnealing)
            {
                gmx::EnergyOutput::printAnnealingTemperatures(
                        do_log ? fpLog_ : nullptr, *groups, ir->opts, *ekind_);
            }
            if (do_log || do_ene || do_dr || do_or)
            {
                energyOutput.printStepToEnergyFile(mdoutf_get_fp_ene(outf),
                                                   do_ene,
                                                   do_dr,
                                                   do_or,
                                                   do_log ? fpLog_ : nullptr,
                                                   step,
                                                   t,
                                                   fr_->fcdata.get(),
                                                   awh.get());
            }
            if (do_log && ((ir->bDoAwh && awh->hasFepLambdaDimension()) || ir->fepvals->delta_lambda != 0))
            {
                const bool isInitialOutput = false;
                printLambdaStateToLog(fpLog_, state_->lambda, isInitialOutput);
            }

            if (ir->bPull)
            {
                pull_print_output(pullWork_, step, t);
            }

            if (do_per_step(step, ir->nstlog))
            {
                if (fflush(fpLog_) != 0)
                {
                    gmx_fatal(FARGS, "Cannot flush logfile - maybe you are out of disk space?");
                }
            }
        }
        if (bDoExpanded)
        {
            /* Have to do this part _after_ outputting the logfile and the edr file */
            /* Gets written into the state at the beginning of next loop*/
            state_->fep_state = lamnew;
        }
        else if (ir->bDoAwh && awh->needForeignEnergyDifferences(step))
        {
            state_->fep_state = awh->fepLambdaState();
        }
        /* Print the remaining wall clock time for the run */
        if (isMainSimMainRank(ms_, MAIN(cr_)) && (do_verbose || gmx_got_usr_signal()) && !bPMETunePrinting)
        {
            if (shellfc)
            {
                fprintf(stderr, "\n");
            }
            print_time(stderr, wallTimeAccounting_, step, ir, cr_);
        }

        /* Ion/water position swapping.
         * Not done in last step since trajectory writing happens before this call
         * in the MD loop and exchanges would be lost anyway. */
        bNeedRepartition = FALSE;
        if ((ir->eSwapCoords != SwapType::No) && (step > 0) && !bLastStep
            && do_per_step(step, ir->swap->nstswap))
        {
            bNeedRepartition = do_swapcoords(cr_,
                                             step,
                                             t,
                                             ir,
                                             swap_,
                                             wallCycleCounters_,
                                             as_rvec_array(state_->x.data()),
                                             state_->box,
                                             MAIN(cr_) && mdrunOptions_.verbose,
                                             bRerunMD);

            if (bNeedRepartition && haveDDAtomOrdering(*cr_))
            {
                dd_collect_state(cr_->dd, state_, stateGlobal_);
            }
        }

        /* Replica exchange */
        bExchanged = FALSE;
        if (bDoReplEx)
        {
            bExchanged =
                    replica_exchange(fpLog_, cr_, ms_, repl_ex, stateGlobal_, enerd_, state_, step, t);
        }

        if ((bExchanged || bNeedRepartition) && haveDDAtomOrdering(*cr_))
        {
            dd_partition_system(fpLog_,
                                mdLog_,
                                step,
                                cr_,
                                TRUE,
                                stateGlobal_,
                                topGlobal_,
                                *ir,
                                mdModulesNotifiers_,
                                imdSession_,
                                pullWork_,
                                state_,
                                &f,
                                mdAtoms_,
                                top_,
                                fr_,
                                virtualSites_,
                                constr_,
                                nrnb_,
                                wallCycleCounters_,
                                FALSE);
            upd.updateAfterPartition(state_->numAtoms(), md->cFREEZE, md->cTC, md->cACC);
            fr_->longRangeNonbondeds->updateAfterPartition(*md);
        }

        bFirstStep = FALSE;
        bInitStep  = FALSE;

        /* #######  SET VARIABLES FOR NEXT ITERATION IF THEY STILL NEED IT ###### */
        /* With all integrators, except VV, we need to retain the pressure
         * at the current step for coupling at the next step.
         */
        if (state_->hasEntry(StateEntry::PressurePrevious)
            && (bGStatEveryStep
                || (ir->pressureCouplingOptions.nstpcouple > 0
                    && step % ir->pressureCouplingOptions.nstpcouple == 0)))
        {
            /* Store the pressure in t_state for pressure coupling
             * at the next MD step.
             */
            copy_mat(pres, state_->pres_prev);
        }

        /* #######  END SET VARIABLES FOR NEXT ITERATION ###### */

        if ((membed_ != nullptr) && (!bLastStep))
        {
            rescale_membed(step_rel, membed_, as_rvec_array(stateGlobal_->x.data()));
        }

        cycles = wallcycle_stop(wallCycleCounters_, WallCycleCounter::Step);
        if (haveDDAtomOrdering(*cr_) && wallCycleCounters_)
        {
            dd_cycles_add(cr_->dd, cycles, ddCyclStep);
        }

        /* increase the MD step number */
        step++;
        step_rel++;
        observablesReducer.markAsReadyToReduce();

#if GMX_FAHCORE
        if (MAIN(cr))
        {
            fcReportProgress(ir->nsteps + ir->init_step, step);
        }
#endif

        resetHandler->resetCounters(
                step, step_rel, mdLog_, fpLog_, cr_, fr_->nbv.get(), nrnb_, fr_->pmedata, pme_loadbal, wallCycleCounters_, wallTimeAccounting_);

        /* If bIMD is TRUE, the main updates the IMD energy record and sends positions to VMD client */
        imdSession_->updateEnergyRecordAndSendPositionsAndEnergies(bInteractiveMDstep, step, bCalcEner);

        // any run that uses GPUs must be at least offloading nonbondeds
        const bool usingGpu = simulationWork.useGpuNonbonded;
        if (usingGpu)
        {
            // ensure that GPU errors do not propagate between MD steps
            checkPendingDeviceErrorBetweenSteps();
        }
    }
    /* End of main MD loop */

    /* Closing TNG files can include compressing data. Therefore it is good to do that
     * before stopping the time measurements. */
    mdoutf_tng_close(outf);

    /* Stop measuring walltime */
    walltime_accounting_end_time(wallTimeAccounting_);

    if (simulationWork.haveSeparatePmeRank)
    {
        /* Tell the PME only node to finish */
        gmx_pme_send_finish(cr_);
    }

    if (MAIN(cr_))
    {
        if (ir->nstcalcenergy > 0)
        {
            energyOutput.printEnergyConservation(fpLog_, ir->simulation_part, EI_MD(ir->eI));

            gmx::EnergyOutput::printAnnealingTemperatures(fpLog_, *groups, ir->opts, *ekind_);
            energyOutput.printAverages(fpLog_, groups);
        }
    }
    done_mdoutf(outf);

    if (bPMETune)
    {
        pme_loadbal_done(pme_loadbal, fpLog_, mdLog_, fr_->nbv->useGpu());
    }

    done_shellfc(fpLog_, shellfc, step_rel);

    if (useReplicaExchange && MAIN(cr_))
    {
        print_replica_exchange_statistics(fpLog_, repl_ex);
    }

    walltime_accounting_set_nsteps_done(wallTimeAccounting_, step_rel);

    global_stat_destroy(gstat);
}<|MERGE_RESOLUTION|>--- conflicted
+++ resolved
@@ -932,18 +932,13 @@
         // exchange).
         if (useGpuForUpdate && bNS && !bFirstStep && !bExchanged)
         {
-<<<<<<< HEAD
+            if (usedMdGpuGraphLastStep)
+            {
+                // Wait on coordinates produced from GPU graph
+                stateGpu->waitCoordinatesUpdatedOnDevice();
+            }
             stateGpu->copyVelocitiesFromGpu(state_->v, AtomLocality::Local);
             stateGpu->copyCoordinatesFromGpu(state_->x, AtomLocality::Local);
-=======
-            if (usedMdGpuGraphLastStep)
-            {
-                // Wait on coordinates produced from GPU graph
-                stateGpu->waitCoordinatesUpdatedOnDevice();
-            }
-            stateGpu->copyVelocitiesFromGpu(state->v, AtomLocality::Local);
-            stateGpu->copyCoordinatesFromGpu(state->x, AtomLocality::Local);
->>>>>>> fca51426
             stateGpu->waitVelocitiesReadyOnHost(AtomLocality::Local);
             stateGpu->waitCoordinatesReadyOnHost(AtomLocality::Local);
         }
