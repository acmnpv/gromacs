/*
 * This file is part of the GROMACS molecular simulation package.
 *
 * Copyright 1991- The GROMACS Authors
 * and the project initiators Erik Lindahl, Berk Hess and David van der Spoel.
 * Consult the AUTHORS/COPYING files and https://www.gromacs.org for details.
 *
 * GROMACS is free software; you can redistribute it and/or
 * modify it under the terms of the GNU Lesser General Public License
 * as published by the Free Software Foundation; either version 2.1
 * of the License, or (at your option) any later version.
 *
 * GROMACS is distributed in the hope that it will be useful,
 * but WITHOUT ANY WARRANTY; without even the implied warranty of
 * MERCHANTABILITY or FITNESS FOR A PARTICULAR PURPOSE.  See the GNU
 * Lesser General Public License for more details.
 *
 * You should have received a copy of the GNU Lesser General Public
 * License along with GROMACS; if not, see
 * https://www.gnu.org/licenses, or write to the Free Software Foundation,
 * Inc., 51 Franklin Street, Fifth Floor, Boston, MA  02110-1301  USA.
 *
 * If you want to redistribute modifications to GROMACS, please
 * consider that scientific software is very special. Version
 * control is crucial - bugs must be traceable. We will be happy to
 * consider code for inclusion in the official distribution, but
 * derived work must not be called official GROMACS. Details are found
 * in the README & COPYING files - if they are missing, get the
 * official version at https://www.gromacs.org.
 *
 * To help us fund GROMACS development, we humbly ask that you cite
 * the research papers on the package. Check out https://www.gromacs.org.
 */
/*! \internal \file
 *
 * \brief This file defines integrators for energy minimization
 *
 * \author Berk Hess <hess@kth.se>
 * \author Erik Lindahl <erik@kth.se>
 * \ingroup module_mdrun
 */
#include "gmxpre.h"

#include "config.h"

#include <cmath>
#include <cstring>
#include <ctime>

#include <algorithm>
#include <limits>
#include <vector>

#include "gromacs/commandline/filenm.h"
#include "gromacs/domdec/collect.h"
#include "gromacs/domdec/dlbtiming.h"
#include "gromacs/domdec/domdec.h"
#include "gromacs/domdec/domdec_struct.h"
#include "gromacs/domdec/mdsetup.h"
#include "gromacs/domdec/partition.h"
#include "gromacs/ewald/pme_pp.h"
#include "gromacs/fileio/confio.h"
#include "gromacs/fileio/mtxio.h"
#include "gromacs/gmxlib/network.h"
#include "gromacs/gmxlib/nrnb.h"
#include "gromacs/imd/imd.h"
#include "gromacs/linearalgebra/sparsematrix.h"
#include "gromacs/listed_forces/listed_forces.h"
#include "gromacs/math/functions.h"
#include "gromacs/math/vec.h"
#include "gromacs/mdlib/constr.h"
#include "gromacs/mdlib/coupling.h"
#include "gromacs/mdlib/dispersioncorrection.h"
#include "gromacs/mdlib/ebin.h"
#include "gromacs/mdlib/enerdata_utils.h"
#include "gromacs/mdlib/energyoutput.h"
#include "gromacs/mdlib/force.h"
#include "gromacs/mdlib/force_flags.h"
#include "gromacs/mdlib/forcerec.h"
#include "gromacs/mdlib/gmx_omp_nthreads.h"
#include "gromacs/mdlib/md_support.h"
#include "gromacs/mdlib/mdatoms.h"
#include "gromacs/mdlib/stat.h"
#include "gromacs/mdlib/tgroup.h"
#include "gromacs/mdlib/trajectory_writing.h"
#include "gromacs/mdlib/update.h"
#include "gromacs/mdlib/vsite.h"
#include "gromacs/mdrunutility/handlerestart.h"
#include "gromacs/mdrunutility/printtime.h"
#include "gromacs/mdtypes/checkpointdata.h"
#include "gromacs/mdtypes/commrec.h"
#include "gromacs/mdtypes/forcebuffers.h"
#include "gromacs/mdtypes/forcerec.h"
#include "gromacs/mdtypes/inputrec.h"
#include "gromacs/mdtypes/interaction_const.h"
#include "gromacs/mdtypes/md_enums.h"
#include "gromacs/mdtypes/mdatom.h"
#include "gromacs/mdtypes/mdrunoptions.h"
#include "gromacs/mdtypes/observablesreducer.h"
#include "gromacs/mdtypes/state.h"
#include "gromacs/pbcutil/pbc.h"
#include "gromacs/timing/wallcycle.h"
#include "gromacs/timing/walltime_accounting.h"
#include "gromacs/topology/mtop_util.h"
#include "gromacs/topology/topology.h"
#include "gromacs/utility/cstringutil.h"
#include "gromacs/utility/exceptions.h"
#include "gromacs/utility/fatalerror.h"
#include "gromacs/utility/logger.h"
#include "gromacs/utility/smalloc.h"

#include "legacysimulator.h"
#include "shellfc.h"

using gmx::ArrayRef;
using gmx::MDModulesNotifiers;
using gmx::MdrunScheduleWorkload;
using gmx::RVec;
using gmx::VirtualSitesHandler;

//! Utility structure for manipulating states during EM
typedef struct em_state
{
    //! Copy of the global state
    t_state s;
    //! Force array
    gmx::ForceBuffers f;
    //! Potential energy
    real epot;
    //! Norm of the force
    real fnorm;
    //! Maximum force
    real fmax;
    //! Direction
    int a_fmax;
} em_state_t;

//! Print the EM starting conditions
static void print_em_start(FILE*                     fplog,
                           const t_commrec*          cr,
                           gmx_walltime_accounting_t walltime_accounting,
                           gmx_wallcycle*            wcycle,
                           const char*               name)
{
    walltime_accounting_start_time(walltime_accounting);
    wallcycle_start(wcycle, WallCycleCounter::Run);
    print_start(fplog, cr, walltime_accounting, name);
}

//! Stop counting time for EM
static void em_time_end(gmx_walltime_accounting_t walltime_accounting, gmx_wallcycle* wcycle)
{
    wallcycle_stop(wcycle, WallCycleCounter::Run);

    walltime_accounting_end_time(walltime_accounting);
}

//! Printing a log file and console header
static void sp_header(FILE* out, const char* minimizer, real ftol, int nsteps)
{
    fprintf(out, "\n");
    fprintf(out, "%s:\n", minimizer);
    fprintf(out, "   Tolerance (Fmax)   = %12.5e\n", ftol);
    fprintf(out, "   Number of steps    = %12d\n", nsteps);
}

//! Print warning message
static void warn_step(FILE* fp, real ftol, real fmax, gmx_bool bLastStep, gmx_bool bConstrain)
{
    constexpr bool realIsDouble = GMX_DOUBLE;
    char           buffer[2048];

    if (!std::isfinite(fmax))
    {
        sprintf(buffer,
                "\nEnergy minimization has stopped because the force "
                "on at least one atom is not finite. This usually means "
                "atoms are overlapping. Modify the input coordinates to "
                "remove atom overlap or use soft-core potentials with "
                "the free energy code to avoid infinite forces.\n%s",
                !realIsDouble ? "You could also be lucky that switching to double precision "
                                "is sufficient to obtain finite forces.\n"
                              : "");
    }
    else if (bLastStep)
    {
        sprintf(buffer,
                "\nEnergy minimization reached the maximum number "
                "of steps before the forces reached the requested "
                "precision Fmax < %g.\n",
                ftol);
    }
    else
    {
        sprintf(buffer,
                "\nEnergy minimization has stopped, but the forces have "
                "not converged to the requested precision Fmax < %g (which "
                "may not be possible for your system). It stopped "
                "because the algorithm tried to make a new step whose size "
                "was too small, or there was no change in the energy since "
                "last step. Either way, we regard the minimization as "
                "converged to within the available machine precision, "
                "given your starting configuration and EM parameters.\n%s%s",
                ftol,
                !realIsDouble ? "\nDouble precision normally gives you higher accuracy, but "
                                "this is often not needed for preparing to run molecular "
                                "dynamics.\n"
                              : "",
                bConstrain ? "You might need to increase your constraint accuracy, or turn\n"
                             "off constraints altogether (set constraints = none in mdp file)\n"
                           : "");
    }

    fputs(wrap_lines(buffer, 78, 0, FALSE), stderr);
    fputs(wrap_lines(buffer, 78, 0, FALSE), fp);
}

//! Print message about convergence of the EM
static void print_converged(FILE*             fp,
                            const char*       alg,
                            real              ftol,
                            int64_t           count,
                            gmx_bool          bDone,
                            int64_t           nsteps,
                            const em_state_t* ems,
                            double            sqrtNumAtoms)
{
    char buf[STEPSTRSIZE];

    if (bDone)
    {
        fprintf(fp, "\n%s converged to Fmax < %g in %s steps\n", alg, ftol, gmx_step_str(count, buf));
    }
    else if (count < nsteps)
    {
        fprintf(fp,
                "\n%s converged to machine precision in %s steps,\n"
                "but did not reach the requested Fmax < %g.\n",
                alg,
                gmx_step_str(count, buf),
                ftol);
    }
    else
    {
        fprintf(fp, "\n%s did not converge to Fmax < %g in %s steps.\n", alg, ftol, gmx_step_str(count, buf));
    }

#if GMX_DOUBLE
    fprintf(fp, "Potential Energy  = %21.14e\n", ems->epot);
    fprintf(fp, "Maximum force     = %21.14e on atom %d\n", ems->fmax, ems->a_fmax + 1);
    fprintf(fp, "Norm of force     = %21.14e\n", ems->fnorm / sqrtNumAtoms);
#else
    fprintf(fp, "Potential Energy  = %14.7e\n", ems->epot);
    fprintf(fp, "Maximum force     = %14.7e on atom %d\n", ems->fmax, ems->a_fmax + 1);
    fprintf(fp, "Norm of force     = %14.7e\n", ems->fnorm / sqrtNumAtoms);
#endif
}

//! Compute the norm and max of the force array in parallel
static void get_f_norm_max(const t_commrec*               cr,
                           const t_grpopts*               opts,
                           t_mdatoms*                     mdatoms,
                           gmx::ArrayRef<const gmx::RVec> f,
                           real*                          fnorm,
                           real*                          fmax,
                           int*                           a_fmax)
{
    double fnorm2, *sum;
    real   fmax2, fam;
    int    la_max, a_max, start, end, i, m, gf;

    /* This routine finds the largest force and returns it.
     * On parallel machines the global max is taken.
     */
    fnorm2 = 0;
    fmax2  = 0;
    la_max = -1;
    start  = 0;
    end    = mdatoms->homenr;
    if (!mdatoms->cFREEZE.empty())
    {
        for (i = start; i < end; i++)
        {
            gf  = mdatoms->cFREEZE[i];
            fam = 0;
            for (m = 0; m < DIM; m++)
            {
                if (!opts->nFreeze[gf][m])
                {
                    fam += gmx::square(f[i][m]);
                }
            }
            fnorm2 += fam;
            if (fam > fmax2)
            {
                fmax2  = fam;
                la_max = i;
            }
        }
    }
    else
    {
        for (i = start; i < end; i++)
        {
            fam = norm2(f[i]);
            fnorm2 += fam;
            if (fam > fmax2)
            {
                fmax2  = fam;
                la_max = i;
            }
        }
    }

    if (la_max >= 0 && haveDDAtomOrdering(*cr))
    {
        a_max = cr->dd->globalAtomIndices[la_max];
    }
    else
    {
        a_max = la_max;
    }
    if (PAR(cr))
    {
        snew(sum, 2 * cr->nnodes + 1);
        sum[2 * cr->nodeid]     = fmax2;
        sum[2 * cr->nodeid + 1] = a_max;
        sum[2 * cr->nnodes]     = fnorm2;
        gmx_sumd(2 * cr->nnodes + 1, sum, cr);
        fnorm2 = sum[2 * cr->nnodes];
        /* Determine the global maximum */
        for (i = 0; i < cr->nnodes; i++)
        {
            if (sum[2 * i] > fmax2)
            {
                fmax2 = sum[2 * i];
                a_max = gmx::roundToInt(sum[2 * i + 1]);
            }
        }
        sfree(sum);
    }

    if (fnorm)
    {
        *fnorm = sqrt(fnorm2);
    }
    if (fmax)
    {
        *fmax = sqrt(fmax2);
    }
    if (a_fmax)
    {
        *a_fmax = a_max;
    }
}

//! Compute the norm of the force
static void get_state_f_norm_max(const t_commrec* cr, const t_grpopts* opts, t_mdatoms* mdatoms, em_state_t* ems)
{
    get_f_norm_max(cr, opts, mdatoms, ems->f.view().force(), &ems->fnorm, &ems->fmax, &ems->a_fmax);
}

//! Initialize the energy minimization
static void init_em(FILE*                     fplog,
                    const gmx::MDLogger&      mdlog,
                    const char*               title,
                    const t_commrec*          cr,
                    const t_inputrec*         ir,
                    const MDModulesNotifiers& mdModulesNotifiers,
                    gmx::ImdSession*          imdSession,
                    pull_t*                   pull_work,
                    t_state*                  state_global,
                    const gmx_mtop_t&         top_global,
                    em_state_t*               ems,
                    gmx_localtop_t*           top,
                    t_nrnb*                   nrnb,
                    t_forcerec*               fr,
                    gmx::MDAtoms*             mdAtoms,
                    gmx_global_stat_t*        gstat,
                    VirtualSitesHandler*      vsite,
                    gmx::Constraints*         constr,
                    gmx_shellfc_t**           shellfc)
{
    real dvdl_constr;

    if (fplog)
    {
        fprintf(fplog, "Initiating %s\n", title);
    }

    if (MAIN(cr))
    {
        state_global->ngtc = 0;
    }
    int*                fep_state = MAIN(cr) ? &state_global->fep_state : nullptr;
    gmx::ArrayRef<real> lambda    = MAIN(cr) ? state_global->lambda : gmx::ArrayRef<real>();
    initialize_lambdas(
            fplog, ir->efep, ir->bSimTemp, *ir->fepvals, ir->simtempvals->temperatures, nullptr, MAIN(cr), fep_state, lambda);

    if (ir->eI == IntegrationAlgorithm::NM)
    {
        GMX_ASSERT(shellfc != nullptr, "With NM we always support shells");

        *shellfc = init_shell_flexcon(stdout,
                                      top_global,
                                      constr ? constr->numFlexibleConstraints() : 0,
                                      ir->nstcalcenergy,
                                      haveDDAtomOrdering(*cr),
                                      thisRankHasDuty(cr, DUTY_PME));
    }
    else
    {
        GMX_ASSERT(EI_ENERGY_MINIMIZATION(ir->eI),
                   "This else currently only handles energy minimizers, consider if your algorithm "
                   "needs shell/flexible-constraint support");

        /* With energy minimization, shells and flexible constraints are
         * automatically minimized when treated like normal DOFS.
         */
        if (shellfc != nullptr)
        {
            *shellfc = nullptr;
        }
    }

    if (haveDDAtomOrdering(*cr))
    {
        // Local state only becomes valid now.
        dd_init_local_state(*cr->dd, state_global, &ems->s);

        /* Distribute the charge groups over the nodes from the main node */
        dd_partition_system(fplog,
                            mdlog,
                            ir->init_step,
                            cr,
                            TRUE,
                            state_global,
                            top_global,
                            *ir,
                            mdModulesNotifiers,
                            imdSession,
                            pull_work,
                            &ems->s,
                            &ems->f,
                            mdAtoms,
                            top,
                            fr,
                            vsite,
                            constr,
                            nrnb,
                            nullptr,
                            FALSE);
        dd_store_state(*cr->dd, &ems->s);
    }
    else
    {
        /* Just copy the state */
        ems->s = *state_global;

        mdAlgorithmsSetupAtomData(
                cr, *ir, top_global, top, fr, &ems->f, mdAtoms, constr, vsite, shellfc ? *shellfc : nullptr);
    }

    update_mdatoms(mdAtoms->mdatoms(), ems->s.lambda[FreeEnergyPerturbationCouplingType::Mass]);

    if (constr)
    {
        // TODO how should this cross-module support dependency be managed?
        if (ir->eConstrAlg == ConstraintAlgorithm::Shake && gmx_mtop_ftype_count(top_global, F_CONSTR) > 0)
        {
            gmx_fatal(FARGS,
                      "Can not do energy minimization with %s, use %s\n",
                      enumValueToString(ConstraintAlgorithm::Shake),
                      enumValueToString(ConstraintAlgorithm::Lincs));
        }

        if (!ir->bContinuation)
        {
            /* Constrain the starting coordinates */
            bool needsLogging  = true;
            bool computeEnergy = true;
            bool computeVirial = false;
            dvdl_constr        = 0;
            constr->apply(needsLogging,
                          computeEnergy,
                          -1,
                          0,
                          1.0,
                          ems->s.x.arrayRefWithPadding(),
                          ems->s.x.arrayRefWithPadding(),
                          ArrayRef<RVec>(),
                          ems->s.box,
                          ems->s.lambda[FreeEnergyPerturbationCouplingType::Fep],
                          &dvdl_constr,
                          gmx::ArrayRefWithPadding<RVec>(),
                          computeVirial,
                          nullptr,
                          gmx::ConstraintVariable::Positions);
        }
    }

    if (PAR(cr))
    {
        *gstat = global_stat_init(ir);
    }
    else
    {
        *gstat = nullptr;
    }

    calc_shifts(ems->s.box, fr->shift_vec);
}

//! Finalize the minimization
static void finish_em(const t_commrec*          cr,
                      gmx_mdoutf_t              outf,
                      gmx_walltime_accounting_t walltime_accounting,
                      gmx_wallcycle*            wcycle)
{
    if (!thisRankHasDuty(cr, DUTY_PME))
    {
        /* Tell the PME only node to finish */
        gmx_pme_send_finish(cr);
    }

    done_mdoutf(outf);

    em_time_end(walltime_accounting, wcycle);
}

//! Swap two different EM states during minimization
static void swap_em_state(em_state_t** ems1, em_state_t** ems2)
{
    em_state_t* tmp;

    tmp   = *ems1;
    *ems1 = *ems2;
    *ems2 = tmp;
}

//! Save the EM trajectory
static void write_em_traj(FILE*               fplog,
                          const t_commrec*    cr,
                          gmx_mdoutf_t        outf,
                          gmx_bool            bX,
                          gmx_bool            bF,
                          const char*         confout,
                          const gmx_mtop_t&   top_global,
                          const t_inputrec*   ir,
                          int64_t             step,
                          em_state_t*         state,
                          t_state*            state_global,
                          ObservablesHistory* observablesHistory)
{
    int mdof_flags = 0;

    if (bX)
    {
        mdof_flags |= MDOF_X;
    }
    if (bF)
    {
        mdof_flags |= MDOF_F;
    }

    /* If we want IMD output, set appropriate MDOF flag */
    if (ir->bIMD)
    {
        mdof_flags |= MDOF_IMD;
    }

    gmx::WriteCheckpointDataHolder checkpointDataHolder;
    mdoutf_write_to_trajectory_files(fplog,
                                     cr,
                                     outf,
                                     mdof_flags,
                                     top_global.natoms,
                                     step,
                                     static_cast<double>(step),
                                     &state->s,
                                     state_global,
                                     observablesHistory,
                                     state->f.view().force(),
                                     &checkpointDataHolder);

    if (confout != nullptr)
    {
        if (haveDDAtomOrdering(*cr))
        {
            /* If bX=true, x was collected to state_global in the call above */
            if (!bX)
            {
                auto globalXRef = MAIN(cr) ? state_global->x : gmx::ArrayRef<gmx::RVec>();
                dd_collect_vec(
                        cr->dd, state->s.ddp_count, state->s.ddp_count_cg_gl, state->s.cg_gl, state->s.x, globalXRef);
            }
        }
        else
        {
            /* Copy the local state pointer */
            state_global = &state->s;
        }

        if (MAIN(cr))
        {
            if (ir->pbcType != PbcType::No && !ir->bPeriodicMols && haveDDAtomOrdering(*cr))
            {
                /* Make molecules whole only for confout writing */
                do_pbc_mtop(ir->pbcType, state->s.box, &top_global, state_global->x.rvec_array());
            }

            write_sto_conf_mtop(confout,
                                *top_global.name,
                                top_global,
                                state_global->x.rvec_array(),
                                nullptr,
                                ir->pbcType,
                                state->s.box);
        }
    }
}

//! \brief Do one minimization step
//
// \returns true when the step succeeded, false when a constraint error occurred
static bool do_em_step(const t_commrec*                          cr,
                       const t_inputrec*                         ir,
                       t_mdatoms*                                md,
                       em_state_t*                               ems1,
                       real                                      a,
                       gmx::ArrayRefWithPadding<const gmx::RVec> force,
                       em_state_t*                               ems2,
                       gmx::Constraints*                         constr,
                       int64_t                                   count)

{
    t_state *    s1, *s2;
    int          start, end;
    real         dvdl_constr;
    int nthreads gmx_unused;

    bool validStep = true;

    s1 = &ems1->s;
    s2 = &ems2->s;

    if (haveDDAtomOrdering(*cr) && s1->ddp_count != cr->dd->ddp_count)
    {
        gmx_incons("state mismatch in do_em_step");
    }

    s2->setFlags(s1->flags());

    if (s2->numAtoms() != s1->numAtoms())
    {
        s2->changeNumAtoms(s1->numAtoms());
        ems2->f.resize(s2->numAtoms());
    }
    if (haveDDAtomOrdering(*cr) && s2->cg_gl.size() != s1->cg_gl.size())
    {
        s2->cg_gl.resize(s1->cg_gl.size());
    }

    copy_mat(s1->box, s2->box);
    /* Copy free energy state */
    s2->lambda = s1->lambda;
    copy_mat(s1->box, s2->box);

    start = 0;
    end   = md->homenr;

    nthreads = gmx_omp_nthreads_get(ModuleMultiThread::Update);
#pragma omp parallel num_threads(nthreads)
    {
        const rvec* x1 = s1->x.rvec_array();
        rvec*       x2 = s2->x.rvec_array();
        const rvec* f  = as_rvec_array(force.unpaddedArrayRef().data());

        int gf = 0;
#pragma omp for schedule(static) nowait
        for (int i = start; i < end; i++)
        {
            try
            {
                if (!md->cFREEZE.empty())
                {
                    gf = md->cFREEZE[i];
                }
                for (int m = 0; m < DIM; m++)
                {
                    if (ir->opts.nFreeze[gf][m])
                    {
                        x2[i][m] = x1[i][m];
                    }
                    else
                    {
                        x2[i][m] = x1[i][m] + a * f[i][m];
                    }
                }
            }
            GMX_CATCH_ALL_AND_EXIT_WITH_FATAL_ERROR
        }

        if (s2->hasEntry(StateEntry::Cgp))
        {
            /* Copy the CG p vector */
            const rvec* p1 = s1->cg_p.rvec_array();
            rvec*       p2 = s2->cg_p.rvec_array();
#pragma omp for schedule(static) nowait
            for (int i = start; i < end; i++)
            {
                // Trivial OpenMP block that does not throw
                copy_rvec(p1[i], p2[i]);
            }
        }

        if (haveDDAtomOrdering(*cr))
        {
            /* OpenMP does not supported unsigned loop variables */
#pragma omp for schedule(static) nowait
            for (gmx::Index i = 0; i < gmx::ssize(s2->cg_gl); i++)
            {
                s2->cg_gl[i] = s1->cg_gl[i];
            }
        }
    }

    // Copy the DD or pair search counters
    s2->ddp_count       = s1->ddp_count;
    s2->ddp_count_cg_gl = s1->ddp_count_cg_gl;

    if (constr)
    {
        dvdl_constr = 0;
        validStep   = constr->apply(TRUE,
                                  TRUE,
                                  count,
                                  0,
                                  1.0,
                                  s1->x.arrayRefWithPadding(),
                                  s2->x.arrayRefWithPadding(),
                                  ArrayRef<RVec>(),
                                  s2->box,
                                  s2->lambda[FreeEnergyPerturbationCouplingType::Bonded],
                                  &dvdl_constr,
                                  gmx::ArrayRefWithPadding<RVec>(),
                                  false,
                                  nullptr,
                                  gmx::ConstraintVariable::Positions);

        if (cr->nnodes > 1)
        {
            /* This global reduction will affect performance at high
             * parallelization, but we can not really avoid it.
             * But usually EM is not run at high parallelization.
             */
            int reductionBuffer = static_cast<int>(!validStep);
            gmx_sumi(1, &reductionBuffer, cr);
            validStep = (reductionBuffer == 0);
        }

        // We should move this check to the different minimizers
        if (!validStep && ir->eI != IntegrationAlgorithm::Steep)
        {
            gmx_fatal(FARGS,
                      "The coordinates could not be constrained. Minimizer '%s' can not handle "
                      "constraint failures, use minimizer '%s' before using '%s'.",
                      enumValueToString(ir->eI),
                      enumValueToString(IntegrationAlgorithm::Steep),
                      enumValueToString(ir->eI));
        }
    }

    return validStep;
}

//! Prepare EM for using domain decomposition parallellization
static void em_dd_partition_system(FILE*                     fplog,
                                   const gmx::MDLogger&      mdlog,
                                   int                       step,
                                   const t_commrec*          cr,
                                   const gmx_mtop_t&         top_global,
                                   const t_inputrec*         ir,
                                   const MDModulesNotifiers& mdModulesNotifiers,

                                   gmx::ImdSession*     imdSession,
                                   pull_t*              pull_work,
                                   em_state_t*          ems,
                                   gmx_localtop_t*      top,
                                   gmx::MDAtoms*        mdAtoms,
                                   t_forcerec*          fr,
                                   VirtualSitesHandler* vsite,
                                   gmx::Constraints*    constr,
                                   t_nrnb*              nrnb,
                                   gmx_wallcycle*       wcycle)
{
    /* Repartition the domain decomposition */
    dd_partition_system(fplog,
                        mdlog,
                        step,
                        cr,
                        FALSE,
                        nullptr,
                        top_global,
                        *ir,
                        mdModulesNotifiers,
                        imdSession,
                        pull_work,
                        &ems->s,
                        &ems->f,
                        mdAtoms,
                        top,
                        fr,
                        vsite,
                        constr,
                        nrnb,
                        wcycle,
                        FALSE);
    dd_store_state(*cr->dd, &ems->s);
}

namespace
{

//! Copy coordinates, OpenMP parallelized, from \p refCoords to coords
void setCoordinates(std::vector<RVec>* coords, ArrayRef<const RVec> refCoords)
{
    coords->resize(refCoords.size());

    const int gmx_unused nthreads = gmx_omp_nthreads_get(ModuleMultiThread::Update);
#pragma omp parallel for num_threads(nthreads) schedule(static)
    for (int i = 0; i < ssize(refCoords); i++)
    {
        (*coords)[i] = refCoords[i];
    }
}

//! Returns the maximum difference an atom moved between two coordinate sets, over all ranks
real maxCoordinateDifference(ArrayRef<const RVec> coords1, ArrayRef<const RVec> coords2, MPI_Comm mpiCommMyGroup)
{
    GMX_RELEASE_ASSERT(coords1.size() == coords2.size(), "Coordinate counts should match");

    real maxDiffSquared = 0;

#ifndef _MSC_VER // Visual Studio has no support for reduction(max)
    const int gmx_unused nthreads = gmx_omp_nthreads_get(ModuleMultiThread::Update);
#    pragma omp parallel for reduction(max : maxDiffSquared) num_threads(nthreads) schedule(static)
#endif
    for (int i = 0; i < ssize(coords1); i++)
    {
        maxDiffSquared = std::max(maxDiffSquared, gmx::norm2(coords1[i] - coords2[i]));
    }

#if GMX_MPI
    int numRanks = 1;
    if (mpiCommMyGroup != MPI_COMM_NULL)
    {
        MPI_Comm_size(mpiCommMyGroup, &numRanks);
    }
    if (numRanks > 1)
    {
        real maxDiffSquaredReduced;
        MPI_Allreduce(
                &maxDiffSquared, &maxDiffSquaredReduced, 1, GMX_DOUBLE ? MPI_DOUBLE : MPI_FLOAT, MPI_MAX, mpiCommMyGroup);
        maxDiffSquared = maxDiffSquaredReduced;
    }
#else
    GMX_UNUSED_VALUE(mpiCommMyGroup);
#endif

    return std::sqrt(maxDiffSquared);
}

/*! \brief Class to handle the work of setting and doing an energy evaluation.
 *
 * This class is a mere aggregate of parameters to pass to evaluate an
 * energy, so that future changes to names and types of them consume
 * less time when refactoring other code.
 *
 * Aggregate initialization is used, for which the chief risk is that
 * if a member is added at the end and not all initializer lists are
 * updated, then the member will be value initialized, which will
 * typically mean initialization to zero.
 *
 * Use a braced initializer list to construct one of these. */
class EnergyEvaluator
{
public:
    /*! \brief Evaluates an energy on the state in \c ems.
     *
     * \todo In practice, the same objects mu_tot, vir, and pres
     * are always passed to this function, so we would rather have
     * them as data members. However, their C-array types are
     * unsuited for aggregate initialization. When the types
     * improve, the call signature of this method can be reduced.
     */
    void run(em_state_t* ems, rvec mu_tot, tensor vir, tensor pres, int64_t count, gmx_bool bFirst, int64_t step);
    //! Handles logging (deprecated).
    FILE* fplog;
    //! Handles logging.
    const gmx::MDLogger& mdlog;
    //! Handles communication.
    const t_commrec* cr;
    //! Coordinates multi-simulations.
    const gmx_multisim_t* ms;
    //! Holds the simulation topology.
    const gmx_mtop_t& top_global;
    //! Holds the domain topology.
    gmx_localtop_t* top;
    //! User input options.
    const t_inputrec* inputrec;
    // Handles notifications for MDModules
    const MDModulesNotifiers& mdModulesNotifiers;
    //! The Interactive Molecular Dynamics session.
    gmx::ImdSession* imdSession;
    //! The pull work object.
    pull_t* pull_work;
    //! Data for rotational pulling.
    gmx_enfrot* enforcedRotation;
    //! Manages flop accounting.
    t_nrnb* nrnb;
    //! Manages wall cycle accounting.
    gmx_wallcycle* wcycle;
    //! Legacy coordinator of global reduction.
    gmx_global_stat_t gstat;
    //! Coordinates reduction for observables
    gmx::ObservablesReducer* observablesReducer;
    //! Handles virtual sites.
    VirtualSitesHandler* vsite;
    //! Handles constraints.
    gmx::Constraints* constr;
    //! Per-atom data for this domain.
    gmx::MDAtoms* mdAtoms;
    //! Handles how to calculate the forces.
    t_forcerec* fr;
    //! Schedule of force-calculation work each step for this task.
    MdrunScheduleWorkload* runScheduleWork;
    //! Stores the computed energies.
    gmx_enerdata_t* enerd;
    //! The DD partitioning count at which the pair list was generated
    int ddpCountPairSearch;
    //! The local coordinates that were used for pair searching, stored for computing displacements
    std::vector<RVec> pairSearchCoordinates;
};

void EnergyEvaluator::run(em_state_t* ems, rvec mu_tot, tensor vir, tensor pres, int64_t count, gmx_bool bFirst, int64_t step)
{
    real     t;
    gmx_bool bNS;
    tensor   force_vir, shake_vir, ekin;
    real     dvdl_constr;
    real     terminate = 0;

    /* Set the time to the initial time, the time does not change during EM */
    t = inputrec->init_t;

    if (vsite)
    {
        vsite->construct(ems->s.x, {}, ems->s.box, gmx::VSiteOperation::Positions);
    }

    // Compute the buffer size of the pair list
    const real bufferSize = inputrec->rlist - std::max(inputrec->rcoulomb, inputrec->rvdw);

    if (bFirst || bufferSize <= 0 || ems->s.ddp_count != ddpCountPairSearch)
    {
        /* This is the first state or an old state used before the last ns */
        bNS = TRUE;
    }
    else
    {
        // We need to generate a new pairlist when one atom moved more than half the buffer size
        ArrayRef<const RVec> localCoordinates =
                ArrayRef<const RVec>(ems->s.x).subArray(0, mdAtoms->mdatoms()->homenr);
        bNS = 2 * maxCoordinateDifference(pairSearchCoordinates, localCoordinates, cr->mpi_comm_mygroup)
              > bufferSize;
    }

    if (bNS)
    {
        if (haveDDAtomOrdering(*cr))
        {
            /* Repartition the domain decomposition */
            em_dd_partition_system(fplog,
                                   mdlog,
                                   count,
                                   cr,
                                   top_global,
                                   inputrec,
                                   mdModulesNotifiers,
                                   imdSession,
                                   pull_work,
                                   ems,
                                   top,
                                   mdAtoms,
                                   fr,
                                   vsite,
                                   constr,
                                   nrnb,
                                   wcycle);
            ddpCountPairSearch = cr->dd->ddp_count;
        }
        else
        {
            // Without DD we increase the search counter here
            ddpCountPairSearch++;
            // Store the count in the state, so we check whether we later need
            // to do pair search after resetting to this, by then, old state
            ems->s.ddp_count = ddpCountPairSearch;
        }
    }

    /* Store the local coordinates that will be used in the pair search, after we re-partitioned */
    if (bufferSize > 0 && bNS)
    {
        ArrayRef<const RVec> localCoordinates =
                constArrayRefFromArray(ems->s.x.data(), mdAtoms->mdatoms()->homenr);
        setCoordinates(&pairSearchCoordinates, localCoordinates);
    }

    fr->longRangeNonbondeds->updateAfterPartition(*mdAtoms->mdatoms());

    /* Calc force & energy on new trial position  */
    /* do_force always puts the charge groups in the box and shifts again
     * We do not unshift, so molecules are always whole in congrad.c
     */
    do_force(fplog,
             cr,
             ms,
             *inputrec,
             mdModulesNotifiers,
             nullptr,
             enforcedRotation,
             imdSession,
             pull_work,
             count,
             nrnb,
             wcycle,
             top,
             ems->s.box,
             ems->s.x.arrayRefWithPadding(),
             {},
             &ems->s.hist,
             &ems->f.view(),
             force_vir,
             mdAtoms->mdatoms(),
             enerd,
             ems->s.lambda,
             fr,
             runScheduleWork,
             vsite,
             mu_tot,
             t,
             nullptr,
             fr->longRangeNonbondeds.get(),
             GMX_FORCE_STATECHANGED | GMX_FORCE_ALLFORCES | GMX_FORCE_VIRIAL | GMX_FORCE_ENERGY
                     | (bNS ? GMX_FORCE_NS : 0),
             DDBalanceRegionHandler(cr));

    /* Clear the unused shake virial and pressure */
    clear_mat(shake_vir);
    clear_mat(pres);

    /* Communicate stuff when parallel */
    if (PAR(cr) && inputrec->eI != IntegrationAlgorithm::NM)
    {
        wallcycle_start(wcycle, WallCycleCounter::MoveE);

        global_stat(*gstat,
                    cr,
                    enerd,
                    force_vir,
                    shake_vir,
                    *inputrec,
                    nullptr,
                    nullptr,
                    std::vector<real>(1, terminate),
                    FALSE,
                    CGLO_ENERGY | CGLO_PRESSURE | CGLO_CONSTRAINT,
                    step,
                    observablesReducer);

        wallcycle_stop(wcycle, WallCycleCounter::MoveE);
    }

    if (fr->dispersionCorrection)
    {
        /* Calculate long range corrections to pressure and energy */
        const DispersionCorrection::Correction correction = fr->dispersionCorrection->calculate(
                ems->s.box, ems->s.lambda[FreeEnergyPerturbationCouplingType::Vdw]);

        enerd->term[F_DISPCORR] = correction.energy;
        enerd->term[F_EPOT] += correction.energy;
        enerd->term[F_PRES] += correction.pressure;
        enerd->term[F_DVDL] += correction.dvdl;
    }
    else
    {
        enerd->term[F_DISPCORR] = 0;
    }

    ems->epot = enerd->term[F_EPOT];

    if (constr)
    {
        /* Project out the constraint components of the force */
        bool needsLogging  = false;
        bool computeEnergy = false;
        bool computeVirial = true;
        dvdl_constr        = 0;
        auto f             = ems->f.view().forceWithPadding();
        constr->apply(needsLogging,
                      computeEnergy,
                      count,
                      0,
                      1.0,
                      ems->s.x.arrayRefWithPadding(),
                      f,
                      f.unpaddedArrayRef(),
                      ems->s.box,
                      ems->s.lambda[FreeEnergyPerturbationCouplingType::Bonded],
                      &dvdl_constr,
                      gmx::ArrayRefWithPadding<RVec>(),
                      computeVirial,
                      shake_vir,
                      gmx::ConstraintVariable::ForceDispl);
        enerd->term[F_DVDL_CONSTR] += dvdl_constr;
        m_add(force_vir, shake_vir, vir);
    }
    else
    {
        copy_mat(force_vir, vir);
    }

    clear_mat(ekin);
    enerd->term[F_PRES] = calc_pres(fr->pbcType, inputrec->nwall, ems->s.box, ekin, vir, pres);

    if (inputrec->efep != FreeEnergyPerturbationType::No)
    {
        accumulateKineticLambdaComponents(enerd, ems->s.lambda, *inputrec->fepvals);
    }

    if (EI_ENERGY_MINIMIZATION(inputrec->eI))
    {
        get_state_f_norm_max(cr, &(inputrec->opts), mdAtoms->mdatoms(), ems);
    }
}

} // namespace

//! Parallel utility summing energies and forces
static double reorder_partsum(const t_commrec*  cr,
                              const t_grpopts*  opts,
                              const gmx_mtop_t& top_global,
                              const em_state_t* s_min,
                              const em_state_t* s_b)
{
    if (debug)
    {
        fprintf(debug, "Doing reorder_partsum\n");
    }

    auto fm = s_min->f.view().force();
    auto fb = s_b->f.view().force();

    /* Collect fm in a global vector fmg.
     * This conflicts with the spirit of domain decomposition,
     * but to fully optimize this a much more complicated algorithm is required.
     */
    const int natoms = top_global.natoms;
    rvec*     fmg;
    snew(fmg, natoms);

    gmx::ArrayRef<const int> indicesMin = s_min->s.cg_gl;
    int                      i          = 0;
    for (int a : indicesMin)
    {
        copy_rvec(fm[i], fmg[a]);
        i++;
    }
    gmx_sum(top_global.natoms * 3, fmg[0], cr);

    /* Now we will determine the part of the sum for the cgs in state s_b */
    gmx::ArrayRef<const int> indicesB = s_b->s.cg_gl;

    double partsum                        = 0;
    i                                     = 0;
    int                                gf = 0;
    gmx::ArrayRef<const unsigned char> grpnrFREEZE =
            top_global.groups.groupNumbers[SimulationAtomGroupType::Freeze];
    for (int a : indicesB)
    {
        if (!grpnrFREEZE.empty())
        {
            gf = grpnrFREEZE[i];
        }
        for (int m = 0; m < DIM; m++)
        {
            if (!opts->nFreeze[gf][m])
            {
                partsum += (fb[i][m] - fmg[a][m]) * fb[i][m];
            }
        }
        i++;
    }

    sfree(fmg);

    return partsum;
}

//! Print some stuff, like beta, whatever that means.
static real pr_beta(const t_commrec*  cr,
                    const t_grpopts*  opts,
                    t_mdatoms*        mdatoms,
                    const gmx_mtop_t& top_global,
                    const em_state_t* s_min,
                    const em_state_t* s_b)
{
    double sum;

    /* This is just the classical Polak-Ribiere calculation of beta;
     * it looks a bit complicated since we take freeze groups into account,
     * and might have to sum it in parallel runs.
     */

    if (!haveDDAtomOrdering(*cr)
        || (s_min->s.ddp_count == cr->dd->ddp_count && s_b->s.ddp_count == cr->dd->ddp_count))
    {
        auto fm = s_min->f.view().force();
        auto fb = s_b->f.view().force();
        sum     = 0;
        int gf  = 0;
        /* This part of code can be incorrect with DD,
         * since the atom ordering in s_b and s_min might differ.
         */
        for (int i = 0; i < mdatoms->homenr; i++)
        {
            if (!mdatoms->cFREEZE.empty())
            {
                gf = mdatoms->cFREEZE[i];
            }
            for (int m = 0; m < DIM; m++)
            {
                if (!opts->nFreeze[gf][m])
                {
                    sum += (fb[i][m] - fm[i][m]) * fb[i][m];
                }
            }
        }
    }
    else
    {
        /* We need to reorder cgs while summing */
        sum = reorder_partsum(cr, opts, top_global, s_min, s_b);
    }
    if (PAR(cr))
    {
        gmx_sumd(1, &sum, cr);
    }

    return sum / gmx::square(s_min->fnorm);
}

namespace gmx
{

void LegacySimulator::do_cg()
{
    const char* CG = "Polak-Ribiere Conjugate Gradients";

    gmx_global_stat_t gstat;
    double            tmp, minstep;
    real              stepsize;
    real              a, b, c, beta = 0.0;
    real              epot_repl = 0;
    real              pnorm;
    gmx_bool          converged, foundlower;
    rvec              mu_tot = { 0 };
    gmx_bool          do_log = FALSE, do_ene = FALSE, do_x, do_f;
    tensor            vir, pres;
    int               number_steps, neval = 0, nstcg = inputRec_->nstcgsteep;
    int               m, step, nminstep;
    auto*             mdatoms = mdAtoms_->mdatoms();

    GMX_LOG(mdLog_.info)
            .asParagraph()
            .appendText(
                    "Note that activating conjugate gradient energy minimization via the "
                    "integrator .mdp option and the command gmx mdrun may "
                    "be available in a different form in a future version of GROMACS, "
                    "e.g. gmx minimize and an .mdp option.");

    step = 0;

    if (MAIN(cr_))
    {
        // In CG, the state is extended with a search direction
        stateGlobal_->addEntry(StateEntry::Cgp);

        // Initialize the search direction to zero
        for (RVec& cg_p : stateGlobal_->cg_p)
        {
            cg_p = { 0, 0, 0 };
        }
    }

    /* Create 4 states on the stack and extract pointers that we will swap */
    em_state_t  s0{}, s1{}, s2{}, s3{};
    em_state_t* s_min = &s0;
    em_state_t* s_a   = &s1;
    em_state_t* s_b   = &s2;
    em_state_t* s_c   = &s3;

    ObservablesReducer observablesReducer = observablesReducerBuilder_->build();

    /* Init em and store the local state in s_min */
    init_em(fpLog_,
            mdLog_,
            CG,
            cr_,
            inputRec_,
            mdModulesNotifiers_,
            imdSession_,
            pullWork_,
            stateGlobal_,
            topGlobal_,
            s_min,
            top_,
            nrnb_,
            fr_,
            mdAtoms_,
            &gstat,
            virtualSites_,
            constr_,
            nullptr);
    const bool        simulationsShareState = false;
    gmx_mdoutf*       outf                  = init_mdoutf(fpLog_,
                                   nFile_,
                                   fnm_,
                                   mdrunOptions_,
                                   cr_,
                                   outputProvider_,
                                   mdModulesNotifiers_,
                                   inputRec_,
                                   topGlobal_,
                                   nullptr,
                                   wallCycleCounters_,
                                   StartingBehavior::NewSimulation,
                                   simulationsShareState,
                                   ms_);
    gmx::EnergyOutput energyOutput(mdoutf_get_fp_ene(outf),
                                   topGlobal_,
                                   *inputRec_,
                                   pullWork_,
                                   nullptr,
                                   false,
                                   StartingBehavior::NewSimulation,
                                   simulationsShareState,
                                   mdModulesNotifiers_);

    /* Print to log file */
    print_em_start(fpLog_, cr_, wallTimeAccounting_, wallCycleCounters_, CG);

    /* Max number of steps */
    number_steps = inputRec_->nsteps;

    if (MAIN(cr_))
    {
        sp_header(stderr, CG, inputRec_->em_tol, number_steps);
    }
    if (fpLog_)
    {
        sp_header(fpLog_, CG, inputRec_->em_tol, number_steps);
    }

<<<<<<< HEAD
    EnergyEvaluator energyEvaluator{ fpLog_,
                                     mdLog_,
                                     cr_,
                                     ms_,
                                     topGlobal_,
                                     top_,
                                     inputRec_,
                                     mdModulesNotifiers_,
                                     imdSession_,
                                     pullWork_,
                                     nrnb_,
                                     wallCycleCounters_,
=======
    EnergyEvaluator energyEvaluator{ fplog,
                                     mdlog,
                                     cr,
                                     ms,
                                     top_global,
                                     top,
                                     inputrec,
                                     imdSession,
                                     pull_work,
                                     enforcedRotation,
                                     nrnb,
                                     wcycle,
>>>>>>> fca51426
                                     gstat,
                                     &observablesReducer,
                                     virtualSites_,
                                     constr_,
                                     mdAtoms_,
                                     fr_,
                                     runScheduleWork_,
                                     enerd_,
                                     -1,
                                     {} };
    /* Call the force routine and some auxiliary (neighboursearching etc.) */
    /* do_force always puts the charge groups in the box and shifts again
     * We do not unshift, so molecules are always whole in congrad.c
     */
    energyEvaluator.run(s_min, mu_tot, vir, pres, -1, TRUE, step);
    observablesReducer.markAsReadyToReduce();

    if (MAIN(cr_))
    {
        /* Copy stuff to the energy bin for easy printing etc. */
        matrix nullBox = {};
        energyOutput.addDataAtEnergyStep(false,
                                         false,
                                         static_cast<double>(step),
                                         mdatoms->tmass,
                                         enerd_,
                                         nullptr,
                                         nullBox,
                                         PTCouplingArrays(),
                                         0,
                                         vir,
                                         pres,
                                         nullptr,
                                         mu_tot,
                                         constr_);

        EnergyOutput::printHeader(fpLog_, step, step);
        energyOutput.printStepToEnergyFile(
                mdoutf_get_fp_ene(outf), TRUE, FALSE, FALSE, fpLog_, step, step, fr_->fcdata.get(), nullptr);
    }

    /* Estimate/guess the initial stepsize */
    stepsize = inputRec_->em_stepsize / s_min->fnorm;

    if (MAIN(cr_))
    {
        double sqrtNumAtoms = sqrt(static_cast<double>(stateGlobal_->numAtoms()));
        fprintf(stderr, "   F-max             = %12.5e on atom %d\n", s_min->fmax, s_min->a_fmax + 1);
        fprintf(stderr, "   F-Norm            = %12.5e\n", s_min->fnorm / sqrtNumAtoms);
        fprintf(stderr, "\n");
        /* and copy to the log file too... */
        fprintf(fpLog_, "   F-max             = %12.5e on atom %d\n", s_min->fmax, s_min->a_fmax + 1);
        fprintf(fpLog_, "   F-Norm            = %12.5e\n", s_min->fnorm / sqrtNumAtoms);
        fprintf(fpLog_, "\n");
    }
    /* Start the loop over CG steps.
     * Each successful step is counted, and we continue until
     * we either converge or reach the max number of steps.
     */
    converged = FALSE;
    for (step = 0; (number_steps < 0 || step <= number_steps) && !converged; step++)
    {

        /* start taking steps in a new direction
         * First time we enter the routine, beta=0, and the direction is
         * simply the negative gradient.
         */

        /* Calculate the new direction in p, and the gradient in this direction, gpa */
        gmx::ArrayRef<gmx::RVec>       pm  = s_min->s.cg_p;
        gmx::ArrayRef<const gmx::RVec> sfm = s_min->f.view().force();
        double                         gpa = 0;
        int                            gf  = 0;
        for (int i = 0; i < mdatoms->homenr; i++)
        {
            if (!mdatoms->cFREEZE.empty())
            {
                gf = mdatoms->cFREEZE[i];
            }
            for (m = 0; m < DIM; m++)
            {
                if (!inputRec_->opts.nFreeze[gf][m])
                {
                    pm[i][m] = sfm[i][m] + beta * pm[i][m];
                    gpa -= pm[i][m] * sfm[i][m];
                    /* f is negative gradient, thus the sign */
                }
                else
                {
                    pm[i][m] = 0;
                }
            }
        }

        /* Sum the gradient along the line across CPUs */
        if (PAR(cr_))
        {
            gmx_sumd(1, &gpa, cr_);
        }

        /* Calculate the norm of the search vector */
        get_f_norm_max(cr_, &(inputRec_->opts), mdatoms, pm, &pnorm, nullptr, nullptr);

        /* Just in case stepsize reaches zero due to numerical precision... */
        if (stepsize <= 0)
        {
            stepsize = inputRec_->em_stepsize / pnorm;
        }

        /*
         * Double check the value of the derivative in the search direction.
         * If it is positive it must be due to the old information in the
         * CG formula, so just remove that and start over with beta=0.
         * This corresponds to a steepest descent step.
         */
        if (gpa > 0)
        {
            beta = 0;
            step--;   /* Don't count this step since we are restarting */
            continue; /* Go back to the beginning of the big for-loop */
        }

        /* Calculate minimum allowed stepsize, before the average (norm)
         * relative change in coordinate is smaller than precision
         */
        minstep      = 0;
        auto s_min_x = makeArrayRef(s_min->s.x);
        for (int i = 0; i < mdatoms->homenr; i++)
        {
            for (m = 0; m < DIM; m++)
            {
                tmp = fabs(s_min_x[i][m]);
                if (tmp < 1.0)
                {
                    tmp = 1.0;
                }
                tmp = pm[i][m] / tmp;
                minstep += tmp * tmp;
            }
        }
        /* Add up from all CPUs */
        if (PAR(cr_))
        {
            gmx_sumd(1, &minstep, cr_);
        }

        minstep = GMX_REAL_EPS / sqrt(minstep / (3 * topGlobal_.natoms));

        if (stepsize < minstep)
        {
            converged = TRUE;
            break;
        }

        /* Write coordinates if necessary */
        do_x = do_per_step(step, inputRec_->nstxout);
        do_f = do_per_step(step, inputRec_->nstfout);

        write_em_traj(
                fpLog_, cr_, outf, do_x, do_f, nullptr, topGlobal_, inputRec_, step, s_min, stateGlobal_, observablesHistory_);

        /* Take a step downhill.
         * In theory, we should minimize the function along this direction.
         * That is quite possible, but it turns out to take 5-10 function evaluations
         * for each line. However, we dont really need to find the exact minimum -
         * it is much better to start a new CG step in a modified direction as soon
         * as we are close to it. This will save a lot of energy evaluations.
         *
         * In practice, we just try to take a single step.
         * If it worked (i.e. lowered the energy), we increase the stepsize but
         * the continue straight to the next CG step without trying to find any minimum.
         * If it didn't work (higher energy), there must be a minimum somewhere between
         * the old position and the new one.
         *
         * Due to the finite numerical accuracy, it turns out that it is a good idea
         * to even accept a SMALL increase in energy, if the derivative is still downhill.
         * This leads to lower final energies in the tests I've done. / Erik
         */
        s_a->epot = s_min->epot;
        a         = 0.0;
        c         = a + stepsize; /* reference position along line is zero */

        if (haveDDAtomOrdering(*cr_) && s_min->s.ddp_count < cr_->dd->ddp_count)
        {
            em_dd_partition_system(fpLog_,
                                   mdLog_,
                                   step,
                                   cr_,
                                   topGlobal_,
                                   inputRec_,
                                   mdModulesNotifiers_,
                                   imdSession_,
                                   pullWork_,
                                   s_min,
                                   top_,
                                   mdAtoms_,
                                   fr_,
                                   virtualSites_,
                                   constr_,
                                   nrnb_,
                                   wallCycleCounters_);
        }

        /* Take a trial step (new coords in s_c) */
        do_em_step(cr_, inputRec_, mdatoms, s_min, c, s_min->s.cg_p.constArrayRefWithPadding(), s_c, constr_, -1);

        neval++;
        /* Calculate energy for the trial step */
        energyEvaluator.run(s_c, mu_tot, vir, pres, -1, FALSE, step);
        observablesReducer.markAsReadyToReduce();

        /* Calc derivative along line */
        const rvec*                    pc  = s_c->s.cg_p.rvec_array();
        gmx::ArrayRef<const gmx::RVec> sfc = s_c->f.view().force();
        double                         gpc = 0;
        for (int i = 0; i < mdatoms->homenr; i++)
        {
            for (m = 0; m < DIM; m++)
            {
                gpc -= pc[i][m] * sfc[i][m]; /* f is negative gradient, thus the sign */
            }
        }
        /* Sum the gradient along the line across CPUs */
        if (PAR(cr_))
        {
            gmx_sumd(1, &gpc, cr_);
        }

        /* This is the max amount of increase in energy we tolerate */
        tmp = std::sqrt(GMX_REAL_EPS) * fabs(s_a->epot);

        /* Accept the step if the energy is lower, or if it is not significantly higher
         * and the line derivative is still negative.
         */
        if (s_c->epot < s_a->epot || (gpc < 0 && s_c->epot < (s_a->epot + tmp)))
        {
            foundlower = TRUE;
            /* Great, we found a better energy. Increase step for next iteration
             * if we are still going down, decrease it otherwise
             */
            if (gpc < 0)
            {
                stepsize *= 1.618034; /* The golden section */
            }
            else
            {
                stepsize *= 0.618034; /* 1/golden section */
            }
        }
        else
        {
            /* New energy is the same or higher. We will have to do some work
             * to find a smaller value in the interval. Take smaller step next time!
             */
            foundlower = FALSE;
            stepsize *= 0.618034;
        }


        /* OK, if we didn't find a lower value we will have to locate one now - there must
         * be one in the interval [a=0,c].
         * The same thing is valid here, though: Don't spend dozens of iterations to find
         * the line minimum. We try to interpolate based on the derivative at the endpoints,
         * and only continue until we find a lower value. In most cases this means 1-2 iterations.
         *
         * I also have a safeguard for potentially really pathological functions so we never
         * take more than 20 steps before we give up ...
         *
         * If we already found a lower value we just skip this step and continue to the update.
         */
        double gpb;
        if (!foundlower)
        {
            nminstep = 0;

            do
            {
                /* Select a new trial point.
                 * If the derivatives at points a & c have different sign we interpolate to zero,
                 * otherwise just do a bisection.
                 */
                if (gpa < 0 && gpc > 0)
                {
                    b = a + gpa * (a - c) / (gpc - gpa);
                }
                else
                {
                    b = 0.5 * (a + c);
                }

                /* safeguard if interpolation close to machine accuracy causes errors:
                 * never go outside the interval
                 */
                if (b <= a || b >= c)
                {
                    b = 0.5 * (a + c);
                }

                if (haveDDAtomOrdering(*cr_) && s_min->s.ddp_count != cr_->dd->ddp_count)
                {
                    /* Reload the old state */
                    em_dd_partition_system(fpLog_,
                                           mdLog_,
                                           -1,
                                           cr_,
                                           topGlobal_,
                                           inputRec_,
                                           mdModulesNotifiers_,
                                           imdSession_,
                                           pullWork_,
                                           s_min,
                                           top_,
                                           mdAtoms_,
                                           fr_,
                                           virtualSites_,
                                           constr_,
                                           nrnb_,
                                           wallCycleCounters_);
                }

                /* Take a trial step to this new point - new coords in s_b */
                do_em_step(
                        cr_, inputRec_, mdatoms, s_min, b, s_min->s.cg_p.constArrayRefWithPadding(), s_b, constr_, -1);

                neval++;
                /* Calculate energy for the trial step */
                energyEvaluator.run(s_b, mu_tot, vir, pres, -1, FALSE, step);
                observablesReducer.markAsReadyToReduce();

                /* p does not change within a step, but since the domain decomposition
                 * might change, we have to use cg_p of s_b here.
                 */
                const rvec*                    pb  = s_b->s.cg_p.rvec_array();
                gmx::ArrayRef<const gmx::RVec> sfb = s_b->f.view().force();
                gpb                                = 0;
                for (int i = 0; i < mdatoms->homenr; i++)
                {
                    for (m = 0; m < DIM; m++)
                    {
                        gpb -= pb[i][m] * sfb[i][m]; /* f is negative gradient, thus the sign */
                    }
                }
                /* Sum the gradient along the line across CPUs */
                if (PAR(cr_))
                {
                    gmx_sumd(1, &gpb, cr_);
                }

                if (debug)
                {
                    fprintf(debug, "CGE: EpotA %f EpotB %f EpotC %f gpb %f\n", s_a->epot, s_b->epot, s_c->epot, gpb);
                }

                epot_repl = s_b->epot;

                /* Keep one of the intervals based on the value of the derivative at the new point */
                if (gpb > 0)
                {
                    /* Replace c endpoint with b */
                    swap_em_state(&s_b, &s_c);
                    c   = b;
                    gpc = gpb;
                }
                else
                {
                    /* Replace a endpoint with b */
                    swap_em_state(&s_b, &s_a);
                    a   = b;
                    gpa = gpb;
                }

                /*
                 * Stop search as soon as we find a value smaller than the endpoints.
                 * Never run more than 20 steps, no matter what.
                 */
                nminstep++;
            } while ((epot_repl > s_a->epot || epot_repl > s_c->epot) && (nminstep < 20));

            if (std::fabs(epot_repl - s_min->epot) < fabs(s_min->epot) * GMX_REAL_EPS || nminstep >= 20)
            {
                /* OK. We couldn't find a significantly lower energy.
                 * If beta==0 this was steepest descent, and then we give up.
                 * If not, set beta=0 and restart with steepest descent before quitting.
                 */
                if (beta == 0.0)
                {
                    /* Converged */
                    converged = TRUE;
                    break;
                }
                else
                {
                    /* Reset memory before giving up */
                    beta = 0.0;
                    continue;
                }
            }

            /* Select min energy state of A & C, put the best in B.
             */
            if (s_c->epot < s_a->epot)
            {
                if (debug)
                {
                    fprintf(debug, "CGE: C (%f) is lower than A (%f), moving C to B\n", s_c->epot, s_a->epot);
                }
                swap_em_state(&s_b, &s_c);
                gpb = gpc;
            }
            else
            {
                if (debug)
                {
                    fprintf(debug, "CGE: A (%f) is lower than C (%f), moving A to B\n", s_a->epot, s_c->epot);
                }
                swap_em_state(&s_b, &s_a);
                gpb = gpa;
            }
        }
        else
        {
            if (debug)
            {
                fprintf(debug, "CGE: Found a lower energy %f, moving C to B\n", s_c->epot);
            }
            swap_em_state(&s_b, &s_c);
            gpb = gpc;
        }

        /* new search direction */
        /* beta = 0 means forget all memory and restart with steepest descents. */
        if (nstcg && ((step % nstcg) == 0))
        {
            beta = 0.0;
        }
        else
        {
            /* s_min->fnorm cannot be zero, because then we would have converged
             * and broken out.
             */

            /* Polak-Ribiere update.
             * Change to fnorm2/fnorm2_old for Fletcher-Reeves
             */
            beta = pr_beta(cr_, &inputRec_->opts, mdatoms, topGlobal_, s_min, s_b);
        }
        /* Limit beta to prevent oscillations */
        if (fabs(beta) > 5.0)
        {
            beta = 0.0;
        }


        /* update positions */
        swap_em_state(&s_min, &s_b);
        gpa = gpb;

        /* Print it if necessary */
        if (MAIN(cr_))
        {
            if (mdrunOptions_.verbose)
            {
                double sqrtNumAtoms = sqrt(static_cast<double>(stateGlobal_->numAtoms()));
                fprintf(stderr,
                        "\rStep %d, Epot=%12.6e, Fnorm=%9.3e, Fmax=%9.3e (atom %d)\n",
                        step,
                        s_min->epot,
                        s_min->fnorm / sqrtNumAtoms,
                        s_min->fmax,
                        s_min->a_fmax + 1);
                fflush(stderr);
            }
            /* Store the new (lower) energies */
            matrix nullBox = {};
            energyOutput.addDataAtEnergyStep(false,
                                             false,
                                             static_cast<double>(step),
                                             mdatoms->tmass,
                                             enerd_,
                                             nullptr,
                                             nullBox,
                                             PTCouplingArrays(),
                                             0,
                                             vir,
                                             pres,
                                             nullptr,
                                             mu_tot,
                                             constr_);

            do_log = do_per_step(step, inputRec_->nstlog);
            do_ene = do_per_step(step, inputRec_->nstenergy);

            imdSession_->fillEnergyRecord(step, TRUE);

            if (do_log)
            {
                EnergyOutput::printHeader(fpLog_, step, step);
            }
            energyOutput.printStepToEnergyFile(mdoutf_get_fp_ene(outf),
                                               do_ene,
                                               FALSE,
                                               FALSE,
                                               do_log ? fpLog_ : nullptr,
                                               step,
                                               step,
                                               fr_->fcdata.get(),
                                               nullptr);
        }

        /* Send energies and positions to the IMD client if bIMD is TRUE. */
        if (MAIN(cr_) && imdSession_->run(step, TRUE, stateGlobal_->box, stateGlobal_->x, 0))
        {
            imdSession_->sendPositionsAndEnergies();
        }

        /* Stop when the maximum force lies below tolerance.
         * If we have reached machine precision, converged is already set to true.
         */
        converged = converged || (s_min->fmax < inputRec_->em_tol);
        observablesReducer.markAsReadyToReduce();
    } /* End of the loop */

    if (converged)
    {
        step--; /* we never took that last step in this case */
    }
    if (s_min->fmax > inputRec_->em_tol)
    {
        if (MAIN(cr_))
        {
            warn_step(fpLog_, inputRec_->em_tol, s_min->fmax, step - 1 == number_steps, FALSE);
        }
        converged = FALSE;
    }

    if (MAIN(cr_))
    {
        /* If we printed energy and/or logfile last step (which was the last step)
         * we don't have to do it again, but otherwise print the final values.
         */
        if (!do_log)
        {
            /* Write final value to log since we didn't do anything the last step */
            EnergyOutput::printHeader(fpLog_, step, step);
        }
        if (!do_ene || !do_log)
        {
            /* Write final energy file entries */
            energyOutput.printStepToEnergyFile(mdoutf_get_fp_ene(outf),
                                               !do_ene,
                                               FALSE,
                                               FALSE,
                                               !do_log ? fpLog_ : nullptr,
                                               step,
                                               step,
                                               fr_->fcdata.get(),
                                               nullptr);
        }
    }

    /* Print some stuff... */
    if (MAIN(cr_))
    {
        fprintf(stderr, "\nwriting lowest energy coordinates.\n");
    }

    /* IMPORTANT!
     * For accurate normal mode calculation it is imperative that we
     * store the last conformation into the full precision binary trajectory.
     *
     * However, we should only do it if we did NOT already write this step
     * above (which we did if do_x or do_f was true).
     */
    /* Note that with 0 < nstfout != nstxout we can end up with two frames
     * in the trajectory with the same step number.
     */
    do_x = !do_per_step(step, inputRec_->nstxout);
    do_f = (inputRec_->nstfout > 0 && !do_per_step(step, inputRec_->nstfout));

    write_em_traj(
            fpLog_, cr_, outf, do_x, do_f, ftp2fn(efSTO, nFile_, fnm_), topGlobal_, inputRec_, step, s_min, stateGlobal_, observablesHistory_);


    if (MAIN(cr_))
    {
        double sqrtNumAtoms = sqrt(static_cast<double>(stateGlobal_->numAtoms()));
        print_converged(stderr, CG, inputRec_->em_tol, step, converged, number_steps, s_min, sqrtNumAtoms);
        print_converged(fpLog_, CG, inputRec_->em_tol, step, converged, number_steps, s_min, sqrtNumAtoms);

        fprintf(fpLog_, "\nPerformed %d energy evaluations in total.\n", neval);
    }

    finish_em(cr_, outf, wallTimeAccounting_, wallCycleCounters_);

    /* To print the actual number of steps we needed somewhere */
    walltime_accounting_set_nsteps_done(wallTimeAccounting_, step);
}


void LegacySimulator::do_lbfgs()
{
    static const char* LBFGS = "Low-Memory BFGS Minimizer";
    em_state_t         ems;
    gmx_global_stat_t  gstat;
    auto*              mdatoms = mdAtoms_->mdatoms();

    GMX_LOG(mdLog_.info)
            .asParagraph()
            .appendText(
                    "Note that activating L-BFGS energy minimization via the "
                    "integrator .mdp option and the command gmx mdrun may "
                    "be available in a different form in a future version of GROMACS, "
                    "e.g. gmx minimize and an .mdp option.");

    if (haveDDAtomOrdering(*cr_))
    {
        gmx_fatal(FARGS, "L_BFGS is currently not supported");
    }
    if (PAR(cr_))
    {
        gmx_fatal(FARGS, "L-BFGS minimization only supports a single rank");
    }

    if (nullptr != constr_)
    {
        gmx_fatal(
                FARGS,
                "The combination of constraints and L-BFGS minimization is not implemented. Either "
                "do not use constraints, or use another minimizer (e.g. steepest descent).");
    }

    const int n        = 3 * stateGlobal_->numAtoms();
    const int nmaxcorr = inputRec_->nbfgscorr;

    std::vector<real> p(n);
    std::vector<real> rho(nmaxcorr);
    std::vector<real> alpha(nmaxcorr);

    std::vector<std::vector<real>> dx(nmaxcorr);
    for (auto& dxCorr : dx)
    {
        dxCorr.resize(n);
    }

    std::vector<std::vector<real>> dg(nmaxcorr);
    for (auto& dgCorr : dg)
    {
        dgCorr.resize(n);
    }

    int step  = 0;
    int neval = 0;

    ObservablesReducer observablesReducer = observablesReducerBuilder_->build();

    /* Init em */
    init_em(fpLog_,
            mdLog_,
            LBFGS,
            cr_,
            inputRec_,
            mdModulesNotifiers_,
            imdSession_,
            pullWork_,
            stateGlobal_,
            topGlobal_,
            &ems,
            top_,
            nrnb_,
            fr_,
            mdAtoms_,
            &gstat,
            virtualSites_,
            constr_,
            nullptr);
    const bool        simulationsShareState = false;
    gmx_mdoutf*       outf                  = init_mdoutf(fpLog_,
                                   nFile_,
                                   fnm_,
                                   mdrunOptions_,
                                   cr_,
                                   outputProvider_,
                                   mdModulesNotifiers_,
                                   inputRec_,
                                   topGlobal_,
                                   nullptr,
                                   wallCycleCounters_,
                                   StartingBehavior::NewSimulation,
                                   simulationsShareState,
                                   ms_);
    gmx::EnergyOutput energyOutput(mdoutf_get_fp_ene(outf),
                                   topGlobal_,
                                   *inputRec_,
                                   pullWork_,
                                   nullptr,
                                   false,
                                   StartingBehavior::NewSimulation,
                                   simulationsShareState,
                                   mdModulesNotifiers_);

    const int start = 0;
    const int end   = mdatoms->homenr;

    /* We need 4 working states */
    em_state_t  s0{}, s1{}, s2{}, s3{};
    em_state_t* sa   = &s0;
    em_state_t* sb   = &s1;
    em_state_t* sc   = &s2;
    em_state_t* last = &s3;
    /* Initialize by copying the state from ems (we could skip x and f here) */
    *sa = ems;
    *sb = ems;
    *sc = ems;

    /* Print to log file */
    print_em_start(fpLog_, cr_, wallTimeAccounting_, wallCycleCounters_, LBFGS);

    /* Max number of steps */
    const int number_steps = inputRec_->nsteps;

    /* Create a 3*natoms index to tell whether each degree of freedom is frozen */
    std::vector<bool> frozen(n);
    int               gf = 0;
    for (int i = start; i < end; i++)
    {
        if (!mdatoms->cFREEZE.empty())
        {
            gf = mdatoms->cFREEZE[i];
        }
        for (int m = 0; m < DIM; m++)
        {
            frozen[3 * i + m] = (inputRec_->opts.nFreeze[gf][m] != 0);
        }
    }
    if (MAIN(cr_))
    {
        sp_header(stderr, LBFGS, inputRec_->em_tol, number_steps);
    }
    if (fpLog_)
    {
        sp_header(fpLog_, LBFGS, inputRec_->em_tol, number_steps);
    }

    if (virtualSites_)
    {
        virtualSites_->construct(stateGlobal_->x, {}, stateGlobal_->box, VSiteOperation::Positions);
    }

    /* Call the force routine and some auxiliary (neighboursearching etc.) */
    /* do_force always puts the charge groups in the box and shifts again
     * We do not unshift, so molecules are always whole
     */
    neval++;
<<<<<<< HEAD
    EnergyEvaluator energyEvaluator{ fpLog_,
                                     mdLog_,
                                     cr_,
                                     ms_,
                                     topGlobal_,
                                     top_,
                                     inputRec_,
                                     mdModulesNotifiers_,
                                     imdSession_,
                                     pullWork_,
                                     nrnb_,
                                     wallCycleCounters_,
=======
    EnergyEvaluator energyEvaluator{ fplog,
                                     mdlog,
                                     cr,
                                     ms,
                                     top_global,
                                     top,
                                     inputrec,
                                     imdSession,
                                     pull_work,
                                     enforcedRotation,
                                     nrnb,
                                     wcycle,
>>>>>>> fca51426
                                     gstat,
                                     &observablesReducer,
                                     virtualSites_,
                                     constr_,
                                     mdAtoms_,
                                     fr_,
                                     runScheduleWork_,
                                     enerd_,
                                     -1,
                                     {} };
    rvec            mu_tot;
    tensor          vir;
    tensor          pres;
    energyEvaluator.run(&ems, mu_tot, vir, pres, -1, TRUE, step);

    if (MAIN(cr_))
    {
        /* Copy stuff to the energy bin for easy printing etc. */
        matrix nullBox = {};
        energyOutput.addDataAtEnergyStep(false,
                                         false,
                                         static_cast<double>(step),
                                         mdatoms->tmass,
                                         enerd_,
                                         nullptr,
                                         nullBox,
                                         PTCouplingArrays(),
                                         0,
                                         vir,
                                         pres,
                                         nullptr,
                                         mu_tot,
                                         constr_);

        EnergyOutput::printHeader(fpLog_, step, step);
        energyOutput.printStepToEnergyFile(
                mdoutf_get_fp_ene(outf), TRUE, FALSE, FALSE, fpLog_, step, step, fr_->fcdata.get(), nullptr);
    }

    /* Set the initial step.
     * since it will be multiplied by the non-normalized search direction
     * vector (force vector the first time), we scale it by the
     * norm of the force.
     */

    if (MAIN(cr_))
    {
        double sqrtNumAtoms = sqrt(static_cast<double>(stateGlobal_->numAtoms()));
        fprintf(stderr, "Using %d BFGS correction steps.\n\n", nmaxcorr);
        fprintf(stderr, "   F-max             = %12.5e on atom %d\n", ems.fmax, ems.a_fmax + 1);
        fprintf(stderr, "   F-Norm            = %12.5e\n", ems.fnorm / sqrtNumAtoms);
        fprintf(stderr, "\n");
        /* and copy to the log file too... */
        fprintf(fpLog_, "Using %d BFGS correction steps.\n\n", nmaxcorr);
        fprintf(fpLog_, "   F-max             = %12.5e on atom %d\n", ems.fmax, ems.a_fmax + 1);
        fprintf(fpLog_, "   F-Norm            = %12.5e\n", ems.fnorm / sqrtNumAtoms);
        fprintf(fpLog_, "\n");
    }

    // Point is an index to the memory of search directions, where 0 is the first one.
    int point = 0;

    // Set initial search direction to the force (-gradient), or 0 for frozen particles.
    real* fInit = static_cast<real*>(ems.f.view().force().data()[0]);
    for (int i = 0; i < n; i++)
    {
        if (!frozen[i])
        {
            dx[point][i] = fInit[i]; /* Initial search direction */
        }
        else
        {
            dx[point][i] = 0;
        }
    }

    // Stepsize will be modified during the search, and actually it is not critical
    // (the main efficiency in the algorithm comes from changing directions), but
    // we still need an initial value, so estimate it as the inverse of the norm
    // so we take small steps where the potential fluctuates a lot.
    double stepsize = 1.0 / ems.fnorm;

    /* Start the loop over BFGS steps.
     * Each successful step is counted, and we continue until
     * we either converge or reach the max number of steps.
     */

    bool do_log = true;
    bool do_ene = true;

    int ncorr = 0;

    /* Set the gradient from the force */
    bool converged = false;
    for (int step = 0; (number_steps < 0 || step <= number_steps) && !converged; step++)
    {

        /* Write coordinates if necessary */
        const bool do_x = do_per_step(step, inputRec_->nstxout);
        const bool do_f = do_per_step(step, inputRec_->nstfout);

        int mdof_flags = 0;
        if (do_x)
        {
            mdof_flags |= MDOF_X;
        }

        if (do_f)
        {
            mdof_flags |= MDOF_F;
        }

        if (inputRec_->bIMD)
        {
            mdof_flags |= MDOF_IMD;
        }

        gmx::WriteCheckpointDataHolder checkpointDataHolder;
        mdoutf_write_to_trajectory_files(fpLog_,
                                         cr_,
                                         outf,
                                         mdof_flags,
                                         topGlobal_.natoms,
                                         step,
                                         static_cast<real>(step),
                                         &ems.s,
                                         stateGlobal_,
                                         observablesHistory_,
                                         ems.f.view().force(),
                                         &checkpointDataHolder);

        /* Do the linesearching in the direction dx[point][0..(n-1)] */

        /* make s a pointer to current search direction - point=0 first time we get here */
        gmx::ArrayRef<const real> s = dx[point];

        const real* xx = static_cast<real*>(ems.s.x.rvec_array()[0]);
        const real* ff = static_cast<real*>(ems.f.view().force().data()[0]);

        // calculate line gradient in position A
        double gpa = 0;
        for (int i = 0; i < n; i++)
        {
            gpa -= s[i] * ff[i];
        }

        /* Calculate minimum allowed stepsize along the line, before the average (norm)
         * relative change in coordinate is smaller than precision
         */
        double minstep = 0;
        for (int i = 0; i < n; i++)
        {
            double tmp = fabs(xx[i]);
            if (tmp < 1.0)
            {
                tmp = 1.0;
            }
            tmp = s[i] / tmp;
            minstep += tmp * tmp;
        }
        minstep = GMX_REAL_EPS / sqrt(minstep / n);

        if (stepsize < minstep)
        {
            converged = true;
            break;
        }

        // Before taking any steps along the line, store the old position
        *last            = ems;
        real*      lastx = static_cast<real*>(last->s.x.data()[0]);
        real*      lastf = static_cast<real*>(last->f.view().force().data()[0]);
        const real Epot0 = ems.epot;

        *sa = ems;

        /* Take a step downhill.
         * In theory, we should find the actual minimum of the function in this
         * direction, somewhere along the line.
         * That is quite possible, but it turns out to take 5-10 function evaluations
         * for each line. However, we dont really need to find the exact minimum -
         * it is much better to start a new BFGS step in a modified direction as soon
         * as we are close to it. This will save a lot of energy evaluations.
         *
         * In practice, we just try to take a single step.
         * If it worked (i.e. lowered the energy), we increase the stepsize but
         * continue straight to the next BFGS step without trying to find any minimum,
         * i.e. we change the search direction too. If the line was smooth, it is
         * likely we are in a smooth region, and then it makes sense to take longer
         * steps in the modified search direction too.
         *
         * If it didn't work (higher energy), there must be a minimum somewhere between
         * the old position and the new one. Then we need to start by finding a lower
         * value before we change search direction. Since the energy was apparently
         * quite rough, we need to decrease the step size.
         *
         * Due to the finite numerical accuracy, it turns out that it is a good idea
         * to accept a SMALL increase in energy, if the derivative is still downhill.
         * This leads to lower final energies in the tests I've done. / Erik
         */

        // State "A" is the first position along the line.
        // reference position along line is initially zero
        real a = 0;

        // Check stepsize first. We do not allow displacements
        // larger than emstep.
        //
        real c;
        real maxdelta;
        do
        {
            // Pick a new position C by adding stepsize to A.
            c = a + stepsize;

            // Calculate what the largest change in any individual coordinate
            // would be (translation along line * gradient along line)
            maxdelta = 0;
            for (int i = 0; i < n; i++)
            {
                real delta = c * s[i];
                if (delta > maxdelta)
                {
                    maxdelta = delta;
                }
            }
            // If any displacement is larger than the stepsize limit, reduce the step
            if (maxdelta > inputRec_->em_stepsize)
            {
                stepsize *= 0.1;
            }
        } while (maxdelta > inputRec_->em_stepsize);

        // Take a trial step and move the coordinate array xc[] to position C
        real* xc = static_cast<real*>(sc->s.x.rvec_array()[0]);
        for (int i = 0; i < n; i++)
        {
            xc[i] = lastx[i] + c * s[i];
        }

        neval++;
        // Calculate energy for the trial step in position C
        energyEvaluator.run(sc, mu_tot, vir, pres, step, FALSE, step);

        // Calc line gradient in position C
        real*  fc  = static_cast<real*>(sc->f.view().force()[0]);
        double gpc = 0;
        for (int i = 0; i < n; i++)
        {
            gpc -= s[i] * fc[i]; /* f is negative gradient, thus the sign */
        }
        /* Sum the gradient along the line across CPUs */
        if (PAR(cr_))
        {
            gmx_sumd(1, &gpc, cr_);
        }

        // This is the max amount of increase in energy we tolerate.
        // By allowing VERY small changes (close to numerical precision) we
        // frequently find even better (lower) final energies.
        double tmp = std::sqrt(GMX_REAL_EPS) * fabs(sa->epot);

        // Accept the step if the energy is lower in the new position C (compared to A),
        // or if it is not significantly higher and the line derivative is still negative.
        bool foundlower = sc->epot < sa->epot || (gpc < 0 && sc->epot < (sa->epot + tmp));
        // If true, great, we found a better energy. We no longer try to alter the
        // stepsize, but simply accept this new better position. The we select a new
        // search direction instead, which will be much more efficient than continuing
        // to take smaller steps along a line. Set fnorm based on the new C position,
        // which will be used to update the stepsize to 1/fnorm further down.

        // If false, the energy is NOT lower in point C, i.e. it will be the same
        // or higher than in point A. In this case it is pointless to move to point C,
        // so we will have to do more iterations along the same line to find a smaller
        // value in the interval [A=0.0,C].
        // Here, A is still 0.0, but that will change when we do a search in the interval
        // [0.0,C] below. That search we will do by interpolation or bisection rather
        // than with the stepsize, so no need to modify it. For the next search direction
        // it will be reset to 1/fnorm anyway.

        double step_taken;
        if (!foundlower)
        {
            // OK, if we didn't find a lower value we will have to locate one now - there must
            // be one in the interval [a,c].
            // The same thing is valid here, though: Don't spend dozens of iterations to find
            // the line minimum. We try to interpolate based on the derivative at the endpoints,
            // and only continue until we find a lower value. In most cases this means 1-2 iterations.
            // I also have a safeguard for potentially really pathological functions so we never
            // take more than 20 steps before we give up.
            // If we already found a lower value we just skip this step and continue to the update.
            real fnorm    = 0;
            int  nminstep = 0;
            do
            {
                // Select a new trial point B in the interval [A,C].
                // If the derivatives at points a & c have different sign we interpolate to zero,
                // otherwise just do a bisection since there might be multiple minima/maxima
                // inside the interval.
                real b;
                if (gpa < 0 && gpc > 0)
                {
                    b = a + gpa * (a - c) / (gpc - gpa);
                }
                else
                {
                    b = 0.5 * (a + c);
                }

                /* safeguard if interpolation close to machine accuracy causes errors:
                 * never go outside the interval
                 */
                if (b <= a || b >= c)
                {
                    b = 0.5 * (a + c);
                }

                // Take a trial step to point B
                real* xb = static_cast<real*>(sb->s.x.rvec_array()[0]);
                for (int i = 0; i < n; i++)
                {
                    xb[i] = lastx[i] + b * s[i];
                }

                neval++;
                // Calculate energy for the trial step in point B
                energyEvaluator.run(sb, mu_tot, vir, pres, step, FALSE, step);
                fnorm = sb->fnorm;

                // Calculate gradient in point B
                real*  fb  = static_cast<real*>(sb->f.view().force()[0]);
                double gpb = 0;
                for (int i = 0; i < n; i++)
                {
                    gpb -= s[i] * fb[i]; /* f is negative gradient, thus the sign */
                }
                /* Sum the gradient along the line across CPUs */
                if (PAR(cr_))
                {
                    gmx_sumd(1, &gpb, cr_);
                }

                // Keep one of the intervals [A,B] or [B,C] based on the value of the derivative
                // at the new point B, and rename the endpoints of this new interval A and C.
                if (gpb > 0)
                {
                    /* Replace c endpoint with b */
                    c = b;
                    /* copy state b to c */
                    *sc = *sb;
                }
                else
                {
                    /* Replace a endpoint with b */
                    a = b;
                    /* copy state b to a */
                    *sa = *sb;
                }

                /*
                 * Stop search as soon as we find a value smaller than the endpoints,
                 * or if the tolerance is below machine precision.
                 * Never run more than 20 steps, no matter what.
                 */
                nminstep++;
            } while ((sb->epot > sa->epot || sb->epot > sc->epot) && (nminstep < 20));

            if (std::fabs(sb->epot - Epot0) < GMX_REAL_EPS || nminstep >= 20)
            {
                /* OK. We couldn't find a significantly lower energy.
                 * If ncorr==0 this was steepest descent, and then we give up.
                 * If not, reset memory to restart as steepest descent before quitting.
                 */
                if (ncorr == 0)
                {
                    /* Converged */
                    converged = true;
                    break;
                }
                else
                {
                    /* Reset memory */
                    ncorr = 0;
                    /* Search in gradient direction */
                    for (int i = 0; i < n; i++)
                    {
                        dx[point][i] = ff[i];
                    }
                    /* Reset stepsize */
                    stepsize = 1.0 / fnorm;
                    continue;
                }
            }

            /* Select min energy state of A & C, put the best in xx/ff/Epot
             */
            if (sc->epot < sa->epot)
            {
                /* Use state C */
                ems        = *sc;
                step_taken = c;
            }
            else
            {
                /* Use state A */
                ems        = *sa;
                step_taken = a;
            }
        }
        else
        {
            /* found lower */
            /* Use state C */
            ems        = *sc;
            step_taken = c;
        }

        /* Update the memory information, and calculate a new
         * approximation of the inverse hessian
         */

        /* Have new data in Epot, xx, ff */
        if (ncorr < nmaxcorr)
        {
            ncorr++;
        }

        for (int i = 0; i < n; i++)
        {
            dg[point][i] = lastf[i] - ff[i];
            dx[point][i] *= step_taken;
        }

        real dgdg = 0;
        real dgdx = 0;
        for (int i = 0; i < n; i++)
        {
            dgdg += dg[point][i] * dg[point][i];
            dgdx += dg[point][i] * dx[point][i];
        }

        const real diag = dgdx / dgdg;

        rho[point] = 1.0 / dgdx;
        point++;

        if (point >= nmaxcorr)
        {
            point = 0;
        }

        /* Update */
        for (int i = 0; i < n; i++)
        {
            p[i] = ff[i];
        }

        int cp = point;

        /* Recursive update. First go back over the memory points */
        for (int k = 0; k < ncorr; k++)
        {
            cp--;
            if (cp < 0)
            {
                cp = ncorr - 1;
            }

            real sq = 0;
            for (int i = 0; i < n; i++)
            {
                sq += dx[cp][i] * p[i];
            }

            alpha[cp] = rho[cp] * sq;

            for (int i = 0; i < n; i++)
            {
                p[i] -= alpha[cp] * dg[cp][i];
            }
        }

        for (int i = 0; i < n; i++)
        {
            p[i] *= diag;
        }

        /* And then go forward again */
        for (int k = 0; k < ncorr; k++)
        {
            real yr = 0;
            for (int i = 0; i < n; i++)
            {
                yr += p[i] * dg[cp][i];
            }

            real beta = rho[cp] * yr;
            beta      = alpha[cp] - beta;

            for (int i = 0; i < n; i++)
            {
                p[i] += beta * dx[cp][i];
            }

            cp++;
            if (cp >= ncorr)
            {
                cp = 0;
            }
        }

        for (int i = 0; i < n; i++)
        {
            if (!frozen[i])
            {
                dx[point][i] = p[i];
            }
            else
            {
                dx[point][i] = 0;
            }
        }

        /* Print it if necessary */
        if (MAIN(cr_))
        {
            if (mdrunOptions_.verbose)
            {
                double sqrtNumAtoms = sqrt(static_cast<double>(stateGlobal_->numAtoms()));
                fprintf(stderr,
                        "\rStep %d, Epot=%12.6e, Fnorm=%9.3e, Fmax=%9.3e (atom %d)\n",
                        step,
                        ems.epot,
                        ems.fnorm / sqrtNumAtoms,
                        ems.fmax,
                        ems.a_fmax + 1);
                fflush(stderr);
            }
            /* Store the new (lower) energies */
            matrix nullBox = {};
            energyOutput.addDataAtEnergyStep(false,
                                             false,
                                             static_cast<double>(step),
                                             mdatoms->tmass,
                                             enerd_,
                                             nullptr,
                                             nullBox,
                                             PTCouplingArrays(),
                                             0,
                                             vir,
                                             pres,
                                             nullptr,
                                             mu_tot,
                                             constr_);

            do_log = do_per_step(step, inputRec_->nstlog);
            do_ene = do_per_step(step, inputRec_->nstenergy);

            imdSession_->fillEnergyRecord(step, TRUE);

            if (do_log)
            {
                EnergyOutput::printHeader(fpLog_, step, step);
            }
            energyOutput.printStepToEnergyFile(mdoutf_get_fp_ene(outf),
                                               do_ene,
                                               FALSE,
                                               FALSE,
                                               do_log ? fpLog_ : nullptr,
                                               step,
                                               step,
                                               fr_->fcdata.get(),
                                               nullptr);
        }

        /* Send x and E to IMD client, if bIMD is TRUE. */
        if (imdSession_->run(step, TRUE, stateGlobal_->box, stateGlobal_->x, 0) && MAIN(cr_))
        {
            imdSession_->sendPositionsAndEnergies();
        }

        // Reset stepsize in we are doing more iterations
        stepsize = 1.0;

        /* Stop when the maximum force lies below tolerance.
         * If we have reached machine precision, converged is already set to true.
         */
        converged = converged || (ems.fmax < inputRec_->em_tol);
        observablesReducer.markAsReadyToReduce();
    } /* End of the loop */

    if (converged)
    {
        step--; /* we never took that last step in this case */
    }
    if (ems.fmax > inputRec_->em_tol)
    {
        if (MAIN(cr_))
        {
            warn_step(fpLog_, inputRec_->em_tol, ems.fmax, step - 1 == number_steps, FALSE);
        }
        converged = FALSE;
    }

    /* If we printed energy and/or logfile last step (which was the last step)
     * we don't have to do it again, but otherwise print the final values.
     */
    if (!do_log) /* Write final value to log since we didn't do anythin last step */
    {
        EnergyOutput::printHeader(fpLog_, step, step);
    }
    if (!do_ene || !do_log) /* Write final energy file entries */
    {
        energyOutput.printStepToEnergyFile(mdoutf_get_fp_ene(outf),
                                           !do_ene,
                                           FALSE,
                                           FALSE,
                                           !do_log ? fpLog_ : nullptr,
                                           step,
                                           step,
                                           fr_->fcdata.get(),
                                           nullptr);
    }

    /* Print some stuff... */
    if (MAIN(cr_))
    {
        fprintf(stderr, "\nwriting lowest energy coordinates.\n");
    }

    /* IMPORTANT!
     * For accurate normal mode calculation it is imperative that we
     * store the last conformation into the full precision binary trajectory.
     *
     * However, we should only do it if we did NOT already write this step
     * above (which we did if do_x or do_f was true).
     */
    const bool do_x = !do_per_step(step, inputRec_->nstxout);
    const bool do_f = !do_per_step(step, inputRec_->nstfout);
    write_em_traj(
            fpLog_, cr_, outf, do_x, do_f, ftp2fn(efSTO, nFile_, fnm_), topGlobal_, inputRec_, step, &ems, stateGlobal_, observablesHistory_);

    if (MAIN(cr_))
    {
        double sqrtNumAtoms = sqrt(static_cast<double>(stateGlobal_->numAtoms()));
        print_converged(stderr, LBFGS, inputRec_->em_tol, step, converged, number_steps, &ems, sqrtNumAtoms);
        print_converged(fpLog_, LBFGS, inputRec_->em_tol, step, converged, number_steps, &ems, sqrtNumAtoms);

        fprintf(fpLog_, "\nPerformed %d energy evaluations in total.\n", neval);
    }

    finish_em(cr_, outf, wallTimeAccounting_, wallCycleCounters_);

    /* To print the actual number of steps we needed somewhere */
    walltime_accounting_set_nsteps_done(wallTimeAccounting_, step);
}

void LegacySimulator::do_steep()
{
    const char*       SD = "Steepest Descents";
    gmx_global_stat_t gstat;
    real              stepsize;
    real              ustep;
    gmx_bool          bDone, bAbort, do_x, do_f;
    tensor            vir, pres;
    rvec              mu_tot = { 0 };
    int               nsteps;
    int               count          = 0;
    int               steps_accepted = 0;
    auto*             mdatoms        = mdAtoms_->mdatoms();

    GMX_LOG(mdLog_.info)
            .asParagraph()
            .appendText(
                    "Note that activating steepest-descent energy minimization via the "
                    "integrator .mdp option and the command gmx mdrun may "
                    "be available in a different form in a future version of GROMACS, "
                    "e.g. gmx minimize and an .mdp option.");

    /* Create 2 states on the stack and extract pointers that we will swap */
    em_state_t  s0{}, s1{};
    em_state_t* s_min = &s0;
    em_state_t* s_try = &s1;

    ObservablesReducer observablesReducer = observablesReducerBuilder_->build();

    /* Init em and store the local state in s_try */
    init_em(fpLog_,
            mdLog_,
            SD,
            cr_,
            inputRec_,
            mdModulesNotifiers_,
            imdSession_,
            pullWork_,
            stateGlobal_,
            topGlobal_,
            s_try,
            top_,
            nrnb_,
            fr_,
            mdAtoms_,
            &gstat,
            virtualSites_,
            constr_,
            nullptr);
    const bool        simulationsShareState = false;
    gmx_mdoutf*       outf                  = init_mdoutf(fpLog_,
                                   nFile_,
                                   fnm_,
                                   mdrunOptions_,
                                   cr_,
                                   outputProvider_,
                                   mdModulesNotifiers_,
                                   inputRec_,
                                   topGlobal_,
                                   nullptr,
                                   wallCycleCounters_,
                                   StartingBehavior::NewSimulation,
                                   simulationsShareState,
                                   ms_);
    gmx::EnergyOutput energyOutput(mdoutf_get_fp_ene(outf),
                                   topGlobal_,
                                   *inputRec_,
                                   pullWork_,
                                   nullptr,
                                   false,
                                   StartingBehavior::NewSimulation,
                                   simulationsShareState,
                                   mdModulesNotifiers_);

    /* Print to log file  */
    print_em_start(fpLog_, cr_, wallTimeAccounting_, wallCycleCounters_, SD);

    /* Set variables for stepsize (in nm). This is the largest
     * step that we are going to make in any direction.
     */
    ustep    = inputRec_->em_stepsize;
    stepsize = 0;

    /* Max number of steps  */
    nsteps = inputRec_->nsteps;

    if (MAIN(cr_))
    {
        /* Print to the screen  */
<<<<<<< HEAD
        sp_header(stderr, SD, inputRec_->em_tol, nsteps);
    }
    if (fpLog_)
    {
        sp_header(fpLog_, SD, inputRec_->em_tol, nsteps);
    }
    EnergyEvaluator energyEvaluator{ fpLog_,
                                     mdLog_,
                                     cr_,
                                     ms_,
                                     topGlobal_,
                                     top_,
                                     inputRec_,
                                     mdModulesNotifiers_,
                                     imdSession_,
                                     pullWork_,
                                     nrnb_,
                                     wallCycleCounters_,
=======
        sp_header(stderr, SD, inputrec->em_tol, nsteps);
    }
    if (fplog)
    {
        sp_header(fplog, SD, inputrec->em_tol, nsteps);
    }
    EnergyEvaluator energyEvaluator{ fplog,
                                     mdlog,
                                     cr,
                                     ms,
                                     top_global,
                                     top,
                                     inputrec,
                                     imdSession,
                                     pull_work,
                                     enforcedRotation,
                                     nrnb,
                                     wcycle,
>>>>>>> fca51426
                                     gstat,
                                     &observablesReducer,
                                     virtualSites_,
                                     constr_,
                                     mdAtoms_,
                                     fr_,
                                     runScheduleWork_,
                                     enerd_,
                                     -1,
                                     {} };

    /**** HERE STARTS THE LOOP ****
     * count is the counter for the number of steps
     * bDone will be TRUE when the minimization has converged
     * bAbort will be TRUE when nsteps steps have been performed or when
     * the stepsize becomes smaller than is reasonable for machine precision
     */
    count  = 0;
    bDone  = FALSE;
    bAbort = FALSE;
    while (!bDone && !bAbort)
    {
        bAbort = (nsteps >= 0) && (count == nsteps);

        /* set new coordinates, except for first step */
        bool validStep = true;
        if (count > 0)
        {
            validStep = do_em_step(
                    cr_, inputRec_, mdatoms, s_min, stepsize, s_min->f.view().forceWithPadding(), s_try, constr_, count);
        }

        if (validStep)
        {
            energyEvaluator.run(s_try, mu_tot, vir, pres, count, count == 0, count);
        }
        else
        {
            // Signal constraint error during stepping with energy=inf
            s_try->epot = std::numeric_limits<real>::infinity();
        }

        if (MAIN(cr_))
        {
            EnergyOutput::printHeader(fpLog_, count, count);
        }

        if (count == 0)
        {
            s_min->epot = s_try->epot;
        }

        /* Print it if necessary  */
        if (MAIN(cr_))
        {
            if (mdrunOptions_.verbose)
            {
                fprintf(stderr,
                        "Step=%5d, Dmax= %6.1e nm, Epot= %12.5e Fmax= %11.5e, atom= %d%c",
                        count,
                        ustep,
                        s_try->epot,
                        s_try->fmax,
                        s_try->a_fmax + 1,
                        ((count == 0) || (s_try->epot < s_min->epot)) ? '\n' : '\r');
                fflush(stderr);
            }

            if ((count == 0) || (s_try->epot < s_min->epot))
            {
                /* Store the new (lower) energies  */
                matrix nullBox = {};
                energyOutput.addDataAtEnergyStep(false,
                                                 false,
                                                 static_cast<double>(count),
                                                 mdatoms->tmass,
                                                 enerd_,
                                                 nullptr,
                                                 nullBox,
                                                 PTCouplingArrays(),
                                                 0,
                                                 vir,
                                                 pres,
                                                 nullptr,
                                                 mu_tot,
                                                 constr_);

                imdSession_->fillEnergyRecord(count, TRUE);

                const bool do_dr = do_per_step(steps_accepted, inputRec_->nstdisreout);
                const bool do_or = do_per_step(steps_accepted, inputRec_->nstorireout);
                energyOutput.printStepToEnergyFile(mdoutf_get_fp_ene(outf),
                                                   TRUE,
                                                   do_dr,
                                                   do_or,
                                                   fpLog_,
                                                   count,
                                                   count,
                                                   fr_->fcdata.get(),
                                                   nullptr);
                fflush(fpLog_);
            }
        }

        /* Now if the new energy is smaller than the previous...
         * or if this is the first step!
         * or if we did random steps!
         */

        if ((count == 0) || (s_try->epot < s_min->epot))
        {
            steps_accepted++;

            /* Test whether the convergence criterion is met...  */
            bDone = (s_try->fmax < inputRec_->em_tol);

            /* Copy the arrays for force, positions and energy  */
            /* The 'Min' array always holds the coords and forces of the minimal
               sampled energy  */
            swap_em_state(&s_min, &s_try);
            if (count > 0)
            {
                ustep *= 1.2;
            }

            /* Write to trn, if necessary */
            do_x = do_per_step(steps_accepted, inputRec_->nstxout);
            do_f = do_per_step(steps_accepted, inputRec_->nstfout);
            write_em_traj(
                    fpLog_, cr_, outf, do_x, do_f, nullptr, topGlobal_, inputRec_, count, s_min, stateGlobal_, observablesHistory_);
        }
        else
        {
            /* If energy is not smaller make the step smaller...  */
            ustep *= 0.5;

            if (haveDDAtomOrdering(*cr_) && s_min->s.ddp_count != cr_->dd->ddp_count)
            {
                /* Reload the old state */
                em_dd_partition_system(fpLog_,
                                       mdLog_,
                                       count,
                                       cr_,
                                       topGlobal_,
                                       inputRec_,
                                       mdModulesNotifiers_,
                                       imdSession_,
                                       pullWork_,
                                       s_min,
                                       top_,
                                       mdAtoms_,
                                       fr_,
                                       virtualSites_,
                                       constr_,
                                       nrnb_,
                                       wallCycleCounters_);
            }
        }

        // If the force is very small after finishing minimization,
        // we risk dividing by zero when calculating the step size.
        // So we check first if the minimization has stopped before
        // trying to obtain a new step size.
        if (!bDone)
        {
            /* Determine new step  */
            stepsize = ustep / s_min->fmax;
        }

        /* Check if stepsize is too small, with 1 nm as a characteristic length */
#if GMX_DOUBLE
        if (count == nsteps || ustep < 1e-12)
#else
        if (count == nsteps || ustep < 1e-6)
#endif
        {
            if (MAIN(cr_))
            {
                warn_step(fpLog_, inputRec_->em_tol, s_min->fmax, count == nsteps, constr_ != nullptr);
            }
            bAbort = TRUE;
        }

        /* Send IMD energies and positions, if bIMD is TRUE. */
        if (imdSession_->run(count,
                             TRUE,
                             MAIN(cr_) ? stateGlobal_->box : nullptr,
                             MAIN(cr_) ? stateGlobal_->x : gmx::ArrayRef<gmx::RVec>(),
                             0)
            && MAIN(cr_))
        {
            imdSession_->sendPositionsAndEnergies();
        }

        count++;
        observablesReducer.markAsReadyToReduce();
    } /* End of the loop  */

    /* Print some data...  */
    if (MAIN(cr_))
    {
        fprintf(stderr, "\nwriting lowest energy coordinates.\n");
    }
    write_em_traj(fpLog_,
                  cr_,
                  outf,
                  TRUE,
                  inputRec_->nstfout != 0,
                  ftp2fn(efSTO, nFile_, fnm_),
                  topGlobal_,
                  inputRec_,
                  count,
                  s_min,
                  stateGlobal_,
                  observablesHistory_);

    if (MAIN(cr_))
    {
        double sqrtNumAtoms = sqrt(static_cast<double>(stateGlobal_->numAtoms()));

        print_converged(stderr, SD, inputRec_->em_tol, count, bDone, nsteps, s_min, sqrtNumAtoms);
        print_converged(fpLog_, SD, inputRec_->em_tol, count, bDone, nsteps, s_min, sqrtNumAtoms);
    }

    finish_em(cr_, outf, wallTimeAccounting_, wallCycleCounters_);

    walltime_accounting_set_nsteps_done(wallTimeAccounting_, count);
}

void LegacySimulator::do_nm()
{
    const char*         NM = "Normal Mode Analysis";
    int                 nnodes;
    gmx_global_stat_t   gstat;
    tensor              vir, pres;
    rvec                mu_tot = { 0 };
    rvec*               dfdx;
    gmx_bool            bSparse; /* use sparse matrix storage format */
    size_t              sz;
    gmx_sparsematrix_t* sparse_matrix = nullptr;
    real*               full_matrix   = nullptr;

    /* added with respect to mdrun */
    int   row, col;
    real  der_range = 10.0 * std::sqrt(GMX_REAL_EPS);
    real  x_min;
    bool  bIsMain = MAIN(cr_);
    auto* mdatoms = mdAtoms_->mdatoms();

    GMX_LOG(mdLog_.info)
            .asParagraph()
            .appendText(
                    "Note that activating normal-mode analysis via the integrator "
                    ".mdp option and the command gmx mdrun may "
                    "be available in a different form in a future version of GROMACS, "
                    "e.g. gmx normal-modes.");

    if (constr_ != nullptr)
    {
        gmx_fatal(
                FARGS,
                "Constraints present with Normal Mode Analysis, this combination is not supported");
    }

    gmx_shellfc_t* shellfc;

    em_state_t state_work{};

    fr_->longRangeNonbondeds->updateAfterPartition(*mdAtoms_->mdatoms());
    ObservablesReducer observablesReducer = observablesReducerBuilder_->build();

    /* Init em and store the local state in state_minimum */
    init_em(fpLog_,
            mdLog_,
            NM,
            cr_,
            inputRec_,
            mdModulesNotifiers_,
            imdSession_,
            pullWork_,
            stateGlobal_,
            topGlobal_,
            &state_work,
            top_,
            nrnb_,
            fr_,
            mdAtoms_,
            &gstat,
            virtualSites_,
            constr_,
            &shellfc);
    const bool  simulationsShareState = false;
    gmx_mdoutf* outf                  = init_mdoutf(fpLog_,
                                   nFile_,
                                   fnm_,
                                   mdrunOptions_,
                                   cr_,
                                   outputProvider_,
                                   mdModulesNotifiers_,
                                   inputRec_,
                                   topGlobal_,
                                   nullptr,
                                   wallCycleCounters_,
                                   StartingBehavior::NewSimulation,
                                   simulationsShareState,
                                   ms_);

    std::vector<int>       atom_index = get_atom_index(topGlobal_);
    std::vector<gmx::RVec> fneg(atom_index.size(), { 0, 0, 0 });
    snew(dfdx, atom_index.size());

#if !GMX_DOUBLE
    if (bIsMain)
    {
        fprintf(stderr,
                "NOTE: This version of GROMACS has been compiled in single precision,\n"
                "      which MIGHT not be accurate enough for normal mode analysis.\n"
                "      GROMACS now uses sparse matrix storage, so the memory requirements\n"
                "      are fairly modest even if you recompile in double precision.\n\n");
    }
#endif

    /* Check if we can/should use sparse storage format.
     *
     * Sparse format is only useful when the Hessian itself is sparse, which it
     * will be when we use a cutoff.
     * For small systems (n<1000) it is easier to always use full matrix format, though.
     */
    if (usingFullElectrostatics(fr_->ic->eeltype) || fr_->rlist == 0.0)
    {
        GMX_LOG(mdLog_.warning)
                .appendText("Non-cutoff electrostatics used, forcing full Hessian format.");
        bSparse = FALSE;
    }
    else if (atom_index.size() < 1000)
    {
        GMX_LOG(mdLog_.warning)
                .appendTextFormatted("Small system size (N=%zu), using full Hessian format.",
                                     atom_index.size());
        bSparse = FALSE;
    }
    else
    {
        GMX_LOG(mdLog_.warning).appendText("Using compressed symmetric sparse Hessian format.");
        bSparse = TRUE;
    }

    /* Number of dimensions, based on real atoms, that is not vsites or shell */
    sz = DIM * atom_index.size();

    fprintf(stderr, "Allocating Hessian memory...\n\n");

    if (bSparse)
    {
        sparse_matrix                       = gmx_sparsematrix_init(sz);
        sparse_matrix->compressed_symmetric = TRUE;
    }
    else
    {
        snew(full_matrix, sz * sz);
    }

    /* Write start time and temperature */
    print_em_start(fpLog_, cr_, wallTimeAccounting_, wallCycleCounters_, NM);

    const int64_t numSteps = atom_index.size() * 2;
    if (bIsMain)
    {
        fprintf(stderr,
                "starting normal mode calculation '%s'\n%" PRId64 " steps.\n\n",
                *(topGlobal_.name),
                numSteps);
    }

    nnodes = cr_->nnodes;

    /* Make evaluate_energy do a single node force calculation */
<<<<<<< HEAD
    cr_->nnodes = 1;
    EnergyEvaluator energyEvaluator{ fpLog_,
                                     mdLog_,
                                     cr_,
                                     ms_,
                                     topGlobal_,
                                     top_,
                                     inputRec_,
                                     mdModulesNotifiers_,
                                     imdSession_,
                                     pullWork_,
                                     nrnb_,
                                     wallCycleCounters_,
=======
    cr->nnodes = 1;
    EnergyEvaluator energyEvaluator{ fplog,
                                     mdlog,
                                     cr,
                                     ms,
                                     top_global,
                                     top,
                                     inputrec,
                                     imdSession,
                                     pull_work,
                                     enforcedRotation,
                                     nrnb,
                                     wcycle,
>>>>>>> fca51426
                                     gstat,
                                     &observablesReducer,
                                     virtualSites_,
                                     constr_,
                                     mdAtoms_,
                                     fr_,
                                     runScheduleWork_,
                                     enerd_,
                                     -1,
                                     {} };
    energyEvaluator.run(&state_work, mu_tot, vir, pres, -1, TRUE, 0);
    cr_->nnodes = nnodes;

    /* if forces are not small, warn user */
    get_state_f_norm_max(cr_, &(inputRec_->opts), mdatoms, &state_work);

    GMX_LOG(mdLog_.warning).appendTextFormatted("Maximum force:%12.5e", state_work.fmax);
    if (state_work.fmax > 1.0e-3)
    {
        GMX_LOG(mdLog_.warning)
                .appendText(
                        "The force is probably not small enough to "
                        "ensure that you are at a minimum.\n"
                        "Be aware that negative eigenvalues may occur\n"
                        "when the resulting matrix is diagonalized.");
    }

    /***********************************************************
     *
     *      Loop over all pairs in matrix
     *
     *      do_force called twice. Once with positive and
     *      once with negative displacement
     *
     ************************************************************/

    /* Steps are divided one by one over the nodes */
    bool bNS          = true;
    auto state_work_x = makeArrayRef(state_work.s.x);
    auto state_work_f = state_work.f.view().force();
    for (Index aid = cr_->nodeid; aid < ssize(atom_index); aid += nnodes)
    {
        size_t atom = atom_index[aid];
        for (size_t d = 0; d < DIM; d++)
        {
            int64_t step        = 0;
            int     force_flags = GMX_FORCE_STATECHANGED | GMX_FORCE_ALLFORCES;
            double  t           = 0;

            x_min = state_work_x[atom][d];

            for (unsigned int dx = 0; (dx < 2); dx++)
            {
                if (dx == 0)
                {
                    state_work_x[atom][d] = x_min - der_range;
                }
                else
                {
                    state_work_x[atom][d] = x_min + der_range;
                }

                /* Make evaluate_energy do a single node force calculation */
                cr_->nnodes = 1;
                if (shellfc)
                {
                    /* Now is the time to relax the shells */
                    relax_shell_flexcon(fpLog_,
                                        cr_,
                                        ms_,
                                        mdrunOptions_.verbose,
                                        nullptr,
                                        step,
                                        inputRec_,
                                        mdModulesNotifiers_,
                                        imdSession_,
                                        pullWork_,
                                        bNS,
                                        force_flags,
                                        top_,
                                        constr_,
                                        enerd_,
                                        state_work.s.numAtoms(),
                                        state_work.s.x.arrayRefWithPadding(),
                                        state_work.s.v.arrayRefWithPadding(),
                                        state_work.s.box,
                                        state_work.s.lambda,
                                        &state_work.s.hist,
                                        &state_work.f.view(),
                                        vir,
                                        *mdatoms,
                                        fr_->longRangeNonbondeds.get(),
                                        nrnb_,
                                        wallCycleCounters_,
                                        shellfc,
                                        fr_,
                                        runScheduleWork_,
                                        t,
                                        mu_tot,
                                        virtualSites_,
                                        DDBalanceRegionHandler(nullptr));
                    bNS = false;
                    step++;
                }
                else
                {
                    energyEvaluator.run(&state_work, mu_tot, vir, pres, aid * 2 + dx, FALSE, step);
                }

                cr_->nnodes = nnodes;

                if (dx == 0)
                {
                    std::copy(state_work_f.begin(), state_work_f.begin() + atom_index.size(), fneg.begin());
                }
            }

            /* x is restored to original */
            state_work_x[atom][d] = x_min;

            for (size_t j = 0; j < atom_index.size(); j++)
            {
                for (size_t k = 0; (k < DIM); k++)
                {
                    dfdx[j][k] = -(state_work_f[atom_index[j]][k] - fneg[j][k]) / (2 * der_range);
                }
            }

            if (!bIsMain)
            {
#if GMX_MPI
#    define mpi_type GMX_MPI_REAL
                MPI_Send(dfdx[0], atom_index.size() * DIM, mpi_type, MAIN(cr_), cr_->nodeid, cr_->mpi_comm_mygroup);
#endif
            }
            else
            {
                for (Index node = 0; (node < nnodes && aid + node < ssize(atom_index)); node++)
                {
                    if (node > 0)
                    {
#if GMX_MPI
                        MPI_Status stat;
                        MPI_Recv(dfdx[0], atom_index.size() * DIM, mpi_type, node, node, cr_->mpi_comm_mygroup, &stat);
#    undef mpi_type
#endif
                    }

                    row = (aid + node) * DIM + d;

                    for (size_t j = 0; j < atom_index.size(); j++)
                    {
                        for (size_t k = 0; k < DIM; k++)
                        {
                            col = j * DIM + k;

                            if (bSparse)
                            {
                                if (col >= row && dfdx[j][k] != 0.0)
                                {
                                    gmx_sparsematrix_increment_value(sparse_matrix, row, col, dfdx[j][k]);
                                }
                            }
                            else
                            {
                                full_matrix[row * sz + col] = dfdx[j][k];
                            }
                        }
                    }
                }
            }

            if (mdrunOptions_.verbose && fpLog_)
            {
                fflush(fpLog_);
            }
        }
        /* write progress */
        if (bIsMain && mdrunOptions_.verbose)
        {
            fprintf(stderr,
                    "\rFinished step %d out of %td",
                    std::min<int>(atom + nnodes, atom_index.size()),
                    ssize(atom_index));
            fflush(stderr);
        }
    }

    if (bIsMain)
    {
        fprintf(stderr, "\n\nWriting Hessian...\n");
        gmx_mtxio_write(ftp2fn(efMTX, nFile_, fnm_), sz, sz, full_matrix, sparse_matrix);
    }

    finish_em(cr_, outf, wallTimeAccounting_, wallCycleCounters_);

    walltime_accounting_set_nsteps_done(wallTimeAccounting_, numSteps);
}

} // namespace gmx<|MERGE_RESOLUTION|>--- conflicted
+++ resolved
@@ -1374,7 +1374,6 @@
         sp_header(fpLog_, CG, inputRec_->em_tol, number_steps);
     }
 
-<<<<<<< HEAD
     EnergyEvaluator energyEvaluator{ fpLog_,
                                      mdLog_,
                                      cr_,
@@ -1385,22 +1384,9 @@
                                      mdModulesNotifiers_,
                                      imdSession_,
                                      pullWork_,
+                                     enforcedRotation_,
                                      nrnb_,
                                      wallCycleCounters_,
-=======
-    EnergyEvaluator energyEvaluator{ fplog,
-                                     mdlog,
-                                     cr,
-                                     ms,
-                                     top_global,
-                                     top,
-                                     inputrec,
-                                     imdSession,
-                                     pull_work,
-                                     enforcedRotation,
-                                     nrnb,
-                                     wcycle,
->>>>>>> fca51426
                                      gstat,
                                      &observablesReducer,
                                      virtualSites_,
@@ -2154,7 +2140,6 @@
      * We do not unshift, so molecules are always whole
      */
     neval++;
-<<<<<<< HEAD
     EnergyEvaluator energyEvaluator{ fpLog_,
                                      mdLog_,
                                      cr_,
@@ -2165,22 +2150,9 @@
                                      mdModulesNotifiers_,
                                      imdSession_,
                                      pullWork_,
+                                     enforcedRotation_,
                                      nrnb_,
                                      wallCycleCounters_,
-=======
-    EnergyEvaluator energyEvaluator{ fplog,
-                                     mdlog,
-                                     cr,
-                                     ms,
-                                     top_global,
-                                     top,
-                                     inputrec,
-                                     imdSession,
-                                     pull_work,
-                                     enforcedRotation,
-                                     nrnb,
-                                     wcycle,
->>>>>>> fca51426
                                      gstat,
                                      &observablesReducer,
                                      virtualSites_,
@@ -2927,7 +2899,6 @@
     if (MAIN(cr_))
     {
         /* Print to the screen  */
-<<<<<<< HEAD
         sp_header(stderr, SD, inputRec_->em_tol, nsteps);
     }
     if (fpLog_)
@@ -2944,28 +2915,9 @@
                                      mdModulesNotifiers_,
                                      imdSession_,
                                      pullWork_,
+                                     enforcedRotation_,
                                      nrnb_,
                                      wallCycleCounters_,
-=======
-        sp_header(stderr, SD, inputrec->em_tol, nsteps);
-    }
-    if (fplog)
-    {
-        sp_header(fplog, SD, inputrec->em_tol, nsteps);
-    }
-    EnergyEvaluator energyEvaluator{ fplog,
-                                     mdlog,
-                                     cr,
-                                     ms,
-                                     top_global,
-                                     top,
-                                     inputrec,
-                                     imdSession,
-                                     pull_work,
-                                     enforcedRotation,
-                                     nrnb,
-                                     wcycle,
->>>>>>> fca51426
                                      gstat,
                                      &observablesReducer,
                                      virtualSites_,
@@ -3343,7 +3295,6 @@
     nnodes = cr_->nnodes;
 
     /* Make evaluate_energy do a single node force calculation */
-<<<<<<< HEAD
     cr_->nnodes = 1;
     EnergyEvaluator energyEvaluator{ fpLog_,
                                      mdLog_,
@@ -3355,23 +3306,9 @@
                                      mdModulesNotifiers_,
                                      imdSession_,
                                      pullWork_,
+                                     enforcedRotation_,
                                      nrnb_,
                                      wallCycleCounters_,
-=======
-    cr->nnodes = 1;
-    EnergyEvaluator energyEvaluator{ fplog,
-                                     mdlog,
-                                     cr,
-                                     ms,
-                                     top_global,
-                                     top,
-                                     inputrec,
-                                     imdSession,
-                                     pull_work,
-                                     enforcedRotation,
-                                     nrnb,
-                                     wcycle,
->>>>>>> fca51426
                                      gstat,
                                      &observablesReducer,
                                      virtualSites_,
