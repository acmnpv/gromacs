/*
 * This file is part of the GROMACS molecular simulation package.
 *
 * Copyright (c) 2020,2021, by the GROMACS development team, led by
 * Mark Abraham, David van der Spoel, Berk Hess, and Erik Lindahl,
 * and including many others, as listed in the AUTHORS file in the
 * top-level source directory and at http://www.gromacs.org.
 *
 * GROMACS is free software; you can redistribute it and/or
 * modify it under the terms of the GNU Lesser General Public License
 * as published by the Free Software Foundation; either version 2.1
 * of the License, or (at your option) any later version.
 *
 * GROMACS is distributed in the hope that it will be useful,
 * but WITHOUT ANY WARRANTY; without even the implied warranty of
 * MERCHANTABILITY or FITNESS FOR A PARTICULAR PURPOSE.  See the GNU
 * Lesser General Public License for more details.
 *
 * You should have received a copy of the GNU Lesser General Public
 * License along with GROMACS; if not, see
 * http://www.gnu.org/licenses, or write to the Free Software Foundation,
 * Inc., 51 Franklin Street, Fifth Floor, Boston, MA  02110-1301  USA.
 *
 * If you want to redistribute modifications to GROMACS, please
 * consider that scientific software is very special. Version
 * control is crucial - bugs must be traceable. We will be happy to
 * consider code for inclusion in the official distribution, but
 * derived work must not be called official GROMACS. Details are found
 * in the README & COPYING files - if they are missing, get the
 * official version at http://www.gromacs.org.
 *
 * To help us fund GROMACS development, we humbly ask that you cite
 * the research papers on the package. Check out http://www.gromacs.org.
 */
/*! \internal \file
 * \brief Defines the modular simulator algorithm
 *
 * \author Pascal Merz <pascal.merz@me.com>
 * \ingroup module_modularsimulator
 */

#include "gmxpre.h"

#include "simulatoralgorithm.h"

#include "gromacs/commandline/filenm.h"
#include "gromacs/domdec/domdec.h"
#include "gromacs/ewald/pme.h"
#include "gromacs/ewald/pme_load_balancing.h"
#include "gromacs/ewald/pme_pp.h"
#include "gromacs/gmxlib/nrnb.h"
#include "gromacs/listed_forces/listed_forces.h"
#include "gromacs/mdlib/checkpointhandler.h"
#include "gromacs/mdlib/constr.h"
#include "gromacs/mdlib/energyoutput.h"
#include "gromacs/mdlib/md_support.h"
#include "gromacs/mdlib/mdatoms.h"
#include "gromacs/mdlib/resethandler.h"
#include "gromacs/mdlib/stat.h"
#include "gromacs/mdrun/replicaexchange.h"
#include "gromacs/mdrun/shellfc.h"
#include "gromacs/mdrunutility/handlerestart.h"
#include "gromacs/mdrunutility/printtime.h"
#include "gromacs/mdtypes/commrec.h"
#include "gromacs/mdtypes/fcdata.h"
#include "gromacs/mdtypes/forcerec.h"
#include "gromacs/mdtypes/inputrec.h"
#include "gromacs/mdtypes/mdatom.h"
#include "gromacs/mdtypes/mdrunoptions.h"
#include "gromacs/mdtypes/observableshistory.h"
#include "gromacs/nbnxm/nbnxm.h"
#include "gromacs/timing/walltime_accounting.h"
#include "gromacs/topology/topology.h"
#include "gromacs/utility/cstringutil.h"
#include "gromacs/utility/fatalerror.h"

#include "checkpointhelper.h"
#include "domdechelper.h"
#include "energydata.h"
#include "freeenergyperturbationdata.h"
#include "modularsimulator.h"
#include "parrinellorahmanbarostat.h"
#include "pmeloadbalancehelper.h"
#include "propagator.h"
#include "statepropagatordata.h"
#include "velocityscalingtemperaturecoupling.h"

namespace gmx
{
ModularSimulatorAlgorithm::ModularSimulatorAlgorithm(std::string              topologyName,
                                                     FILE*                    fplog,
                                                     t_commrec*               cr,
                                                     const MDLogger&          mdlog,
                                                     const MdrunOptions&      mdrunOptions,
                                                     const t_inputrec*        inputrec,
                                                     t_nrnb*                  nrnb,
                                                     gmx_wallcycle*           wcycle,
                                                     t_forcerec*              fr,
                                                     gmx_walltime_accounting* walltime_accounting) :
    taskIterator_(taskQueue_.end()),
    statePropagatorData_(nullptr),
    energyData_(nullptr),
    freeEnergyPerturbationData_(nullptr),
    step_(-1),
    runFinished_(false),
    topologyName_(std::move(topologyName)),
    fplog(fplog),
    cr(cr),
    mdlog(mdlog),
    mdrunOptions(mdrunOptions),
    inputrec(inputrec),
    nrnb(nrnb),
    wcycle(wcycle),
    fr(fr),
    walltime_accounting(walltime_accounting)
{
    signalHelper_ = std::make_unique<SignalHelper>();
}

void ModularSimulatorAlgorithm::setup()
{
    simulatorSetup();
    for (auto& signaller : signallerList_)
    {
        signaller->setup();
    }
    if (domDecHelper_)
    {
        domDecHelper_->setup();
    }

    for (auto& element : elementsOwnershipList_)
    {
        element->elementSetup();
    }
    statePropagatorData_->setup();
    if (pmeLoadBalanceHelper_)
    {
        // State must have been initialized so pmeLoadBalanceHelper_ gets a valid box
        pmeLoadBalanceHelper_->setup();
    }
}

const SimulatorRunFunction* ModularSimulatorAlgorithm::getNextTask()
{
    if (!taskQueue_.empty())
    {
        taskIterator_++;
    }
    if (taskIterator_ == taskQueue_.end())
    {
        if (runFinished_)
        {
            return nullptr;
        }
        updateTaskQueue();
        taskIterator_ = taskQueue_.begin();
    }
    return &*taskIterator_;
}

void ModularSimulatorAlgorithm::updateTaskQueue()
{
    // For now, we'll just clean the task queue and then re-populate
    // TODO: If tasks are periodic around updates of the task queue,
    //       we should reuse it instead
    taskQueue_.clear();
    populateTaskQueue();
}

void ModularSimulatorAlgorithm::teardown()
{
    for (auto& element : elementsOwnershipList_)
    {
        element->elementTeardown();
    }
    energyData_->teardown();
    if (pmeLoadBalanceHelper_)
    {
        pmeLoadBalanceHelper_->teardown();
    }
    simulatorTeardown();
}

void ModularSimulatorAlgorithm::simulatorSetup()
{
    if (!mdrunOptions.writeConfout)
    {
        // This is on by default, and the main known use case for
        // turning it off is for convenience in benchmarking, which is
        // something that should not show up in the general user
        // interface.
        GMX_LOG(mdlog.info)
                .asParagraph()
                .appendText(
                        "The -noconfout functionality is deprecated, and "
                        "may be removed in a future version.");
    }

    if (MASTER(cr))
    {
        char        sbuf[STEPSTRSIZE], sbuf2[STEPSTRSIZE];
        std::string timeString;
        fprintf(stderr, "starting mdrun '%s'\n", topologyName_.c_str());
        if (inputrec->nsteps >= 0)
        {
            timeString = formatString(
                    "%8.1f", static_cast<double>(inputrec->init_step + inputrec->nsteps) * inputrec->delta_t);
        }
        else
        {
            timeString = "infinite";
        }
        if (inputrec->init_step > 0)
        {
            fprintf(stderr,
                    "%s steps, %s ps (continuing from step %s, %8.1f ps).\n",
                    gmx_step_str(inputrec->init_step + inputrec->nsteps, sbuf),
                    timeString.c_str(),
                    gmx_step_str(inputrec->init_step, sbuf2),
                    inputrec->init_step * inputrec->delta_t);
        }
        else
        {
            fprintf(stderr, "%s steps, %s ps.\n", gmx_step_str(inputrec->nsteps, sbuf), timeString.c_str());
        }
        fprintf(fplog, "\n");
    }

    walltime_accounting_start_time(walltime_accounting);
    wallcycle_start(wcycle, ewcRUN);
    print_start(fplog, cr, walltime_accounting, "mdrun");

    step_ = inputrec->init_step;
}

void ModularSimulatorAlgorithm::simulatorTeardown()
{

    // Stop measuring walltime
    walltime_accounting_end_time(walltime_accounting);

    if (!thisRankHasDuty(cr, DUTY_PME))
    {
        /* Tell the PME only node to finish */
        gmx_pme_send_finish(cr);
    }

    walltime_accounting_set_nsteps_done(walltime_accounting, step_ - inputrec->init_step);
}

void ModularSimulatorAlgorithm::preStep(Step step, Time gmx_unused time, bool isNeighborSearchingStep)
{
    if (stopHandler_->stoppingAfterCurrentStep(isNeighborSearchingStep) && step != signalHelper_->lastStep_)
    {
        /*
         * Stop handler wants to stop after the current step, which was
         * not known when building the current task queue. This happens
         * e.g. when a stop is signalled by OS. We therefore want to purge
         * the task queue now, and re-schedule this step as last step.
         */
        // clear task queue
        taskQueue_.clear();
        // rewind step
        step_ = step;
        return;
    }

    resetHandler_->setSignal(walltime_accounting);
    // This is a hack to avoid having to rewrite StopHandler to be a NeighborSearchSignaller
    // and accept the step as input. Eventually, we want to do that, but currently this would
    // require introducing NeighborSearchSignaller in the legacy do_md or a lot of code
    // duplication.
    stophandlerIsNSStep_    = isNeighborSearchingStep;
    stophandlerCurrentStep_ = step;
    stopHandler_->setSignal();

    wallcycle_start(wcycle, ewcSTEP);
}

void ModularSimulatorAlgorithm::postStep(Step step, Time gmx_unused time)
{
    // Output stuff
    if (MASTER(cr))
    {
        if (do_per_step(step, inputrec->nstlog))
        {
            if (fflush(fplog) != 0)
            {
                gmx_fatal(FARGS, "Cannot flush logfile - maybe you are out of disk space?");
            }
        }
    }
    const bool do_verbose = mdrunOptions.verbose
                            && (step % mdrunOptions.verboseStepPrintInterval == 0
                                || step == inputrec->init_step || step == signalHelper_->lastStep_);
    // Print the remaining wall clock time for the run
    if (MASTER(cr) && (do_verbose || gmx_got_usr_signal())
        && !(pmeLoadBalanceHelper_ && pmeLoadBalanceHelper_->pmePrinting()))
    {
        print_time(stderr, walltime_accounting, step, inputrec, cr);
    }

    double cycles = wallcycle_stop(wcycle, ewcSTEP);
    if (DOMAINDECOMP(cr) && wcycle)
    {
        dd_cycles_add(cr->dd, static_cast<float>(cycles), ddCyclStep);
    }

    resetHandler_->resetCounters(step,
                                 step - inputrec->init_step,
                                 mdlog,
                                 fplog,
                                 cr,
                                 fr->nbv.get(),
                                 nrnb,
                                 fr->pmedata,
                                 pmeLoadBalanceHelper_ ? pmeLoadBalanceHelper_->loadBalancingObject() : nullptr,
                                 wcycle,
                                 walltime_accounting);
}

void ModularSimulatorAlgorithm::populateTaskQueue()
{
    /*
     * The registerRunFunction emplaces functions to the task queue.
     * All elements are owned by the ModularSimulatorAlgorithm, as is the task queue.
     * Elements can hence register lambdas capturing their `this` pointers without expecting
     * life time issues, as the task queue and the elements are in the same scope.
     */
    auto registerRunFunction = [this](SimulatorRunFunction function) {
        taskQueue_.emplace_back(std::move(function));
    };

    Time startTime = inputrec->init_t;
    Time timeStep  = inputrec->delta_t;
    Time time      = startTime + step_ * timeStep;

    // Run an initial call to the signallers
    for (auto& signaller : signallerList_)
    {
        signaller->signal(step_, time);
    }

    if (checkpointHelper_)
    {
        checkpointHelper_->run(step_, time);
    }

    if (pmeLoadBalanceHelper_)
    {
        pmeLoadBalanceHelper_->run(step_, time);
    }
    if (domDecHelper_)
    {
        domDecHelper_->run(step_, time);
    }

    do
    {
        // local variables for lambda capturing
        const int  step     = step_;
        const bool isNSStep = step == signalHelper_->nextNSStep_;

        // register pre-step (task queue is local, so no problem with `this`)
        registerRunFunction([this, step, time, isNSStep]() { preStep(step, time, isNSStep); });
        // register elements for step
        for (auto& element : elementCallList_)
        {
            element->scheduleTask(step_, time, registerRunFunction);
        }
        // register post-step (task queue is local, so no problem with `this`)
        registerRunFunction([this, step, time]() { postStep(step, time); });

        // prepare next step
        step_++;
        time = startTime + step_ * timeStep;
        for (auto& signaller : signallerList_)
        {
            signaller->signal(step_, time);
        }
    } while (step_ != signalHelper_->nextNSStep_ && step_ <= signalHelper_->lastStep_);

    runFinished_ = (step_ > signalHelper_->lastStep_);

    if (runFinished_)
    {
        // task queue is local, so no problem with `this`
        registerRunFunction([this]() { teardown(); });
    }
}

ModularSimulatorAlgorithmBuilder::ModularSimulatorAlgorithmBuilder(
        compat::not_null<LegacySimulatorData*>    legacySimulatorData,
        std::unique_ptr<ReadCheckpointDataHolder> checkpointDataHolder) :
    legacySimulatorData_(legacySimulatorData),
    signals_(std::make_unique<SimulationSignals>()),
    elementAdditionHelper_(this),
    globalCommunicationHelper_(computeGlobalCommunicationPeriod(legacySimulatorData->mdlog,
                                                                legacySimulatorData->inputrec,
                                                                legacySimulatorData->cr),
                               signals_.get()),
    checkpointHelperBuilder_(std::move(checkpointDataHolder),
                             legacySimulatorData->startingBehavior,
                             legacySimulatorData->cr)
{
    if (legacySimulatorData->inputrec->efep != efepNO)
    {
        freeEnergyPerturbationData_ = std::make_unique<FreeEnergyPerturbationData>(
                legacySimulatorData->fplog, legacySimulatorData->inputrec, legacySimulatorData->mdAtoms);
    }

    statePropagatorData_ = std::make_unique<StatePropagatorData>(
            legacySimulatorData->top_global->natoms,
            legacySimulatorData->fplog,
            legacySimulatorData->cr,
            legacySimulatorData->state_global,
            legacySimulatorData->fr->nbv->useGpu(),
            legacySimulatorData->fr->bMolPBC,
            legacySimulatorData->mdrunOptions.writeConfout,
            opt2fn("-c", legacySimulatorData->nfile, legacySimulatorData->fnm),
            legacySimulatorData->inputrec,
            legacySimulatorData->mdAtoms->mdatoms(),
            legacySimulatorData->top_global);

    // Multi sim is turned off
    const bool simulationsShareState = false;

    energyData_ = std::make_unique<EnergyData>(statePropagatorData_.get(),
                                               freeEnergyPerturbationData_.get(),
                                               legacySimulatorData->top_global,
                                               legacySimulatorData->inputrec,
                                               legacySimulatorData->mdAtoms,
                                               legacySimulatorData->enerd,
                                               legacySimulatorData->ekind,
                                               legacySimulatorData->constr,
                                               legacySimulatorData->fplog,
                                               legacySimulatorData->fr->fcdata.get(),
                                               legacySimulatorData->mdModulesNotifier,
                                               MASTER(legacySimulatorData->cr),
                                               legacySimulatorData->observablesHistory,
                                               legacySimulatorData->startingBehavior,
                                               simulationsShareState);
}

ModularSimulatorAlgorithm ModularSimulatorAlgorithmBuilder::build()
{
    if (algorithmHasBeenBuilt_)
    {
        throw SimulationAlgorithmSetupError(
                "Tried to build ModularSimulationAlgorithm more than once.");
    }
    algorithmHasBeenBuilt_ = true;

    // Connect propagators with thermostat / barostat
    for (const auto& thermostatRegistration : thermostatRegistrationFunctions_)
    {
        for (const auto& connection : propagatorThermostatConnections_)
        {
            thermostatRegistration(connection);
        }
    }
    for (const auto& barostatRegistration : barostatRegistrationFunctions_)
    {
        for (const auto& connection : propagatorBarostatConnections_)
        {
            barostatRegistration(connection);
        }
    }

    ModularSimulatorAlgorithm algorithm(*(legacySimulatorData_->top_global->name),
                                        legacySimulatorData_->fplog,
                                        legacySimulatorData_->cr,
                                        legacySimulatorData_->mdlog,
                                        legacySimulatorData_->mdrunOptions,
                                        legacySimulatorData_->inputrec,
                                        legacySimulatorData_->nrnb,
                                        legacySimulatorData_->wcycle,
                                        legacySimulatorData_->fr,
                                        legacySimulatorData_->walltime_accounting);
    registerWithInfrastructureAndSignallers(algorithm.signalHelper_.get());
    algorithm.statePropagatorData_        = std::move(statePropagatorData_);
    algorithm.energyData_                 = std::move(energyData_);
    algorithm.freeEnergyPerturbationData_ = std::move(freeEnergyPerturbationData_);
    algorithm.signals_                    = std::move(signals_);

    // Multi sim is turned off
    const bool simulationsShareState = false;

    // Build stop handler
    algorithm.stopHandler_ = legacySimulatorData_->stopHandlerBuilder->getStopHandlerMD(
            compat::not_null<SimulationSignal*>(
                    &(*globalCommunicationHelper_.simulationSignals())[eglsSTOPCOND]),
            simulationsShareState,
            MASTER(legacySimulatorData_->cr),
            legacySimulatorData_->inputrec->nstlist,
            legacySimulatorData_->mdrunOptions.reproducible,
            globalCommunicationHelper_.nstglobalcomm(),
            legacySimulatorData_->mdrunOptions.maximumHoursToRun,
            legacySimulatorData_->inputrec->nstlist == 0,
            legacySimulatorData_->fplog,
            algorithm.stophandlerCurrentStep_,
            algorithm.stophandlerIsNSStep_,
            legacySimulatorData_->walltime_accounting);

    // Build reset handler
    const bool simulationsShareResetCounters = false;
    algorithm.resetHandler_                  = std::make_unique<ResetHandler>(
            compat::make_not_null<SimulationSignal*>(
                    &(*globalCommunicationHelper_.simulationSignals())[eglsRESETCOUNTERS]),
            simulationsShareResetCounters,
            legacySimulatorData_->inputrec->nsteps,
            MASTER(legacySimulatorData_->cr),
            legacySimulatorData_->mdrunOptions.timingOptions.resetHalfway,
            legacySimulatorData_->mdrunOptions.maximumHoursToRun,
            legacySimulatorData_->mdlog,
            legacySimulatorData_->wcycle,
            legacySimulatorData_->walltime_accounting);

    // Build topology holder
    algorithm.topologyHolder_ = topologyHolderBuilder_.build(*legacySimulatorData_->top_global,
                                                             legacySimulatorData_->cr,
                                                             legacySimulatorData_->inputrec,
                                                             legacySimulatorData_->fr,
                                                             legacySimulatorData_->mdAtoms,
                                                             legacySimulatorData_->constr,
                                                             legacySimulatorData_->vsite);

    // Build PME load balance helper
    if (PmeLoadBalanceHelper::doPmeLoadBalancing(legacySimulatorData_->mdrunOptions,
                                                 legacySimulatorData_->inputrec,
                                                 legacySimulatorData_->fr))
    {
        algorithm.pmeLoadBalanceHelper_ =
                std::make_unique<PmeLoadBalanceHelper>(legacySimulatorData_->mdrunOptions.verbose,
                                                       algorithm.statePropagatorData_.get(),
                                                       legacySimulatorData_->fplog,
                                                       legacySimulatorData_->cr,
                                                       legacySimulatorData_->mdlog,
                                                       legacySimulatorData_->inputrec,
                                                       legacySimulatorData_->wcycle,
                                                       legacySimulatorData_->fr);
        registerWithInfrastructureAndSignallers(algorithm.pmeLoadBalanceHelper_.get());
    }
    // Build domdec helper
    if (DOMAINDECOMP(legacySimulatorData_->cr))
    {
        algorithm.domDecHelper_ = std::make_unique<DomDecHelper>(
                legacySimulatorData_->mdrunOptions.verbose,
                legacySimulatorData_->mdrunOptions.verboseStepPrintInterval,
                algorithm.statePropagatorData_.get(),
                algorithm.freeEnergyPerturbationData_.get(),
                algorithm.topologyHolder_.get(),
                globalCommunicationHelper_.moveCheckBondedInteractionsCallback(),
                globalCommunicationHelper_.nstglobalcomm(),
                legacySimulatorData_->fplog,
                legacySimulatorData_->cr,
                legacySimulatorData_->mdlog,
                legacySimulatorData_->constr,
                legacySimulatorData_->inputrec,
                legacySimulatorData_->mdAtoms,
                legacySimulatorData_->nrnb,
                legacySimulatorData_->wcycle,
                legacySimulatorData_->fr,
                legacySimulatorData_->vsite,
                legacySimulatorData_->imdSession,
                legacySimulatorData_->pull_work);
        registerWithInfrastructureAndSignallers(algorithm.domDecHelper_.get());
    }

    // Build trajectory element
    auto trajectoryElement = trajectoryElementBuilder_.build(legacySimulatorData_->fplog,
                                                             legacySimulatorData_->nfile,
                                                             legacySimulatorData_->fnm,
                                                             legacySimulatorData_->mdrunOptions,
                                                             legacySimulatorData_->cr,
                                                             legacySimulatorData_->outputProvider,
                                                             legacySimulatorData_->mdModulesNotifier,
                                                             legacySimulatorData_->inputrec,
                                                             legacySimulatorData_->top_global,
                                                             legacySimulatorData_->oenv,
                                                             legacySimulatorData_->wcycle,
                                                             legacySimulatorData_->startingBehavior,
                                                             simulationsShareState);
    registerWithInfrastructureAndSignallers(trajectoryElement.get());

    // Build free energy element
    std::unique_ptr<FreeEnergyPerturbationData::Element> freeEnergyPerturbationElement = nullptr;
    if (algorithm.freeEnergyPerturbationData_)
    {
        freeEnergyPerturbationElement = std::make_unique<FreeEnergyPerturbationData::Element>(
                algorithm.freeEnergyPerturbationData_.get(),
                legacySimulatorData_->inputrec->fepvals->delta_lambda);
        registerWithInfrastructureAndSignallers(freeEnergyPerturbationElement.get());
    }

    // Build checkpoint helper (do this last so everyone else can be a checkpoint client!)
    {
        checkpointHelperBuilder_.setCheckpointHandler(std::make_unique<CheckpointHandler>(
                compat::make_not_null<SimulationSignal*>(&(*algorithm.signals_)[eglsCHKPT]),
                simulationsShareState,
                legacySimulatorData_->inputrec->nstlist == 0,
                MASTER(legacySimulatorData_->cr),
                legacySimulatorData_->mdrunOptions.writeConfout,
                legacySimulatorData_->mdrunOptions.checkpointOptions.period));
        algorithm.checkpointHelper_ =
                checkpointHelperBuilder_.build(legacySimulatorData_->inputrec->init_step,
                                               trajectoryElement.get(),
                                               legacySimulatorData_->fplog,
                                               legacySimulatorData_->cr,
                                               legacySimulatorData_->observablesHistory,
                                               legacySimulatorData_->walltime_accounting,
                                               legacySimulatorData_->state_global,
                                               legacySimulatorData_->mdrunOptions.writeConfout);
        registerWithInfrastructureAndSignallers(algorithm.checkpointHelper_.get());
    }

    // Build signallers
    {
        /* Signallers need to be called in an exact order. Some signallers are clients
         * of other signallers, which requires the clients signallers to be called
         * _after_ any signaller they are registered to - otherwise, they couldn't
         * adapt their behavior to the information they got signalled.
         *
         * Signallers being clients of other signallers require registration.
         * That registration happens during construction, which in turn means that
         * we want to construct the signallers in the reverse order of their later
         * call order.
         *
         * For the above reasons, the `addSignaller` lambda defined below emplaces
         * added signallers at the beginning of the signaller list, which will yield
         * a signaller list which is inverse to the build order (and hence equal to
         * the intended call order).
         */
        auto addSignaller = [this, &algorithm](auto signaller) {
            registerWithInfrastructureAndSignallers(signaller.get());
            algorithm.signallerList_.emplace(algorithm.signallerList_.begin(), std::move(signaller));
        };
        const auto* inputrec = legacySimulatorData_->inputrec;
        addSignaller(energySignallerBuilder_.build(
                inputrec->nstcalcenergy, inputrec->fepvals->nstdhdl, inputrec->nstpcouple));
<<<<<<< HEAD
        addSignaller(trajectorySignallerBuilder_.build(inputrec->nstxout,
                                                       inputrec->nstvout,
                                                       inputrec->nstfout,
                                                       inputrec->nstxout_compressed,
                                                       trajectoryElement->tngBoxOut(),
                                                       trajectoryElement->tngLambdaOut(),
                                                       trajectoryElement->tngBoxOutCompressed(),
                                                       trajectoryElement->tngLambdaOutCompressed(),
                                                       inputrec->nstenergy));
        addSignaller(loggingSignallerBuilder_.build(inputrec->nstlog, inputrec->init_step, inputrec->init_t));
        addSignaller(lastStepSignallerBuilder_.build(
                inputrec->nsteps, inputrec->init_step, algorithm.stopHandler_.get()));
        addSignaller(neighborSearchSignallerBuilder_.build(
                inputrec->nstlist, inputrec->init_step, inputrec->init_t));
=======
        addSignaller(trajectorySignallerBuilder_.build(
                inputrec->nstxout, inputrec->nstvout, inputrec->nstfout,
                inputrec->nstxout_compressed, trajectoryElement->tngBoxOut(),
                trajectoryElement->tngLambdaOut(), trajectoryElement->tngBoxOutCompressed(),
                trajectoryElement->tngLambdaOutCompressed(), inputrec->nstenergy));
        addSignaller(loggingSignallerBuilder_.build(inputrec->nstlog, inputrec->init_step,
                                                    legacySimulatorData_->startingBehavior));
        addSignaller(lastStepSignallerBuilder_.build(inputrec->nsteps, inputrec->init_step,
                                                     algorithm.stopHandler_.get()));
        addSignaller(neighborSearchSignallerBuilder_.build(inputrec->nstlist, inputrec->init_step,
                                                           inputrec->init_t));
>>>>>>> 044f85d9
    }

    // Create element list
    // Checkpoint helper needs to be in the call list (as first element!) to react to last step
    algorithm.elementCallList_.emplace_back(algorithm.checkpointHelper_.get());
    // Next, update the free energy lambda vector if needed
    if (freeEnergyPerturbationElement)
    {
        algorithm.elementsOwnershipList_.emplace_back(std::move(freeEnergyPerturbationElement));
        algorithm.elementCallList_.emplace_back(algorithm.elementsOwnershipList_.back().get());
    }
    // Then, move the built algorithm
    algorithm.elementsOwnershipList_.insert(algorithm.elementsOwnershipList_.end(),
                                            std::make_move_iterator(elements_.begin()),
                                            std::make_move_iterator(elements_.end()));
    algorithm.elementCallList_.insert(algorithm.elementCallList_.end(),
                                      std::make_move_iterator(callList_.begin()),
                                      std::make_move_iterator(callList_.end()));
    // Finally, all trajectory writing is happening after the step
    // (relevant data was stored by elements through energy signaller)
    algorithm.elementsOwnershipList_.emplace_back(std::move(trajectoryElement));
    algorithm.elementCallList_.emplace_back(algorithm.elementsOwnershipList_.back().get());

    algorithm.setup();
    return algorithm;
}

ISimulatorElement* ModularSimulatorAlgorithmBuilder::addElementToSimulatorAlgorithm(
        std::unique_ptr<ISimulatorElement> element)
{
    elements_.emplace_back(std::move(element));
    return elements_.back().get();
}

bool ModularSimulatorAlgorithmBuilder::elementExists(const ISimulatorElement* element) const
{
    // Check whether element exists in element list
    if (std::any_of(elements_.begin(), elements_.end(), [element](auto& existingElement) {
            return element == existingElement.get();
        }))
    {
        return true;
    }
    // Check whether element exists in other places controlled by *this
    return (statePropagatorData_->element() == element || energyData_->element() == element
            || (freeEnergyPerturbationData_ && freeEnergyPerturbationData_->element() == element));
}

void ModularSimulatorAlgorithmBuilder::addElementToSetupTeardownList(ISimulatorElement* element)
{
    // Add element if it's not already in the list
    if (std::find(setupAndTeardownList_.begin(), setupAndTeardownList_.end(), element)
        == setupAndTeardownList_.end())
    {
        setupAndTeardownList_.emplace_back(element);
    }
}

std::optional<SignallerCallback> ModularSimulatorAlgorithm::SignalHelper::registerLastStepCallback()
{
    return [this](Step step, Time gmx_unused time) { this->lastStep_ = step; };
}

std::optional<SignallerCallback> ModularSimulatorAlgorithm::SignalHelper::registerNSCallback()
{
    return [this](Step step, Time gmx_unused time) { this->nextNSStep_ = step; };
}

GlobalCommunicationHelper::GlobalCommunicationHelper(int nstglobalcomm, SimulationSignals* simulationSignals) :
    nstglobalcomm_(nstglobalcomm),
    simulationSignals_(simulationSignals)
{
}

int GlobalCommunicationHelper::nstglobalcomm() const
{
    return nstglobalcomm_;
}

SimulationSignals* GlobalCommunicationHelper::simulationSignals()
{
    return simulationSignals_;
}

void GlobalCommunicationHelper::setCheckBondedInteractionsCallback(CheckBondedInteractionsCallback callback)
{
    checkBondedInteractionsCallback_ = std::move(callback);
}

CheckBondedInteractionsCallback GlobalCommunicationHelper::moveCheckBondedInteractionsCallback()
{
    if (!checkBondedInteractionsCallback_)
    {
        throw SimulationAlgorithmSetupError(
                "Requested CheckBondedInteractionsCallback before it was set.");
    }
    return *checkBondedInteractionsCallback_;
}

ModularSimulatorAlgorithmBuilderHelper::ModularSimulatorAlgorithmBuilderHelper(
        ModularSimulatorAlgorithmBuilder* builder) :
    builder_(builder)
{
}

ISimulatorElement* ModularSimulatorAlgorithmBuilderHelper::storeElement(std::unique_ptr<ISimulatorElement> element)
{
    return builder_->addElementToSimulatorAlgorithm(std::move(element));
}

bool ModularSimulatorAlgorithmBuilderHelper::elementIsStored(const ISimulatorElement* element) const
{
    return builder_->elementExists(element);
}

std::optional<std::any> ModularSimulatorAlgorithmBuilderHelper::getStoredValue(const std::string& key) const
{
    const auto iter = values_.find(key);
    if (iter == values_.end())
    {
        return std::nullopt;
    }
    else
    {
        return iter->second;
    }
}

void ModularSimulatorAlgorithmBuilderHelper::registerThermostat(
        std::function<void(const PropagatorThermostatConnection&)> registrationFunction)
{
    builder_->thermostatRegistrationFunctions_.emplace_back(std::move(registrationFunction));
}

void ModularSimulatorAlgorithmBuilderHelper::registerBarostat(
        std::function<void(const PropagatorBarostatConnection&)> registrationFunction)
{
    builder_->barostatRegistrationFunctions_.emplace_back(std::move(registrationFunction));
}

void ModularSimulatorAlgorithmBuilderHelper::registerWithThermostat(PropagatorThermostatConnection connectionData)
{
    builder_->propagatorThermostatConnections_.emplace_back(std::move(connectionData));
}

void ModularSimulatorAlgorithmBuilderHelper::registerWithBarostat(PropagatorBarostatConnection connectionData)
{
    builder_->propagatorBarostatConnections_.emplace_back(std::move(connectionData));
}


} // namespace gmx<|MERGE_RESOLUTION|>--- conflicted
+++ resolved
@@ -639,7 +639,6 @@
         const auto* inputrec = legacySimulatorData_->inputrec;
         addSignaller(energySignallerBuilder_.build(
                 inputrec->nstcalcenergy, inputrec->fepvals->nstdhdl, inputrec->nstpcouple));
-<<<<<<< HEAD
         addSignaller(trajectorySignallerBuilder_.build(inputrec->nstxout,
                                                        inputrec->nstvout,
                                                        inputrec->nstfout,
@@ -649,24 +648,12 @@
                                                        trajectoryElement->tngBoxOutCompressed(),
                                                        trajectoryElement->tngLambdaOutCompressed(),
                                                        inputrec->nstenergy));
-        addSignaller(loggingSignallerBuilder_.build(inputrec->nstlog, inputrec->init_step, inputrec->init_t));
+        addSignaller(loggingSignallerBuilder_.build(
+                inputrec->nstlog, inputrec->init_step, legacySimulatorData_->startingBehavior));
         addSignaller(lastStepSignallerBuilder_.build(
                 inputrec->nsteps, inputrec->init_step, algorithm.stopHandler_.get()));
         addSignaller(neighborSearchSignallerBuilder_.build(
                 inputrec->nstlist, inputrec->init_step, inputrec->init_t));
-=======
-        addSignaller(trajectorySignallerBuilder_.build(
-                inputrec->nstxout, inputrec->nstvout, inputrec->nstfout,
-                inputrec->nstxout_compressed, trajectoryElement->tngBoxOut(),
-                trajectoryElement->tngLambdaOut(), trajectoryElement->tngBoxOutCompressed(),
-                trajectoryElement->tngLambdaOutCompressed(), inputrec->nstenergy));
-        addSignaller(loggingSignallerBuilder_.build(inputrec->nstlog, inputrec->init_step,
-                                                    legacySimulatorData_->startingBehavior));
-        addSignaller(lastStepSignallerBuilder_.build(inputrec->nsteps, inputrec->init_step,
-                                                     algorithm.stopHandler_.get()));
-        addSignaller(neighborSearchSignallerBuilder_.build(inputrec->nstlist, inputrec->init_step,
-                                                           inputrec->init_t));
->>>>>>> 044f85d9
     }
 
     // Create element list
