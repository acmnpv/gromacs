/*
 * This file is part of the GROMACS molecular simulation package.
 *
 * Copyright (c) 1991-2000, University of Groningen, The Netherlands.
 * Copyright (c) 2001-2004, The GROMACS development team.
 * Copyright (c) 2013-2019,2020, by the GROMACS development team, led by
 * Mark Abraham, David van der Spoel, Berk Hess, and Erik Lindahl,
 * and including many others, as listed in the AUTHORS file in the
 * top-level source directory and at http://www.gromacs.org.
 *
 * GROMACS is free software; you can redistribute it and/or
 * modify it under the terms of the GNU Lesser General Public License
 * as published by the Free Software Foundation; either version 2.1
 * of the License, or (at your option) any later version.
 *
 * GROMACS is distributed in the hope that it will be useful,
 * but WITHOUT ANY WARRANTY; without even the implied warranty of
 * MERCHANTABILITY or FITNESS FOR A PARTICULAR PURPOSE.  See the GNU
 * Lesser General Public License for more details.
 *
 * You should have received a copy of the GNU Lesser General Public
 * License along with GROMACS; if not, see
 * http://www.gnu.org/licenses, or write to the Free Software Foundation,
 * Inc., 51 Franklin Street, Fifth Floor, Boston, MA  02110-1301  USA.
 *
 * If you want to redistribute modifications to GROMACS, please
 * consider that scientific software is very special. Version
 * control is crucial - bugs must be traceable. We will be happy to
 * consider code for inclusion in the official distribution, but
 * derived work must not be called official GROMACS. Details are found
 * in the README & COPYING files - if they are missing, get the
 * official version at http://www.gromacs.org.
 *
 * To help us fund GROMACS development, we humbly ask that you cite
 * the research papers on the package. Check out http://www.gromacs.org.
 */
#include "gmxpre.h"

#include "forcerec.h"

#include "config.h"

#include <cassert>
#include <cmath>
#include <cstdlib>
#include <cstring>

#include <algorithm>
#include <memory>

#include "gromacs/commandline/filenm.h"
#include "gromacs/domdec/domdec.h"
#include "gromacs/domdec/domdec_struct.h"
#include "gromacs/ewald/ewald.h"
#include "gromacs/ewald/ewald_utils.h"
#include "gromacs/ewald/pme_pp_comm_gpu.h"
#include "gromacs/fileio/filetypes.h"
#include "gromacs/gmxlib/network.h"
#include "gromacs/gmxlib/nonbonded/nonbonded.h"
#include "gromacs/gpu_utils/gpu_utils.h"
#include "gromacs/hardware/hw_info.h"
#include "gromacs/listed_forces/gpubonded.h"
#include "gromacs/listed_forces/manage_threading.h"
#include "gromacs/listed_forces/pairs.h"
#include "gromacs/math/functions.h"
#include "gromacs/math/units.h"
#include "gromacs/math/utilities.h"
#include "gromacs/math/vec.h"
#include "gromacs/mdlib/dispersioncorrection.h"
#include "gromacs/mdlib/force.h"
#include "gromacs/mdlib/forcerec_threading.h"
#include "gromacs/mdlib/gmx_omp_nthreads.h"
#include "gromacs/mdlib/md_support.h"
#include "gromacs/mdlib/rf_util.h"
#include "gromacs/mdlib/wall.h"
#include "gromacs/mdlib/wholemoleculetransform.h"
#include "gromacs/mdtypes/commrec.h"
#include "gromacs/mdtypes/fcdata.h"
#include "gromacs/mdtypes/forcerec.h"
#include "gromacs/mdtypes/group.h"
#include "gromacs/mdtypes/iforceprovider.h"
#include "gromacs/mdtypes/inputrec.h"
#include "gromacs/mdtypes/interaction_const.h"
#include "gromacs/mdtypes/md_enums.h"
#include "gromacs/nbnxm/gpu_data_mgmt.h"
#include "gromacs/nbnxm/nbnxm.h"
#include "gromacs/nbnxm/nbnxm_geometry.h"
#include "gromacs/pbcutil/ishift.h"
#include "gromacs/pbcutil/pbc.h"
#include "gromacs/tables/forcetable.h"
#include "gromacs/topology/mtop_util.h"
#include "gromacs/trajectory/trajectoryframe.h"
#include "gromacs/utility/cstringutil.h"
#include "gromacs/utility/exceptions.h"
#include "gromacs/utility/fatalerror.h"
#include "gromacs/utility/gmxassert.h"
#include "gromacs/utility/logger.h"
#include "gromacs/utility/physicalnodecommunicator.h"
#include "gromacs/utility/pleasecite.h"
#include "gromacs/utility/smalloc.h"
#include "gromacs/utility/strconvert.h"

static std::vector<real> mk_nbfp(const gmx_ffparams_t* idef, gmx_bool bBHAM)
{
    std::vector<real> nbfp;
    int               atnr;

    atnr = idef->atnr;
    if (bBHAM)
    {
        nbfp.resize(3 * atnr * atnr);
        int k = 0;
        for (int i = 0; (i < atnr); i++)
        {
            for (int j = 0; (j < atnr); j++, k++)
            {
                BHAMA(nbfp, atnr, i, j) = idef->iparams[k].bham.a;
                BHAMB(nbfp, atnr, i, j) = idef->iparams[k].bham.b;
                /* nbfp now includes the 6.0 derivative prefactor */
                BHAMC(nbfp, atnr, i, j) = idef->iparams[k].bham.c * 6.0;
            }
        }
    }
    else
    {
        nbfp.resize(2 * atnr * atnr);
        int k = 0;
        for (int i = 0; (i < atnr); i++)
        {
            for (int j = 0; (j < atnr); j++, k++)
            {
                /* nbfp now includes the 6.0/12.0 derivative prefactors */
                C6(nbfp, atnr, i, j)  = idef->iparams[k].lj.c6 * 6.0;
                C12(nbfp, atnr, i, j) = idef->iparams[k].lj.c12 * 12.0;
            }
        }
    }

    return nbfp;
}

static real* make_ljpme_c6grid(const gmx_ffparams_t* idef, t_forcerec* fr)
{
    int   i, j, k, atnr;
    real  c6, c6i, c6j, c12i, c12j, epsi, epsj, sigmai, sigmaj;
    real* grid;

    /* For LJ-PME simulations, we correct the energies with the reciprocal space
     * inside of the cut-off. To do this the non-bonded kernels needs to have
     * access to the C6-values used on the reciprocal grid in pme.c
     */

    atnr = idef->atnr;
    snew(grid, 2 * atnr * atnr);
    for (i = k = 0; (i < atnr); i++)
    {
        for (j = 0; (j < atnr); j++, k++)
        {
            c6i  = idef->iparams[i * (atnr + 1)].lj.c6;
            c12i = idef->iparams[i * (atnr + 1)].lj.c12;
            c6j  = idef->iparams[j * (atnr + 1)].lj.c6;
            c12j = idef->iparams[j * (atnr + 1)].lj.c12;
            c6   = std::sqrt(c6i * c6j);
            if (fr->ljpme_combination_rule == eljpmeLB && !gmx_numzero(c6) && !gmx_numzero(c12i)
                && !gmx_numzero(c12j))
            {
                sigmai = gmx::sixthroot(c12i / c6i);
                sigmaj = gmx::sixthroot(c12j / c6j);
                epsi   = c6i * c6i / c12i;
                epsj   = c6j * c6j / c12j;
                c6     = std::sqrt(epsi * epsj) * gmx::power6(0.5 * (sigmai + sigmaj));
            }
            /* Store the elements at the same relative positions as C6 in nbfp in order
             * to simplify access in the kernels
             */
            grid[2 * (atnr * i + j)] = c6 * 6.0;
        }
    }
    return grid;
}

enum
{
    acNONE = 0,
    acCONSTRAINT,
    acSETTLE
};

static std::vector<cginfo_mb_t> init_cginfo_mb(const gmx_mtop_t* mtop, const t_forcerec* fr)
{
    gmx_bool* type_VDW;
    int*      a_con;

    snew(type_VDW, fr->ntype);
    for (int ai = 0; ai < fr->ntype; ai++)
    {
        type_VDW[ai] = FALSE;
        for (int j = 0; j < fr->ntype; j++)
        {
            type_VDW[ai] = type_VDW[ai] || fr->bBHAM || C6(fr->nbfp, fr->ntype, ai, j) != 0
                           || C12(fr->nbfp, fr->ntype, ai, j) != 0;
        }
    }

    std::vector<cginfo_mb_t> cginfoPerMolblock;
    int                      a_offset = 0;
    for (size_t mb = 0; mb < mtop->molblock.size(); mb++)
    {
        const gmx_molblock_t& molb = mtop->molblock[mb];
        const gmx_moltype_t&  molt = mtop->moltype[molb.type];
        const auto&           excl = molt.excls;

        /* Check if the cginfo is identical for all molecules in this block.
         * If so, we only need an array of the size of one molecule.
         * Otherwise we make an array of #mol times #cgs per molecule.
         */
        gmx_bool bId = TRUE;
        for (int m = 0; m < molb.nmol; m++)
        {
            const int am = m * molt.atoms.nr;
            for (int a = 0; a < molt.atoms.nr; a++)
            {
                if (getGroupType(mtop->groups, SimulationAtomGroupType::QuantumMechanics, a_offset + am + a)
                    != getGroupType(mtop->groups, SimulationAtomGroupType::QuantumMechanics, a_offset + a))
                {
                    bId = FALSE;
                }
                if (!mtop->groups.groupNumbers[SimulationAtomGroupType::QuantumMechanics].empty())
                {
                    if (mtop->groups.groupNumbers[SimulationAtomGroupType::QuantumMechanics][a_offset + am + a]
                        != mtop->groups.groupNumbers[SimulationAtomGroupType::QuantumMechanics][a_offset + a])
                    {
                        bId = FALSE;
                    }
                }
            }
        }

        cginfo_mb_t cginfo_mb;
        cginfo_mb.cg_start = a_offset;
        cginfo_mb.cg_end   = a_offset + molb.nmol * molt.atoms.nr;
        cginfo_mb.cg_mod   = (bId ? 1 : molb.nmol) * molt.atoms.nr;
        cginfo_mb.cginfo.resize(cginfo_mb.cg_mod);
        gmx::ArrayRef<int> cginfo = cginfo_mb.cginfo;

        /* Set constraints flags for constrained atoms */
        snew(a_con, molt.atoms.nr);
        for (int ftype = 0; ftype < F_NRE; ftype++)
        {
            if (interaction_function[ftype].flags & IF_CONSTRAINT)
            {
                const int nral = NRAL(ftype);
                for (int ia = 0; ia < molt.ilist[ftype].size(); ia += 1 + nral)
                {
                    int a;

                    for (a = 0; a < nral; a++)
                    {
                        a_con[molt.ilist[ftype].iatoms[ia + 1 + a]] =
                                (ftype == F_SETTLE ? acSETTLE : acCONSTRAINT);
                    }
                }
            }
        }

        for (int m = 0; m < (bId ? 1 : molb.nmol); m++)
        {
            const int molculeOffsetInBlock = m * molt.atoms.nr;
            for (int a = 0; a < molt.atoms.nr; a++)
            {
                const t_atom& atom     = molt.atoms.atom[a];
                int&          atomInfo = cginfo[molculeOffsetInBlock + a];

                /* Store the energy group in cginfo */
                int gid = getGroupType(mtop->groups, SimulationAtomGroupType::EnergyOutput,
                                       a_offset + molculeOffsetInBlock + a);
                SET_CGINFO_GID(atomInfo, gid);

                bool bHaveVDW = (type_VDW[atom.type] || type_VDW[atom.typeB]);
                bool bHaveQ   = (atom.q != 0 || atom.qB != 0);

                bool haveExclusions = false;
                /* Loop over all the exclusions of atom ai */
                for (const int j : excl[a])
                {
                    if (j != a)
                    {
                        haveExclusions = true;
                        break;
                    }
                }

                switch (a_con[a])
                {
                    case acCONSTRAINT: SET_CGINFO_CONSTR(atomInfo); break;
                    case acSETTLE: SET_CGINFO_SETTLE(atomInfo); break;
                    default: break;
                }
                if (haveExclusions)
                {
                    SET_CGINFO_EXCL_INTER(atomInfo);
                }
                if (bHaveVDW)
                {
                    SET_CGINFO_HAS_VDW(atomInfo);
                }
                if (bHaveQ)
                {
                    SET_CGINFO_HAS_Q(atomInfo);
                }
                if (fr->efep != efepNO && PERTURBED(atom))
                {
                    SET_CGINFO_FEP(atomInfo);
                }
            }
        }

        sfree(a_con);

        cginfoPerMolblock.push_back(cginfo_mb);

        a_offset += molb.nmol * molt.atoms.nr;
    }
    sfree(type_VDW);

    return cginfoPerMolblock;
}

static std::vector<int> cginfo_expand(const int nmb, gmx::ArrayRef<const cginfo_mb_t> cgi_mb)
{
    const int ncg = cgi_mb[nmb - 1].cg_end;

    std::vector<int> cginfo(ncg);

    int mb = 0;
    for (int cg = 0; cg < ncg; cg++)
    {
        while (cg >= cgi_mb[mb].cg_end)
        {
            mb++;
        }
        cginfo[cg] = cgi_mb[mb].cginfo[(cg - cgi_mb[mb].cg_start) % cgi_mb[mb].cg_mod];
    }

    return cginfo;
}

/* Sets the sum of charges (squared) and C6 in the system in fr.
 * Returns whether the system has a net charge.
 */
static bool set_chargesum(FILE* log, t_forcerec* fr, const gmx_mtop_t* mtop)
{
    /*This now calculates sum for q and c6*/
    double qsum, q2sum, q, c6sum, c6;

    qsum  = 0;
    q2sum = 0;
    c6sum = 0;
    for (const gmx_molblock_t& molb : mtop->molblock)
    {
        int            nmol  = molb.nmol;
        const t_atoms* atoms = &mtop->moltype[molb.type].atoms;
        for (int i = 0; i < atoms->nr; i++)
        {
            q = atoms->atom[i].q;
            qsum += nmol * q;
            q2sum += nmol * q * q;
            c6 = mtop->ffparams.iparams[atoms->atom[i].type * (mtop->ffparams.atnr + 1)].lj.c6;
            c6sum += nmol * c6;
        }
    }
    fr->qsum[0]  = qsum;
    fr->q2sum[0] = q2sum;
    fr->c6sum[0] = c6sum;

    if (fr->efep != efepNO)
    {
        qsum  = 0;
        q2sum = 0;
        c6sum = 0;
        for (const gmx_molblock_t& molb : mtop->molblock)
        {
            int            nmol  = molb.nmol;
            const t_atoms* atoms = &mtop->moltype[molb.type].atoms;
            for (int i = 0; i < atoms->nr; i++)
            {
                q = atoms->atom[i].qB;
                qsum += nmol * q;
                q2sum += nmol * q * q;
                c6 = mtop->ffparams.iparams[atoms->atom[i].typeB * (mtop->ffparams.atnr + 1)].lj.c6;
                c6sum += nmol * c6;
            }
            fr->qsum[1]  = qsum;
            fr->q2sum[1] = q2sum;
            fr->c6sum[1] = c6sum;
        }
    }
    else
    {
        fr->qsum[1]  = fr->qsum[0];
        fr->q2sum[1] = fr->q2sum[0];
        fr->c6sum[1] = fr->c6sum[0];
    }
    if (log)
    {
        if (fr->efep == efepNO)
        {
            fprintf(log, "System total charge: %.3f\n", fr->qsum[0]);
        }
        else
        {
            fprintf(log, "System total charge, top. A: %.3f top. B: %.3f\n", fr->qsum[0], fr->qsum[1]);
        }
    }

    /* A cut-off of 1e-4 is used to catch rounding errors due to ascii input */
    return (std::abs(fr->qsum[0]) > 1e-4 || std::abs(fr->qsum[1]) > 1e-4);
}

static real calcBuckinghamBMax(FILE* fplog, const gmx_mtop_t* mtop)
{
    const t_atoms *at1, *at2;
    int            i, j, tpi, tpj, ntypes;
    real           b, bmin;

    if (fplog)
    {
        fprintf(fplog, "Determining largest Buckingham b parameter for table\n");
    }
    ntypes = mtop->ffparams.atnr;

    bmin            = -1;
    real bham_b_max = 0;
    for (size_t mt1 = 0; mt1 < mtop->moltype.size(); mt1++)
    {
        at1 = &mtop->moltype[mt1].atoms;
        for (i = 0; (i < at1->nr); i++)
        {
            tpi = at1->atom[i].type;
            if (tpi >= ntypes)
            {
                gmx_fatal(FARGS, "Atomtype[%d] = %d, maximum = %d", i, tpi, ntypes);
            }

            for (size_t mt2 = mt1; mt2 < mtop->moltype.size(); mt2++)
            {
                at2 = &mtop->moltype[mt2].atoms;
                for (j = 0; (j < at2->nr); j++)
                {
                    tpj = at2->atom[j].type;
                    if (tpj >= ntypes)
                    {
                        gmx_fatal(FARGS, "Atomtype[%d] = %d, maximum = %d", j, tpj, ntypes);
                    }
                    b = mtop->ffparams.iparams[tpi * ntypes + tpj].bham.b;
                    if (b > bham_b_max)
                    {
                        bham_b_max = b;
                    }
                    if ((b < bmin) || (bmin == -1))
                    {
                        bmin = b;
                    }
                }
            }
        }
    }
    if (fplog)
    {
        fprintf(fplog, "Buckingham b parameters, min: %g, max: %g\n", bmin, bham_b_max);
    }

    return bham_b_max;
}

/*!\brief If there's bonded interactions of type \c ftype1 or \c
 * ftype2 present in the topology, build an array of the number of
 * interactions present for each bonded interaction index found in the
 * topology.
 *
 * \c ftype1 or \c ftype2 may be set to -1 to disable seeking for a
 * valid type with that parameter.
 *
 * \c count will be reallocated as necessary to fit the largest bonded
 * interaction index found, and its current size will be returned in
 * \c ncount. It will contain zero for every bonded interaction index
 * for which no interactions are present in the topology.
 */
static void count_tables(int ftype1, int ftype2, const gmx_mtop_t* mtop, int* ncount, int** count)
{
    int ftype, i, j, tabnr;

    // Loop over all moleculetypes
    for (const gmx_moltype_t& molt : mtop->moltype)
    {
        // Loop over all interaction types
        for (ftype = 0; ftype < F_NRE; ftype++)
        {
            // If the current interaction type is one of the types whose tables we're trying to count...
            if (ftype == ftype1 || ftype == ftype2)
            {
                const InteractionList& il     = molt.ilist[ftype];
                const int              stride = 1 + NRAL(ftype);
                // ... and there are actually some interactions for this type
                for (i = 0; i < il.size(); i += stride)
                {
                    // Find out which table index the user wanted
                    tabnr = mtop->ffparams.iparams[il.iatoms[i]].tab.table;
                    if (tabnr < 0)
                    {
                        gmx_fatal(FARGS, "A bonded table number is smaller than 0: %d\n", tabnr);
                    }
                    // Make room for this index in the data structure
                    if (tabnr >= *ncount)
                    {
                        srenew(*count, tabnr + 1);
                        for (j = *ncount; j < tabnr + 1; j++)
                        {
                            (*count)[j] = 0;
                        }
                        *ncount = tabnr + 1;
                    }
                    // Record that this table index is used and must have a valid file
                    (*count)[tabnr]++;
                }
            }
        }
    }
}

/*!\brief If there's bonded interactions of flavour \c tabext and type
 * \c ftype1 or \c ftype2 present in the topology, seek them in the
 * list of filenames passed to mdrun, and make bonded tables from
 * those files.
 *
 * \c ftype1 or \c ftype2 may be set to -1 to disable seeking for a
 * valid type with that parameter.
 *
 * A fatal error occurs if no matching filename is found.
 */
static bondedtable_t* make_bonded_tables(FILE*                            fplog,
                                         int                              ftype1,
                                         int                              ftype2,
                                         const gmx_mtop_t*                mtop,
                                         gmx::ArrayRef<const std::string> tabbfnm,
                                         const char*                      tabext)
{
    int            ncount, *count;
    bondedtable_t* tab;

    tab = nullptr;

    ncount = 0;
    count  = nullptr;
    count_tables(ftype1, ftype2, mtop, &ncount, &count);

    // Are there any relevant tabulated bond interactions?
    if (ncount > 0)
    {
        snew(tab, ncount);
        for (int i = 0; i < ncount; i++)
        {
            // Do any interactions exist that requires this table?
            if (count[i] > 0)
            {
                // This pattern enforces the current requirement that
                // table filenames end in a characteristic sequence
                // before the file type extension, and avoids table 13
                // being recognized and used for table 1.
                std::string patternToFind = gmx::formatString("_%s%d.%s", tabext, i, ftp2ext(efXVG));
                bool        madeTable     = false;
                for (gmx::index j = 0; j < tabbfnm.ssize() && !madeTable; ++j)
                {
                    if (gmx::endsWith(tabbfnm[j], patternToFind))
                    {
                        // Finally read the table from the file found
                        tab[i]    = make_bonded_table(fplog, tabbfnm[j].c_str(), NRAL(ftype1) - 2);
                        madeTable = true;
                    }
                }
                if (!madeTable)
                {
                    bool isPlural = (ftype2 != -1);
                    gmx_fatal(FARGS,
                              "Tabulated interaction of type '%s%s%s' with index %d cannot be used "
                              "because no table file whose name matched '%s' was passed via the "
                              "gmx mdrun -tableb command-line option.",
                              interaction_function[ftype1].longname, isPlural ? "' or '" : "",
                              isPlural ? interaction_function[ftype2].longname : "", i,
                              patternToFind.c_str());
                }
            }
        }
        sfree(count);
    }

    return tab;
}

void forcerec_set_ranges(t_forcerec* fr, int natoms_force, int natoms_force_constr, int natoms_f_novirsum)
{
    fr->natoms_force        = natoms_force;
    fr->natoms_force_constr = natoms_force_constr;

    if (fr->haveDirectVirialContributions)
    {
        fr->forceBufferForDirectVirialContributions.resize(natoms_f_novirsum);
    }
}

static real cutoff_inf(real cutoff)
{
    if (cutoff == 0)
    {
        cutoff = GMX_CUTOFF_INF;
    }

    return cutoff;
}

/*! \brief Print Coulomb Ewald citations and set ewald coefficients */
static void initCoulombEwaldParameters(FILE*                fp,
                                       const t_inputrec*    ir,
                                       bool                 systemHasNetCharge,
                                       interaction_const_t* ic)
{
    if (!EEL_PME_EWALD(ir->coulombtype))
    {
        return;
    }

    if (fp)
    {
        fprintf(fp, "Will do PME sum in reciprocal space for electrostatic interactions.\n");

        if (ir->coulombtype == eelP3M_AD)
        {
            please_cite(fp, "Hockney1988");
            please_cite(fp, "Ballenegger2012");
        }
        else
        {
            please_cite(fp, "Essmann95a");
        }

        if (ir->ewald_geometry == eewg3DC)
        {
            if (fp)
            {
                fprintf(fp, "Using the Ewald3DC correction for systems with a slab geometry%s.\n",
                        systemHasNetCharge ? " and net charge" : "");
            }
            please_cite(fp, "In-Chul99a");
            if (systemHasNetCharge)
            {
                please_cite(fp, "Ballenegger2009");
            }
        }
    }

    ic->ewaldcoeff_q = calc_ewaldcoeff_q(ir->rcoulomb, ir->ewald_rtol);
    if (fp)
    {
        fprintf(fp, "Using a Gaussian width (1/beta) of %g nm for Ewald\n", 1 / ic->ewaldcoeff_q);
    }

    if (ic->coulomb_modifier == eintmodPOTSHIFT)
    {
        GMX_RELEASE_ASSERT(ic->rcoulomb != 0, "Cutoff radius cannot be zero");
        ic->sh_ewald = std::erfc(ic->ewaldcoeff_q * ic->rcoulomb) / ic->rcoulomb;
    }
    else
    {
        ic->sh_ewald = 0;
    }
}

/*! \brief Print Van der Waals Ewald citations and set ewald coefficients */
static void initVdwEwaldParameters(FILE* fp, const t_inputrec* ir, interaction_const_t* ic)
{
    if (!EVDW_PME(ir->vdwtype))
    {
        return;
    }

    if (fp)
    {
        fprintf(fp, "Will do PME sum in reciprocal space for LJ dispersion interactions.\n");
        please_cite(fp, "Essmann95a");
    }
    ic->ewaldcoeff_lj = calc_ewaldcoeff_lj(ir->rvdw, ir->ewald_rtol_lj);
    if (fp)
    {
        fprintf(fp, "Using a Gaussian width (1/beta) of %g nm for LJ Ewald\n", 1 / ic->ewaldcoeff_lj);
    }

    if (ic->vdw_modifier == eintmodPOTSHIFT)
    {
        real crc2       = gmx::square(ic->ewaldcoeff_lj * ic->rvdw);
        ic->sh_lj_ewald = (std::exp(-crc2) * (1 + crc2 + 0.5 * crc2 * crc2) - 1) / gmx::power6(ic->rvdw);
    }
    else
    {
        ic->sh_lj_ewald = 0;
    }
}

/* Generate Coulomb and/or Van der Waals Ewald long-range correction tables
 *
 * Tables are generated for one or both, depending on if the pointers
 * are non-null. The spacing for both table sets is the same and obeys
 * both accuracy requirements, when relevant.
 */
static void init_ewald_f_table(const interaction_const_t& ic,
                               const real                 tableExtensionLength,
                               EwaldCorrectionTables*     coulombTables,
                               EwaldCorrectionTables*     vdwTables)
{
    const bool useCoulombTable = (EEL_PME_EWALD(ic.eeltype) && coulombTables != nullptr);
    const bool useVdwTable     = (EVDW_PME(ic.vdwtype) && vdwTables != nullptr);

    /* Get the Ewald table spacing based on Coulomb and/or LJ
     * Ewald coefficients and rtol.
     */
    const real tableScale = ewald_spline3_table_scale(ic, useCoulombTable, useVdwTable);

    real tableLen = ic.rcoulomb;
    if (useCoulombTable && tableExtensionLength > 0.0)
    {
        /* TODO: Ideally this should also check if couple-intramol == no, but that isn't
         * stored in ir. Grompp puts that info into an opts structure that doesn't make it into the tpr.
         * The alternative is to look through all the exclusions and check if they come from
         * couple-intramol == no. Meanwhile, always having larger tables should only affect
         * memory consumption, not speed (barring cache issues).
         */
        tableLen = ic.rcoulomb + tableExtensionLength;
    }
    const int tableSize = static_cast<int>(tableLen * tableScale) + 2;

    if (useCoulombTable)
    {
        *coulombTables =
                generateEwaldCorrectionTables(tableSize, tableScale, ic.ewaldcoeff_q, v_q_ewald_lr);
    }

    if (useVdwTable)
    {
        *vdwTables = generateEwaldCorrectionTables(tableSize, tableScale, ic.ewaldcoeff_lj, v_lj_ewald_lr);
    }
}

void init_interaction_const_tables(FILE* fp, interaction_const_t* ic, const real tableExtensionLength)
{
    if (EEL_PME_EWALD(ic->eeltype) || EVDW_PME(ic->vdwtype))
    {
<<<<<<< HEAD
        init_ewald_f_table(*ic, tableExtensionLength, ic->coulombEwaldTables.get(), nullptr);
=======
        init_ewald_f_table(*ic, ic->coulombEwaldTables.get(), ic->vdwEwaldTables.get());
>>>>>>> 0f2c330f
        if (fp != nullptr)
        {
            fprintf(fp, "Initialized non-bonded Ewald tables, spacing: %.2e size: %zu\n\n",
                    1 / ic->coulombEwaldTables->scale, ic->coulombEwaldTables->tableF.size());
        }
    }
}

static void clear_force_switch_constants(shift_consts_t* sc)
{
    sc->c2   = 0;
    sc->c3   = 0;
    sc->cpot = 0;
}

static void force_switch_constants(real p, real rsw, real rc, shift_consts_t* sc)
{
    /* Here we determine the coefficient for shifting the force to zero
     * between distance rsw and the cut-off rc.
     * For a potential of r^-p, we have force p*r^-(p+1).
     * But to save flops we absorb p in the coefficient.
     * Thus we get:
     * force/p   = r^-(p+1) + c2*r^2 + c3*r^3
     * potential = r^-p + c2/3*r^3 + c3/4*r^4 + cpot
     */
    sc->c2   = ((p + 1) * rsw - (p + 4) * rc) / (pow(rc, p + 2) * gmx::square(rc - rsw));
    sc->c3   = -((p + 1) * rsw - (p + 3) * rc) / (pow(rc, p + 2) * gmx::power3(rc - rsw));
    sc->cpot = -pow(rc, -p) + p * sc->c2 / 3 * gmx::power3(rc - rsw)
               + p * sc->c3 / 4 * gmx::power4(rc - rsw);
}

static void potential_switch_constants(real rsw, real rc, switch_consts_t* sc)
{
    /* The switch function is 1 at rsw and 0 at rc.
     * The derivative and second derivate are zero at both ends.
     * rsw        = max(r - r_switch, 0)
     * sw         = 1 + c3*rsw^3 + c4*rsw^4 + c5*rsw^5
     * dsw        = 3*c3*rsw^2 + 4*c4*rsw^3 + 5*c5*rsw^4
     * force      = force*dsw - potential*sw
     * potential *= sw
     */
    sc->c3 = -10 / gmx::power3(rc - rsw);
    sc->c4 = 15 / gmx::power4(rc - rsw);
    sc->c5 = -6 / gmx::power5(rc - rsw);
}

/*! \brief Construct interaction constants
 *
 * This data is used (particularly) by search and force code for
 * short-range interactions. Many of these are constant for the whole
 * simulation; some are constant only after PME tuning completes.
 */
static void init_interaction_const(FILE*                 fp,
                                   interaction_const_t** interaction_const,
                                   const t_inputrec*     ir,
                                   const gmx_mtop_t*     mtop,
                                   bool                  systemHasNetCharge)
{
    interaction_const_t* ic = new interaction_const_t;

    ic->cutoff_scheme = ir->cutoff_scheme;

    ic->coulombEwaldTables = std::make_unique<EwaldCorrectionTables>();
    ic->vdwEwaldTables     = std::make_unique<EwaldCorrectionTables>();

    /* Lennard-Jones */
    ic->vdwtype         = ir->vdwtype;
    ic->vdw_modifier    = ir->vdw_modifier;
    ic->reppow          = mtop->ffparams.reppow;
    ic->rvdw            = cutoff_inf(ir->rvdw);
    ic->rvdw_switch     = ir->rvdw_switch;
    ic->ljpme_comb_rule = ir->ljpme_combination_rule;
    ic->useBuckingham   = (mtop->ffparams.functype[0] == F_BHAM);
    if (ic->useBuckingham)
    {
        ic->buckinghamBMax = calcBuckinghamBMax(fp, mtop);
    }

    initVdwEwaldParameters(fp, ir, ic);

    clear_force_switch_constants(&ic->dispersion_shift);
    clear_force_switch_constants(&ic->repulsion_shift);

    switch (ic->vdw_modifier)
    {
        case eintmodPOTSHIFT:
            /* Only shift the potential, don't touch the force */
            ic->dispersion_shift.cpot = -1.0 / gmx::power6(ic->rvdw);
            ic->repulsion_shift.cpot  = -1.0 / gmx::power12(ic->rvdw);
            break;
        case eintmodFORCESWITCH:
            /* Switch the force, switch and shift the potential */
            force_switch_constants(6.0, ic->rvdw_switch, ic->rvdw, &ic->dispersion_shift);
            force_switch_constants(12.0, ic->rvdw_switch, ic->rvdw, &ic->repulsion_shift);
            break;
        case eintmodPOTSWITCH:
            /* Switch the potential and force */
            potential_switch_constants(ic->rvdw_switch, ic->rvdw, &ic->vdw_switch);
            break;
        case eintmodNONE:
        case eintmodEXACTCUTOFF:
            /* Nothing to do here */
            break;
        default: gmx_incons("unimplemented potential modifier");
    }

    /* Electrostatics */
    ic->eeltype          = ir->coulombtype;
    ic->coulomb_modifier = ir->coulomb_modifier;
    ic->rcoulomb         = cutoff_inf(ir->rcoulomb);
    ic->rcoulomb_switch  = ir->rcoulomb_switch;
    ic->epsilon_r        = ir->epsilon_r;

    /* Set the Coulomb energy conversion factor */
    if (ic->epsilon_r != 0)
    {
        ic->epsfac = ONE_4PI_EPS0 / ic->epsilon_r;
    }
    else
    {
        /* eps = 0 is infinite dieletric: no Coulomb interactions */
        ic->epsfac = 0;
    }

    /* Reaction-field */
    if (EEL_RF(ic->eeltype))
    {
        GMX_RELEASE_ASSERT(ic->eeltype != eelGRF_NOTUSED, "GRF is no longer supported");
        ic->epsilon_rf = ir->epsilon_rf;

        calc_rffac(fp, ic->epsilon_r, ic->epsilon_rf, ic->rcoulomb, &ic->k_rf, &ic->c_rf);
    }
    else
    {
        /* For plain cut-off we might use the reaction-field kernels */
        ic->epsilon_rf = ic->epsilon_r;
        ic->k_rf       = 0;
        if (ir->coulomb_modifier == eintmodPOTSHIFT)
        {
            ic->c_rf = 1 / ic->rcoulomb;
        }
        else
        {
            ic->c_rf = 0;
        }
    }

    initCoulombEwaldParameters(fp, ir, systemHasNetCharge, ic);

    if (fp != nullptr)
    {
        real dispersion_shift;

        dispersion_shift = ic->dispersion_shift.cpot;
        if (EVDW_PME(ic->vdwtype))
        {
            dispersion_shift -= ic->sh_lj_ewald;
        }
        fprintf(fp, "Potential shift: LJ r^-12: %.3e r^-6: %.3e", ic->repulsion_shift.cpot, dispersion_shift);

        if (ic->eeltype == eelCUT)
        {
            fprintf(fp, ", Coulomb %.e", -ic->c_rf);
        }
        else if (EEL_PME(ic->eeltype))
        {
            fprintf(fp, ", Ewald %.3e", -ic->sh_ewald);
        }
        fprintf(fp, "\n");
    }

    *interaction_const = ic;
}

void init_forcerec(FILE*                            fp,
                   const gmx::MDLogger&             mdlog,
                   t_forcerec*                      fr,
                   t_fcdata*                        fcd,
                   const t_inputrec*                ir,
                   const gmx_mtop_t*                mtop,
                   const t_commrec*                 cr,
                   matrix                           box,
                   const char*                      tabfn,
                   const char*                      tabpfn,
                   gmx::ArrayRef<const std::string> tabbfnm,
                   real                             print_force)
{
    /* The CMake default turns SIMD kernels on, but it might be turned off further down... */
    fr->use_simd_kernels = GMX_USE_SIMD_KERNELS;

    if (check_box(ir->pbcType, box))
    {
        gmx_fatal(FARGS, "%s", check_box(ir->pbcType, box));
    }

    /* Test particle insertion ? */
    if (EI_TPI(ir->eI))
    {
        /* Set to the size of the molecule to be inserted (the last one) */
        gmx::RangePartitioning molecules = gmx_mtop_molecules(*mtop);
        fr->n_tpi                        = molecules.block(molecules.numBlocks() - 1).size();
    }
    else
    {
        fr->n_tpi = 0;
    }

    if (ir->coulombtype == eelRF_NEC_UNSUPPORTED || ir->coulombtype == eelGRF_NOTUSED)
    {
        gmx_fatal(FARGS, "%s electrostatics is no longer supported", eel_names[ir->coulombtype]);
    }

    if (ir->bAdress)
    {
        gmx_fatal(FARGS, "AdResS simulations are no longer supported");
    }
    if (ir->useTwinRange)
    {
        gmx_fatal(FARGS, "Twin-range simulations are no longer supported");
    }
    /* Copy the user determined parameters */
    fr->userint1  = ir->userint1;
    fr->userint2  = ir->userint2;
    fr->userint3  = ir->userint3;
    fr->userint4  = ir->userint4;
    fr->userreal1 = ir->userreal1;
    fr->userreal2 = ir->userreal2;
    fr->userreal3 = ir->userreal3;
    fr->userreal4 = ir->userreal4;

    /* Shell stuff */
    fr->fc_stepsize = ir->fc_stepsize;

    /* Free energy */
    fr->efep        = ir->efep;
    fr->sc_alphavdw = ir->fepvals->sc_alpha;
    if (ir->fepvals->bScCoul)
    {
        fr->sc_alphacoul  = ir->fepvals->sc_alpha;
        fr->sc_sigma6_min = gmx::power6(ir->fepvals->sc_sigma_min);
    }
    else
    {
        fr->sc_alphacoul  = 0;
        fr->sc_sigma6_min = 0; /* only needed when bScCoul is on */
    }
    fr->sc_power      = ir->fepvals->sc_power;
    fr->sc_r_power    = ir->fepvals->sc_r_power;
    fr->sc_sigma6_def = gmx::power6(ir->fepvals->sc_sigma);

    char* env = getenv("GMX_SCSIGMA_MIN");
    if (env != nullptr)
    {
        double dbl = 0;
        sscanf(env, "%20lf", &dbl);
        fr->sc_sigma6_min = gmx::power6(dbl);
        if (fp)
        {
            fprintf(fp, "Setting the minimum soft core sigma to %g nm\n", dbl);
        }
    }

    fr->bNonbonded = TRUE;
    if (getenv("GMX_NO_NONBONDED") != nullptr)
    {
        /* turn off non-bonded calculations */
        fr->bNonbonded = FALSE;
        GMX_LOG(mdlog.warning)
                .asParagraph()
                .appendText(
                        "Found environment variable GMX_NO_NONBONDED.\n"
                        "Disabling nonbonded calculations.");
    }

    if ((getenv("GMX_DISABLE_SIMD_KERNELS") != nullptr) || (getenv("GMX_NOOPTIMIZEDKERNELS") != nullptr))
    {
        fr->use_simd_kernels = FALSE;
        if (fp != nullptr)
        {
            fprintf(fp,
                    "\nFound environment variable GMX_DISABLE_SIMD_KERNELS.\n"
                    "Disabling the usage of any SIMD-specific non-bonded & bonded kernel routines\n"
                    "(e.g. SSE2/SSE4.1/AVX).\n\n");
        }
    }

    fr->bBHAM = (mtop->ffparams.functype[0] == F_BHAM);

    /* Neighbour searching stuff */
    fr->cutoff_scheme = ir->cutoff_scheme;
    fr->pbcType       = ir->pbcType;

    /* Determine if we will do PBC for distances in bonded interactions */
    if (fr->pbcType == PbcType::No)
    {
        fr->bMolPBC = FALSE;
    }
    else
    {
        const bool useEwaldSurfaceCorrection =
                (EEL_PME_EWALD(ir->coulombtype) && ir->epsilon_surface != 0);
        const bool haveOrientationRestraints = (gmx_mtop_ftype_count(mtop, F_ORIRES) > 0);
        if (!DOMAINDECOMP(cr))
        {
<<<<<<< HEAD
            fr->bMolPBC = true;

            if (useEwaldSurfaceCorrection || haveOrientationRestraints)
            {
                fr->wholeMoleculeTransform =
                        std::make_unique<gmx::WholeMoleculeTransform>(*mtop, ir->pbcType);
=======
            fr->bMolPBC = areMoleculesDistributedOverPbc(*ir, *mtop, mdlog);
            // The assert below is equivalent to fcd->orires.nr != gmx_mtop_ftype_count(mtop, F_ORIRES)
            GMX_RELEASE_ASSERT(!fr->bMolPBC || fcd->orires.nr == 0,
                               "Molecules broken over PBC exist in a simulation including "
                               "orientation restraints. "
                               "This likely means that the global topology and the force constant "
                               "data have gotten out of sync.");
            if (useEwaldSurfaceCorrection)
            {
                gmx_fatal(FARGS,
                          "In GROMACS 2020, Ewald dipole correction is disabled when not "
                          "using domain decomposition. With domain decomposition, it only works "
                          "when each molecule consists of a single update group (e.g. water). "
                          "This will be fixed in GROMACS 2021.");
>>>>>>> 0f2c330f
            }
        }
        else
        {
            fr->bMolPBC = dd_bonded_molpbc(cr->dd, fr->pbcType);

            /* With Ewald surface correction it is useful to support e.g. running water
             * in parallel with update groups.
             * With orientation restraints there is no sensible use case supported with DD.
             */
            if ((useEwaldSurfaceCorrection && !dd_moleculesAreAlwaysWhole(*cr->dd)) || haveOrientationRestraints)
            {
                gmx_fatal(FARGS,
                          "You requested Ewald surface correction or orientation restraints, "
                          "but molecules are broken "
                          "over periodic boundary conditions by the domain decomposition. "
                          "Run without domain decomposition instead.");
            }
        }

        if (useEwaldSurfaceCorrection)
        {
            GMX_RELEASE_ASSERT(!DOMAINDECOMP(cr) || dd_moleculesAreAlwaysWhole(*cr->dd),
                               "Molecules can not be broken by PBC with epsilon_surface > 0");
        }
    }

    fr->rc_scaling = ir->refcoord_scaling;
    copy_rvec(ir->posres_com, fr->posres_com);
    copy_rvec(ir->posres_comB, fr->posres_comB);
    fr->rlist                  = cutoff_inf(ir->rlist);
    fr->ljpme_combination_rule = ir->ljpme_combination_rule;

    /* This now calculates sum for q and c6*/
    bool systemHasNetCharge = set_chargesum(fp, fr, mtop);

    /* fr->ic is used both by verlet and group kernels (to some extent) now */
    init_interaction_const(fp, &fr->ic, ir, mtop, systemHasNetCharge);
    init_interaction_const_tables(fp, fr->ic, ir->tabext);

    const interaction_const_t* ic = fr->ic;

    /* TODO: Replace this Ewald table or move it into interaction_const_t */
    if (ir->coulombtype == eelEWALD)
    {
        init_ewald_tab(&(fr->ewald_table), ir, fp);
    }

    /* Electrostatics: Translate from interaction-setting-in-mdp-file to kernel interaction format */
    switch (ic->eeltype)
    {
        case eelCUT: fr->nbkernel_elec_interaction = GMX_NBKERNEL_ELEC_COULOMB; break;

        case eelRF:
        case eelRF_ZERO: fr->nbkernel_elec_interaction = GMX_NBKERNEL_ELEC_REACTIONFIELD; break;

        case eelSWITCH:
        case eelSHIFT:
        case eelUSER:
        case eelPMESWITCH:
        case eelPMEUSER:
        case eelPMEUSERSWITCH:
            fr->nbkernel_elec_interaction = GMX_NBKERNEL_ELEC_CUBICSPLINETABLE;
            break;

        case eelPME:
        case eelP3M_AD:
        case eelEWALD: fr->nbkernel_elec_interaction = GMX_NBKERNEL_ELEC_EWALD; break;

        default:
            gmx_fatal(FARGS, "Unsupported electrostatic interaction: %s", eel_names[ic->eeltype]);
    }
    fr->nbkernel_elec_modifier = ic->coulomb_modifier;

    /* Vdw: Translate from mdp settings to kernel format */
    switch (ic->vdwtype)
    {
        case evdwCUT:
            if (fr->bBHAM)
            {
                fr->nbkernel_vdw_interaction = GMX_NBKERNEL_VDW_BUCKINGHAM;
            }
            else
            {
                fr->nbkernel_vdw_interaction = GMX_NBKERNEL_VDW_LENNARDJONES;
            }
            break;
        case evdwPME: fr->nbkernel_vdw_interaction = GMX_NBKERNEL_VDW_LJEWALD; break;

        case evdwSWITCH:
        case evdwSHIFT:
        case evdwUSER: fr->nbkernel_vdw_interaction = GMX_NBKERNEL_VDW_CUBICSPLINETABLE; break;

        default: gmx_fatal(FARGS, "Unsupported vdw interaction: %s", evdw_names[ic->vdwtype]);
    }
    fr->nbkernel_vdw_modifier = ic->vdw_modifier;

    if (ir->cutoff_scheme == ecutsVERLET)
    {
        if (!gmx_within_tol(ic->reppow, 12.0, 10 * GMX_DOUBLE_EPS))
        {
            gmx_fatal(FARGS, "Cut-off scheme %s only supports LJ repulsion power 12",
                      ecutscheme_names[ir->cutoff_scheme]);
        }
        /* Older tpr files can contain Coulomb user tables with the Verlet cutoff-scheme,
         * while mdrun does not (and never did) support this.
         */
        if (EEL_USER(fr->ic->eeltype))
        {
            gmx_fatal(FARGS, "Combination of %s and cutoff scheme %s is not supported",
                      eel_names[ir->coulombtype], ecutscheme_names[ir->cutoff_scheme]);
        }

        fr->bvdwtab  = FALSE;
        fr->bcoultab = FALSE;
    }

    /* 1-4 interaction electrostatics */
    fr->fudgeQQ = mtop->ffparams.fudgeQQ;

    fr->haveDirectVirialContributions =
            (EEL_FULL(ic->eeltype) || EVDW_PME(ic->vdwtype) || fr->forceProviders->hasForceProvider()
             || gmx_mtop_ftype_count(mtop, F_POSRES) > 0 || gmx_mtop_ftype_count(mtop, F_FBPOSRES) > 0
             || ir->nwall > 0 || ir->bPull || ir->bRot || ir->bIMD);

    if (fr->shift_vec == nullptr)
    {
        snew(fr->shift_vec, SHIFTS);
    }

    fr->shiftForces.resize(SHIFTS);

    if (fr->nbfp.empty())
    {
        fr->ntype = mtop->ffparams.atnr;
        fr->nbfp  = mk_nbfp(&mtop->ffparams, fr->bBHAM);
        if (EVDW_PME(ic->vdwtype))
        {
            fr->ljpme_c6grid = make_ljpme_c6grid(&mtop->ffparams, fr);
        }
    }

    /* Copy the energy group exclusions */
    fr->egp_flags = ir->opts.egp_flags;

    /* Van der Waals stuff */
    if ((ic->vdwtype != evdwCUT) && (ic->vdwtype != evdwUSER) && !fr->bBHAM)
    {
        if (ic->rvdw_switch >= ic->rvdw)
        {
            gmx_fatal(FARGS, "rvdw_switch (%f) must be < rvdw (%f)", ic->rvdw_switch, ic->rvdw);
        }
        if (fp)
        {
            fprintf(fp, "Using %s Lennard-Jones, switch between %g and %g nm\n",
                    (ic->eeltype == eelSWITCH) ? "switched" : "shifted", ic->rvdw_switch, ic->rvdw);
        }
    }

    if (fr->bBHAM && EVDW_PME(ic->vdwtype))
    {
        gmx_fatal(FARGS, "LJ PME not supported with Buckingham");
    }

    if (fr->bBHAM && (ic->vdwtype == evdwSHIFT || ic->vdwtype == evdwSWITCH))
    {
        gmx_fatal(FARGS, "Switch/shift interaction not supported with Buckingham");
    }

    if (fr->bBHAM && fr->cutoff_scheme == ecutsVERLET)
    {
        gmx_fatal(FARGS, "Verlet cutoff-scheme is not supported with Buckingham");
    }

    if (fp && fr->cutoff_scheme == ecutsGROUP)
    {
        fprintf(fp, "Cut-off's:   NS: %g   Coulomb: %g   %s: %g\n", fr->rlist, ic->rcoulomb,
                fr->bBHAM ? "BHAM" : "LJ", ic->rvdw);
    }

    if (ir->implicit_solvent)
    {
        gmx_fatal(FARGS, "Implict solvation is no longer supported.");
    }


    /* This code automatically gives table length tabext without cut-off's,
     * in that case grompp should already have checked that we do not need
     * normal tables and we only generate tables for 1-4 interactions.
     */
    real rtab = ir->rlist + ir->tabext;

    /* We want to use unmodified tables for 1-4 coulombic
     * interactions, so we must in general have an extra set of
     * tables. */
    if (gmx_mtop_ftype_count(mtop, F_LJ14) > 0 || gmx_mtop_ftype_count(mtop, F_LJC14_Q) > 0
        || gmx_mtop_ftype_count(mtop, F_LJC_PAIRS_NB) > 0)
    {
        fr->pairsTable = make_tables(fp, ic, tabpfn, rtab, GMX_MAKETABLES_14ONLY);
    }

    /* Wall stuff */
    fr->nwall = ir->nwall;
    if (ir->nwall && ir->wall_type == ewtTABLE)
    {
        make_wall_tables(fp, ir, tabfn, &mtop->groups, fr);
    }

    if (fcd && !tabbfnm.empty())
    {
        // Need to catch std::bad_alloc
        // TODO Don't need to catch this here, when merging with master branch
        try
        {
            fcd->bondtab  = make_bonded_tables(fp, F_TABBONDS, F_TABBONDSNC, mtop, tabbfnm, "b");
            fcd->angletab = make_bonded_tables(fp, F_TABANGLES, -1, mtop, tabbfnm, "a");
            fcd->dihtab   = make_bonded_tables(fp, F_TABDIHS, -1, mtop, tabbfnm, "d");
        }
        GMX_CATCH_ALL_AND_EXIT_WITH_FATAL_ERROR
    }
    else
    {
        if (debug)
        {
            fprintf(debug,
                    "No fcdata or table file name passed, can not read table, can not do bonded "
                    "interactions\n");
        }
    }

    // QM/MM initialization if requested
    if (ir->bQMMM)
    {
        gmx_incons("QM/MM was requested, but is no longer available in GROMACS");
    }

    /* Set all the static charge group info */
    fr->cginfo_mb = init_cginfo_mb(mtop, fr);
    if (!DOMAINDECOMP(cr))
    {
        fr->cginfo = cginfo_expand(mtop->molblock.size(), fr->cginfo_mb);
    }

    if (!DOMAINDECOMP(cr))
    {
        forcerec_set_ranges(fr, mtop->natoms, mtop->natoms, mtop->natoms);
    }

    fr->print_force = print_force;

    /* Initialize the thread working data for bonded interactions */
    fr->bondedThreading = init_bonded_threading(
            fp, mtop->groups.groups[SimulationAtomGroupType::EnergyOutput].size());

    fr->nthread_ewc = gmx_omp_nthreads_get(emntBonded);
    snew(fr->ewc_t, fr->nthread_ewc);

    if (ir->eDispCorr != edispcNO)
    {
        fr->dispersionCorrection = std::make_unique<DispersionCorrection>(
                *mtop, *ir, fr->bBHAM, fr->ntype, fr->nbfp, *fr->ic, tabfn);
        fr->dispersionCorrection->print(mdlog);
    }

    if (fp != nullptr)
    {
        /* Here we switch from using mdlog, which prints the newline before
         * the paragraph, to our old fprintf logging, which prints the newline
         * after the paragraph, so we should add a newline here.
         */
        fprintf(fp, "\n");
    }
}

t_forcerec::t_forcerec() = default;

t_forcerec::~t_forcerec()
{
    /* Note: This code will disappear when types are converted to C++ */
    sfree(shift_vec);
    sfree(ewc_t);
    tear_down_bonded_threading(bondedThreading);
}<|MERGE_RESOLUTION|>--- conflicted
+++ resolved
@@ -753,11 +753,8 @@
 {
     if (EEL_PME_EWALD(ic->eeltype) || EVDW_PME(ic->vdwtype))
     {
-<<<<<<< HEAD
-        init_ewald_f_table(*ic, tableExtensionLength, ic->coulombEwaldTables.get(), nullptr);
-=======
-        init_ewald_f_table(*ic, ic->coulombEwaldTables.get(), ic->vdwEwaldTables.get());
->>>>>>> 0f2c330f
+        init_ewald_f_table(*ic, tableExtensionLength, ic->coulombEwaldTables.get(),
+                           ic->vdwEwaldTables.get());
         if (fp != nullptr)
         {
             fprintf(fp, "Initialized non-bonded Ewald tables, spacing: %.2e size: %zu\n\n",
@@ -1062,29 +1059,12 @@
         const bool haveOrientationRestraints = (gmx_mtop_ftype_count(mtop, F_ORIRES) > 0);
         if (!DOMAINDECOMP(cr))
         {
-<<<<<<< HEAD
             fr->bMolPBC = true;
 
             if (useEwaldSurfaceCorrection || haveOrientationRestraints)
             {
                 fr->wholeMoleculeTransform =
                         std::make_unique<gmx::WholeMoleculeTransform>(*mtop, ir->pbcType);
-=======
-            fr->bMolPBC = areMoleculesDistributedOverPbc(*ir, *mtop, mdlog);
-            // The assert below is equivalent to fcd->orires.nr != gmx_mtop_ftype_count(mtop, F_ORIRES)
-            GMX_RELEASE_ASSERT(!fr->bMolPBC || fcd->orires.nr == 0,
-                               "Molecules broken over PBC exist in a simulation including "
-                               "orientation restraints. "
-                               "This likely means that the global topology and the force constant "
-                               "data have gotten out of sync.");
-            if (useEwaldSurfaceCorrection)
-            {
-                gmx_fatal(FARGS,
-                          "In GROMACS 2020, Ewald dipole correction is disabled when not "
-                          "using domain decomposition. With domain decomposition, it only works "
-                          "when each molecule consists of a single update group (e.g. water). "
-                          "This will be fixed in GROMACS 2021.");
->>>>>>> 0f2c330f
             }
         }
         else
