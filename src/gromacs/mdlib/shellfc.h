/*
 * This file is part of the GROMACS molecular simulation package.
 *
 * Copyright (c) 1991-2000, University of Groningen, The Netherlands.
 * Copyright (c) 2001-2008, The GROMACS development team.
 * Copyright (c) 2013,2014,2015,2016, by the GROMACS development team, led by
 * Mark Abraham, David van der Spoel, Berk Hess, and Erik Lindahl,
 * and including many others, as listed in the AUTHORS file in the
 * top-level source directory and at http://www.gromacs.org.
 *
 * GROMACS is free software; you can redistribute it and/or
 * modify it under the terms of the GNU Lesser General Public License
 * as published by the Free Software Foundation; either version 2.1
 * of the License, or (at your option) any later version.
 *
 * GROMACS is distributed in the hope that it will be useful,
 * but WITHOUT ANY WARRANTY; without even the implied warranty of
 * MERCHANTABILITY or FITNESS FOR A PARTICULAR PURPOSE.  See the GNU
 * Lesser General Public License for more details.
 *
 * You should have received a copy of the GNU Lesser General Public
 * License along with GROMACS; if not, see
 * http://www.gnu.org/licenses, or write to the Free Software Foundation,
 * Inc., 51 Franklin Street, Fifth Floor, Boston, MA  02110-1301  USA.
 *
 * If you want to redistribute modifications to GROMACS, please
 * consider that scientific software is very special. Version
 * control is crucial - bugs must be traceable. We will be happy to
 * consider code for inclusion in the official distribution, but
 * derived work must not be called official GROMACS. Details are found
 * in the README & COPYING files - if they are missing, get the
 * official version at http://www.gromacs.org.
 *
 * To help us fund GROMACS development, we humbly ask that you cite
 * the research papers on the package. Check out http://www.gromacs.org.
 */
#ifndef GMX_MDLIB_SHELLFC_H
#define GMX_MDLIB_SHELLFC_H

#include <cstdio>
#include <cstdint>

#include "gromacs/mdlib/update.h"
#include "gromacs/mdlib/vsite.h"
#include "gromacs/timing/wallcycle.h"

typedef struct {
    int     nnucl;
    int     shell;               /* The shell id                */
    int     nucl1, nucl2, nucl3; /* The nuclei connected to the shell   */
    /* gmx_bool    bInterCG; */       /* Coupled to nuclei outside cg?        */
    real    k;                   /* force constant              */
    real    k_1;                 /* 1 over force constant       */
    rvec    xold;
    rvec    fold;
    rvec    step;
    real    k11, k22, k33;       /* anisotropic polarization force constants */
} t_shell;

typedef struct {
    t_ilist ilist[F_NRE];     /* shell ilists for this thread            */
    rvec    fshift[SHIFTS];   /* fshift accumulation buffer              */
    matrix  dxdf;             /* virial dx*df accumulation buffer        */
} gmx_shell_thread_t;

typedef struct gmx_shellfc {
    int                 nshell_gl;                  /* The number of shells in the system       */
    t_shell            *shell_gl;                   /* All the shells (for DD only)             */
    int                *shell_index_gl;             /* Global shell index (for DD only)         */
    int                 nshell;                     /* The number of local shells               */
    t_shell            *shell;                      /* The local shells                         */
    int                 shell_nalloc;               /* The allocation size of shell             */
    gmx_bool            bPredict;                   /* Predict shell positions                  */
    gmx_bool            bRequireInit;               /* Require initialization of shell positions  */
    int                 nflexcon;                   /* The number of flexible constraints       */
    rvec               *x[2];                       /* Array for iterative minimization         */
    rvec               *f[2];                       /* Array for iterative minimization         */
    int                 x_nalloc;                   /* The allocation size of x and f           */
    rvec               *acc_dir;                    /* Acceleration direction for flexcon       */
    rvec               *x_old;                      /* Old coordinates for flexcon              */
    int                 flex_nalloc;                /* The allocation size of acc_dir and x_old */
    rvec               *adir_xnold;                 /* Work space for init_adir                 */
    rvec               *adir_xnew;                  /* Work space for init_adir                 */
    int                 adir_nalloc;                /* Work space for init_adir                 */
    gmx_bool            bInterCG;                   /* Are there inter charge-group shells?     */
    gmx_bool            bHaveChargeGroups;          /* Do we have charge groups?               */
    int                 n_intercg_shells;           /* inter-charge group shells                */
    int                 nshell_pbc_molt;            /* The array size of shell_pbc_molt         */
    int              ***shell_pbc_molt;             /* The pbc atoms for intercg shells         */
    int               **shell_pbc_loc;              /* The local pbc atoms                      */
    int                *shell_pbc_loc_nalloc;       /* Sizes of shell_pbc_loc                   */
    int                 nthreads;                   /* Number of threads used for shells        */
    gmx_shell_thread_t *tdata;                      /* Thread local shells and work structs     */
    int                *th_ind;                     /* Work array                               */
    int                 th_ind_nalloc;              /* Size of th_ind                           */
    std::int64_t        numForceEvaluations;        /* Total number of force evaluations         */
    int                 numConvergedIterations;     /* Total number of iterations that converged */
} t_gmx_shellfc;

/* Abstract type for shells */
typedef struct gmx_shellfc *gmx_shellfc_t;

struct gmx_constr;
struct gmx_enerdata_t;
struct gmx_groups_t;
struct gmx_mtop_t;
struct t_fcdata;
struct t_forcerec;
struct t_graph;
struct t_pbc;
struct t_inputrec;
struct t_state;

/* Initialization function, also predicts the initial shell postions.
 */
void init_shell_flexcon(FILE *fplog, gmx_shellfc_t shfc, t_inputrec *ir,
                        gmx_mtop_t *mtop, int nflexcon,
                        int nstcalcenergy);

/* Get the local shell with domain decomposition */
void make_local_shells(t_commrec *cr, t_mdatoms *md,
                       gmx_shellfc_t shfc);

/* Optimize shell positions */
void relax_shell_flexcon(FILE *log, t_commrec *cr, gmx_bool bVerbose,
                        gmx_int64_t mdstep, t_inputrec *inputrec,
                        gmx_bool bDoNS, int force_flags,
                        gmx_localtop_t *top,
                        gmx_constr *constr,
                        gmx_enerdata_t *enerd, t_fcdata *fcd,
                        t_state *state, rvec f[],
                        tensor force_vir,
                        t_mdatoms *md,
                        t_nrnb *nrnb, gmx_wallcycle_t wcycle,
                        t_graph *graph,
                        gmx_groups_t *groups,
                        gmx_shellfc_t shfc,
                        t_forcerec *fr,
                        gmx_bool bBornRadii,
                        double t, rvec mu_tot,
                        gmx_vsite_t *vsite,
                        FILE *fp_field);

<<<<<<< HEAD
/* TODO: TESTING */
/* TODO: removing state, replacing with v and box, replacing upd with xprime */
void apply_drude_hardwall(t_commrec *cr, t_idef *idef, t_inputrec *ir, rvec *xprime, rvec *v,
                          matrix box, tensor force_vir, gmx_int64_t step, gmx_bool bVerbose);
=======
void apply_drude_hardwall(t_commrec *cr, t_idef *idef, t_inputrec *ir, t_mdatoms *md,       
                          t_state *state, gmx_update_t *upd, tensor force_vir, gmx_int64_t step, gmx_bool bVerbose);
>>>>>>> c53d2127

/* functions for DD */
/* TODO: spread functions not necessary, remove */
#if 0
static void spread_shell(t_iatom ia[],
                         rvec x[], rvec f[], rvec fshift[],
                         t_pbc *pbc, t_graph *g);

static void spread_shell_f_thread(gmx_shellfc_t shellfc,
                                  rvec x[], rvec f[], rvec *fshift,
                                  gmx_bool VirCorr, matrix dxdf,
                                  t_ilist ilist[],
                                  t_graph *g, t_pbc *pbc_null);

void spread_shell_f(gmx_shellfc_t shellfc,
                    rvec x[], rvec f[], rvec *fshift,
                    gmx_bool VirCorr, matrix vir,
                    t_nrnb *nrnb, t_idef *idef,
                    int ePBC, gmx_bool bMolPBC, t_graph *g, matrix box,
                    t_commrec *cr);
#endif

gmx_shellfc_t init_shell(const gmx_mtop_t *mtop, t_commrec *cr,
                         gmx_bool bSerial_NoPBC);

void split_shells_over_threads(const t_ilist   *ilist,
                               const t_mdatoms *mdatoms,
                               gmx_bool         bLimitRange,
                               gmx_shellfc_t    shfc);

void set_shell_top(gmx_shellfc_t shfc, gmx_localtop_t *top, t_mdatoms *md,
                   t_commrec *cr);

/* Print some final output */
void done_shellfc(FILE *fplog, gmx_shellfc_t shellfc, gmx_int64_t numSteps);

#endif<|MERGE_RESOLUTION|>--- conflicted
+++ resolved
@@ -141,15 +141,9 @@
                         gmx_vsite_t *vsite,
                         FILE *fp_field);
 
-<<<<<<< HEAD
 /* TODO: TESTING */
-/* TODO: removing state, replacing with v and box, replacing upd with xprime */
 void apply_drude_hardwall(t_commrec *cr, t_idef *idef, t_inputrec *ir, rvec *xprime, rvec *v,
                           matrix box, tensor force_vir, gmx_int64_t step, gmx_bool bVerbose);
-=======
-void apply_drude_hardwall(t_commrec *cr, t_idef *idef, t_inputrec *ir, t_mdatoms *md,       
-                          t_state *state, gmx_update_t *upd, tensor force_vir, gmx_int64_t step, gmx_bool bVerbose);
->>>>>>> c53d2127
 
 /* functions for DD */
 /* TODO: spread functions not necessary, remove */
