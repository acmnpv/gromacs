/*
 * This file is part of the GROMACS molecular simulation package.
 *
 * Copyright (c) 1991-2000, University of Groningen, The Netherlands.
 * Copyright (c) 2001-2004, The GROMACS development team.
 * Copyright (c) 2013,2014,2015,2016,2017, by the GROMACS development team, led by
 * Mark Abraham, David van der Spoel, Berk Hess, and Erik Lindahl,
 * and including many others, as listed in the AUTHORS file in the
 * top-level source directory and at http://www.gromacs.org.
 *
 * GROMACS is free software; you can redistribute it and/or
 * modify it under the terms of the GNU Lesser General Public License
 * as published by the Free Software Foundation; either version 2.1
 * of the License, or (at your option) any later version.
 *
 * GROMACS is distributed in the hope that it will be useful,
 * but WITHOUT ANY WARRANTY; without even the implied warranty of
 * MERCHANTABILITY or FITNESS FOR A PARTICULAR PURPOSE.  See the GNU
 * Lesser General Public License for more details.
 *
 * You should have received a copy of the GNU Lesser General Public
 * License along with GROMACS; if not, see
 * http://www.gnu.org/licenses, or write to the Free Software Foundation,
 * Inc., 51 Franklin Street, Fifth Floor, Boston, MA  02110-1301  USA.
 *
 * If you want to redistribute modifications to GROMACS, please
 * consider that scientific software is very special. Version
 * control is crucial - bugs must be traceable. We will be happy to
 * consider code for inclusion in the official distribution, but
 * derived work must not be called official GROMACS. Details are found
 * in the README & COPYING files - if they are missing, get the
 * official version at http://www.gromacs.org.
 *
 * To help us fund GROMACS development, we humbly ask that you cite
 * the research papers on the package. Check out http://www.gromacs.org.
 */
#include "gmxpre.h"

#include "oenv.h"

#include "gromacs/utility/exceptions.h"
#include "gromacs/utility/programcontext.h"
#include "gromacs/utility/smalloc.h"
#include "gromacs/utility/stringutil.h"

struct gmx_output_env_t
{
    explicit gmx_output_env_t(const gmx::IProgramContext &context)
<<<<<<< HEAD
        : programContext(context),
          time_unit(time_ps),
          view(FALSE),
          xvg_format(exvgNONE),
          verbosity(0) {}
=======
        : programContext(context)
    {
        time_unit               = time_ps;
        view                    = FALSE;
        xvg_format              = exvgNONE;
        verbosity               = 0;
        trajectory_io_verbosity = 1;
    }
>>>>>>> bb4128da

    const gmx::IProgramContext  &programContext;

    /* the time unit, enum defined in oenv.h */
    time_unit_t                          time_unit;
    /* view of file requested */
    gmx_bool                             view;
    /* xvg output format, enum defined in oenv.h */
    xvg_format_t                         xvg_format;
    /* The level of verbosity for this program */
    int                                  verbosity;
    /* The level of verbosity during trajectory I/O. Default=1, quiet=0. */
    int                                  trajectory_io_verbosity;
};

/* The source code in this file should be thread-safe.
      Please keep it that way. */

/******************************************************************
 *
 *             T R A J E C T O R Y   S T U F F
 *
 ******************************************************************/

/* read only time names */
/* These must correspond to the time units type time_unit_t in oenv.h */
static const real  timefactors[] =   { real(0),  real(1e3),  real(1), real(1e-3), real(1e-6), real(1e-9), real(1e-12), real(0) };
static const real  timeinvfactors[] = { real(0), real(1e-3),  real(1),  real(1e3),  real(1e6),  real(1e9),  real(1e12), real(0) };
static const char *time_units_str[] = {
    nullptr, "fs", "ps", "ns", "us",
    "\\mus", "ms", "s"
};
static const char *time_units_xvgr[] = {
    nullptr, "fs", "ps", "ns",
    "ms", "s", nullptr
};


/***** OUTPUT_ENV MEMBER FUNCTIONS ******/

void output_env_init(gmx_output_env_t **oenvp,
                     const gmx::IProgramContext &context,
                     time_unit_t tmu, gmx_bool view, xvg_format_t xvg_format,
                     int verbosity)
{
    try
    {
        gmx_output_env_t *oenv = new gmx_output_env_t(context);
        *oenvp            = oenv;
        oenv->time_unit   = tmu;
        oenv->view        = view;
        oenv->xvg_format  = xvg_format;
        oenv->verbosity   = verbosity;
        const char *env = getenv("GMX_TRAJECTORY_IO_VERBOSITY");
        oenv->trajectory_io_verbosity = (env != nullptr ? strtol(env, NULL, 10) : 1);

    }
    GMX_CATCH_ALL_AND_EXIT_WITH_FATAL_ERROR;
}

void output_env_init_default(gmx_output_env_t **oenvp)
{
    try
    {
        gmx_output_env_t *oenv = new gmx_output_env_t(gmx::getProgramContext());
        *oenvp = oenv;
    }
    GMX_CATCH_ALL_AND_EXIT_WITH_FATAL_ERROR;
}

void output_env_done(gmx_output_env_t *oenv)
{
    delete oenv;
}


int output_env_get_verbosity(const gmx_output_env_t *oenv)
{
    return oenv->verbosity;
}

<<<<<<< HEAD
std::string output_env_get_time_unit(const gmx_output_env_t *oenv)
=======
int output_env_get_trajectory_io_verbosity(const gmx_output_env_t *oenv)
{
    return oenv->trajectory_io_verbosity;
}

const char *output_env_get_time_unit(const gmx_output_env_t *oenv)
>>>>>>> bb4128da
{
    return time_units_str[oenv->time_unit];
}

std::string output_env_get_time_label(const gmx_output_env_t *oenv)
{
    return gmx::formatString("Time (%s)", time_units_str[oenv->time_unit] ?
                             time_units_str[oenv->time_unit] : "ps");
}

std::string output_env_get_xvgr_tlabel(const gmx_output_env_t *oenv)
{
    return gmx::formatString("Time (%s)", time_units_xvgr[oenv->time_unit] ?
                             time_units_xvgr[oenv->time_unit] : "ps");
}

real output_env_get_time_factor(const gmx_output_env_t *oenv)
{
    return timefactors[oenv->time_unit];
}

real output_env_get_time_invfactor(const gmx_output_env_t *oenv)
{
    return timeinvfactors[oenv->time_unit];
}

real output_env_conv_time(const gmx_output_env_t *oenv, real time)
{
    return time*timefactors[oenv->time_unit];
}

void output_env_conv_times(const gmx_output_env_t *oenv, int n, real *time)
{
    int    i;
    double fact = timefactors[oenv->time_unit];

    if (fact != 1.)
    {
        for (i = 0; i < n; i++)
        {
            time[i] *= fact;
        }
    }
}

gmx_bool output_env_get_view(const gmx_output_env_t *oenv)
{
    return oenv->view;
}

xvg_format_t output_env_get_xvg_format(const gmx_output_env_t *oenv)
{
    return oenv->xvg_format;
}

const char *output_env_get_program_display_name(const gmx_output_env_t *oenv)
{
    const char *displayName = nullptr;

    try
    {
        displayName = oenv->programContext.displayName();
    }
    GMX_CATCH_ALL_AND_EXIT_WITH_FATAL_ERROR;

    return displayName;
}

const gmx::IProgramContext &
output_env_get_program_context(const gmx_output_env_t *oenv)
{
    return oenv->programContext;
}<|MERGE_RESOLUTION|>--- conflicted
+++ resolved
@@ -46,22 +46,13 @@
 struct gmx_output_env_t
 {
     explicit gmx_output_env_t(const gmx::IProgramContext &context)
-<<<<<<< HEAD
         : programContext(context),
           time_unit(time_ps),
           view(FALSE),
           xvg_format(exvgNONE),
-          verbosity(0) {}
-=======
-        : programContext(context)
-    {
-        time_unit               = time_ps;
-        view                    = FALSE;
-        xvg_format              = exvgNONE;
-        verbosity               = 0;
-        trajectory_io_verbosity = 1;
-    }
->>>>>>> bb4128da
+          verbosity(0),
+          trajectory_io_verbosity(0) {}
+
 
     const gmx::IProgramContext  &programContext;
 
@@ -143,16 +134,12 @@
     return oenv->verbosity;
 }
 
-<<<<<<< HEAD
+int output_env_get_trajectory_io_verbosity(const gmx_output_env_t *oenv)
+{
+    return oenv->trajectory_io_verbosity;
+}
+
 std::string output_env_get_time_unit(const gmx_output_env_t *oenv)
-=======
-int output_env_get_trajectory_io_verbosity(const gmx_output_env_t *oenv)
-{
-    return oenv->trajectory_io_verbosity;
-}
-
-const char *output_env_get_time_unit(const gmx_output_env_t *oenv)
->>>>>>> bb4128da
 {
     return time_units_str[oenv->time_unit];
 }
