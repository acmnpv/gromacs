--- conflicted
+++ resolved
@@ -1111,7 +1111,6 @@
                     }
                     where();
 
-<<<<<<< HEAD
                     /* solve in k-space for our local cells */
                     if (thread == 0)
                     {
@@ -1140,18 +1139,9 @@
                         where();
                         inc_nrnb(nrnb, eNR_SOLVEPME, loop_count);
                     }
-=======
-            if (bBackFFT)
-            {
-                /* do 3d-invfft */
-                if (thread == 0)
-                {
-                    where();
-                    wallcycle_start(wcycle, ewcPME_FFT);
->>>>>>> 987b8d25
                 }
 
-                if (bCalcF)
+                if (bBackFFT)
                 {
                     /* do 3d-invfft */
                     if (thread == 0)
@@ -1491,29 +1481,25 @@
 
                     if (bCalcF)
                     {
-<<<<<<< HEAD
-                        try
-=======
                         /* interpolate forces for our local atoms */
                         where();
                         bClearF = (bFirst && PAR(cr));
                         scale   = pme->bFEP ? (fep_state < 1 ? 1.0-lambda_lj : lambda_lj) : 1.0;
                         scale  *= lb_scale_factor[grid_index-2];
+
 #pragma omp parallel for num_threads(pme->nthread) schedule(static)
                         for (thread = 0; thread < pme->nthread; thread++)
->>>>>>> 987b8d25
                         {
-                            gather_f_bsplines(pme, grid, bClearF, &pme->atc[0],
-                                              &pme->atc[0].spline[thread],
-                                              scale);
+                            try
+                            {
+                                gather_f_bsplines(pme, grid, bClearF, &pme->atc[0],
+                                                  &pme->atc[0].spline[thread],
+                                                  scale);
+                            }
+                            GMX_CATCH_ALL_AND_EXIT_WITH_FATAL_ERROR;
                         }
-<<<<<<< HEAD
-                        GMX_CATCH_ALL_AND_EXIT_WITH_FATAL_ERROR;
-                    }
-                    where();
-=======
+
                         where();
->>>>>>> 987b8d25
 
                         inc_nrnb(nrnb, eNR_GATHERFBSP,
                                  pme->pme_order*pme->pme_order*pme->pme_order*pme->atc[0].n);
