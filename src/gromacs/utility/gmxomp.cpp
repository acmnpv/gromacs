/*
 * This file is part of the GROMACS molecular simulation package.
 *
 * Copyright 2012- The GROMACS Authors
 * and the project initiators Erik Lindahl, Berk Hess and David van der Spoel.
 * Consult the AUTHORS/COPYING files and https://www.gromacs.org for details.
 *
 * GROMACS is free software; you can redistribute it and/or
 * modify it under the terms of the GNU Lesser General Public License
 * as published by the Free Software Foundation; either version 2.1
 * of the License, or (at your option) any later version.
 *
 * GROMACS is distributed in the hope that it will be useful,
 * but WITHOUT ANY WARRANTY; without even the implied warranty of
 * MERCHANTABILITY or FITNESS FOR A PARTICULAR PURPOSE.  See the GNU
 * Lesser General Public License for more details.
 *
 * You should have received a copy of the GNU Lesser General Public
 * License along with GROMACS; if not, see
 * https://www.gnu.org/licenses, or write to the Free Software Foundation,
 * Inc., 51 Franklin Street, Fifth Floor, Boston, MA  02110-1301  USA.
 *
 * If you want to redistribute modifications to GROMACS, please
 * consider that scientific software is very special. Version
 * control is crucial - bugs must be traceable. We will be happy to
 * consider code for inclusion in the official distribution, but
 * derived work must not be called official GROMACS. Details are found
 * in the README & COPYING files - if they are missing, get the
 * official version at https://www.gromacs.org.
 *
 * To help us fund GROMACS development, we humbly ask that you cite
 * the research papers on the package. Check out https://www.gromacs.org.
 */
/*! \internal \file
 * \brief
 * Implements functions from gmxomp.h.
 *
 * \ingroup module_utility
 */
#include "gmxpre.h"

#include "gromacs/utility/gmxomp.h"

#include "config.h"

#include <cstdio>
#include <cstdlib>

#include <string>

#if GMX_OPENMP
#    include <omp.h>
#endif

#include "gromacs/utility/basedefinitions.h"
#include "gromacs/utility/cstringutil.h"
#include "gromacs/utility/exceptions.h"
#include "gromacs/utility/fatalerror.h"
#include "gromacs/utility/programcontext.h"
#include "gromacs/utility/stringutil.h"

int gmx_omp_get_max_threads()
{
#if GMX_OPENMP
    return omp_get_max_threads();
#else
    return 1;
#endif
}

int gmx_omp_get_num_procs()
{
#if GMX_OPENMP
    return omp_get_num_procs();
#else
    return 1;
#endif
}

int gmx_omp_get_thread_num()
{
#if GMX_OPENMP
    return omp_get_thread_num();
#else
    return 0;
#endif
}

void gmx_omp_set_num_threads(int num_threads)
{
#if GMX_OPENMP
    omp_set_num_threads(num_threads);
#else
    GMX_UNUSED_VALUE(num_threads);
#endif
}

std::optional<std::string> messageWhenOpenMPLibraryWillSetAffinity()
{
    std::optional<std::string> message;
#if GMX_OPENMP
    // The OMP_PROC_BIND is the standard environment variable used by
    // OpenMP implementations. The KMP_AFFINITY environment variable
    // is used by Intel's compiler, and GOMP_CPU_AFFINITY by the GNU
    // compilers (Intel also honors it as well).
    std::string environmentVariablesFoundToBeSet;
    for (const char* nameOfEnvironmentVariable :
         { "OMP_PROC_BIND", "GOMP_CPU_AFFINITY", "KMP_AFFINITY" })
    {
        const char* const environmentVariableValue = std::getenv(nameOfEnvironmentVariable);
        if (environmentVariableValue != nullptr && *environmentVariableValue != '\0')
        {
            if (!environmentVariablesFoundToBeSet.empty())
            {
                environmentVariablesFoundToBeSet += ", ";
            }
            environmentVariablesFoundToBeSet += nameOfEnvironmentVariable;
        }
    }
<<<<<<< HEAD
    GMX_CATCH_ALL_AND_EXIT_WITH_FATAL_ERROR

    const char* const gomp_env            = std::getenv("GOMP_CPU_AFFINITY");
    const bool        bGompCpuAffinitySet = (gomp_env != nullptr);

    /* turn off internal pinning if GOMP_CPU_AFFINITY is set & non-empty */
    if (bGompCpuAffinitySet && *gomp_env != '\0')
=======
    if (!environmentVariablesFoundToBeSet.empty())
>>>>>>> 110b439e
    {
        try
        {
            const char* programName = gmx::getProgramContext().displayName();
            message                 = gmx::formatString(
                    "NOTE: Thread-affinity variable(s) set, will turn off %s internal affinity\n"
                                    "      setting as the two can conflict and cause performance degradation.\n"
                                    "      To keep using the %s internal affinity setting, unset the\n"
                                    "      following environment variable(s):\n"
                                    "      %s",
                    programName,
                    programName,
                    environmentVariablesFoundToBeSet.c_str());
        }
        GMX_CATCH_ALL_AND_EXIT_WITH_FATAL_ERROR
    }
#endif /* GMX_OPENMP */
    return message;
}<|MERGE_RESOLUTION|>--- conflicted
+++ resolved
@@ -117,17 +117,7 @@
             environmentVariablesFoundToBeSet += nameOfEnvironmentVariable;
         }
     }
-<<<<<<< HEAD
-    GMX_CATCH_ALL_AND_EXIT_WITH_FATAL_ERROR
-
-    const char* const gomp_env            = std::getenv("GOMP_CPU_AFFINITY");
-    const bool        bGompCpuAffinitySet = (gomp_env != nullptr);
-
-    /* turn off internal pinning if GOMP_CPU_AFFINITY is set & non-empty */
-    if (bGompCpuAffinitySet && *gomp_env != '\0')
-=======
     if (!environmentVariablesFoundToBeSet.empty())
->>>>>>> 110b439e
     {
         try
         {
