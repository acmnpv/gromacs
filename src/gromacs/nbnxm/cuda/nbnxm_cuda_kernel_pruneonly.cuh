--- conflicted
+++ resolved
@@ -130,15 +130,9 @@
         plist.d_rollingPruningPart[blockIdx.x] = (part + 1) % numParts;
     }
 
-<<<<<<< HEAD
-    // Kernel has been launched with max number of blocks across all passes (plist.nsci/numParts),
-    // but the last pass will require 1 less block, so extra block should return early.
-    size_t numSciInPart = (plist.numSci - part) / numParts;
-=======
     // Kernel has been launched with max number of blocks across all passes,
     // but some passes will require 1 less block, so extra block should return early.
-    size_t numSciInPart = (plist.nsci - part + numParts - 1) / numParts;
->>>>>>> 5d29a20e
+    size_t numSciInPart = (plist.numSci - part + numParts - 1) / numParts;
     if (blockIdx.x >= numSciInPart)
     {
         return;
