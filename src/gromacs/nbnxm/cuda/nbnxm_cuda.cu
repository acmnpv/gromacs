/*
 * This file is part of the GROMACS molecular simulation package.
 *
 * Copyright 2012- The GROMACS Authors
 * and the project initiators Erik Lindahl, Berk Hess and David van der Spoel.
 * Consult the AUTHORS/COPYING files and https://www.gromacs.org for details.
 *
 * GROMACS is free software; you can redistribute it and/or
 * modify it under the terms of the GNU Lesser General Public License
 * as published by the Free Software Foundation; either version 2.1
 * of the License, or (at your option) any later version.
 *
 * GROMACS is distributed in the hope that it will be useful,
 * but WITHOUT ANY WARRANTY; without even the implied warranty of
 * MERCHANTABILITY or FITNESS FOR A PARTICULAR PURPOSE.  See the GNU
 * Lesser General Public License for more details.
 *
 * You should have received a copy of the GNU Lesser General Public
 * License along with GROMACS; if not, see
 * https://www.gnu.org/licenses, or write to the Free Software Foundation,
 * Inc., 51 Franklin Street, Fifth Floor, Boston, MA  02110-1301  USA.
 *
 * If you want to redistribute modifications to GROMACS, please
 * consider that scientific software is very special. Version
 * control is crucial - bugs must be traceable. We will be happy to
 * consider code for inclusion in the official distribution, but
 * derived work must not be called official GROMACS. Details are found
 * in the README & COPYING files - if they are missing, get the
 * official version at https://www.gromacs.org.
 *
 * To help us fund GROMACS development, we humbly ask that you cite
 * the research papers on the package. Check out https://www.gromacs.org.
 */
/*! \file
 *  \brief Define CUDA implementation of nbnxn_gpu.h
 *
 *  \author Szilard Pall <pall.szilard@gmail.com>
 */
#include "gmxpre.h"

#include "config.h"

#include <cassert>
#include <cstdlib>

#include <cub/device/device_scan.cuh>

#include "gromacs/nbnxm/gpu_types_common.h"
#include "gromacs/nbnxm/nbnxm_gpu.h"

#if defined(_MSVC)
#    include <limits>
#endif


#include "gromacs/gpu_utils/devicebuffer.h"
#include "gromacs/gpu_utils/gpu_utils.h"
#include "gromacs/gpu_utils/gpueventsynchronizer.h"
#include "gromacs/gpu_utils/typecasts_cuda_hip.h"
#include "gromacs/gpu_utils/vectype_ops.cuh"
#include "gromacs/hardware/device_information.h"
#include "gromacs/mdtypes/simulation_workload.h"
#include "gromacs/nbnxm/atomdata.h"
#include "gromacs/nbnxm/gpu_common.h"
#include "gromacs/nbnxm/gpu_common_utils.h"
#include "gromacs/nbnxm/gpu_data_mgmt.h"
#include "gromacs/nbnxm/grid.h"
#include "gromacs/nbnxm/nbnxm.h"
#include "gromacs/nbnxm/nbnxm_gpu_data_mgmt.h"
#include "gromacs/nbnxm/pairlist.h"
#include "gromacs/timing/gpu_timing.h"
#include "gromacs/utility/cstringutil.h"
#include "gromacs/utility/gmxassert.h"

#include "nbnxm_cuda.h"
#include "nbnxm_cuda_kernel_utils.cuh"
#include "nbnxm_cuda_types.h"

/***** The kernel declarations/definitions come here *****/


/* Top-level kernel declaration generation: will generate through multiple
 * inclusion the following flavors for all kernel declarations:
 * - force-only output;
 * - force and energy output;
 * - force-only with pair list pruning;
 * - force and energy output with pair list pruning.
 */
#define FUNCTION_DECLARATION_ONLY
/** Force only **/
#include "nbnxm_cuda_kernels.cuh"
/** Force & energy **/
#define CALC_ENERGIES
#include "nbnxm_cuda_kernels.cuh"
#undef CALC_ENERGIES

/*** Pair-list pruning kernels ***/
/** Force only **/
#define PRUNE_NBL
#include "nbnxm_cuda_kernels.cuh"
/** Force & energy **/
#define CALC_ENERGIES
#include "nbnxm_cuda_kernels.cuh"
#undef CALC_ENERGIES
#undef PRUNE_NBL

/* Prune-only kernels */
#include "nbnxm_cuda_kernel_pruneonly.cuh"
#undef FUNCTION_DECLARATION_ONLY

/* Now generate the function definitions if we are using a single compilation unit. */
#if GMX_CUDA_NB_SINGLE_COMPILATION_UNIT
#    include "nbnxm_cuda_kernel_F_noprune.cu"
#    include "nbnxm_cuda_kernel_F_prune.cu"
#    include "nbnxm_cuda_kernel_VF_noprune.cu"
#    include "nbnxm_cuda_kernel_VF_prune.cu"
#    include "nbnxm_cuda_kernel_pruneonly.cu"
#endif /* GMX_CUDA_NB_SINGLE_COMPILATION_UNIT */

#include "nbnxm_cuda_kernel_sci_sort.cuh"

namespace gmx
{

/*! Nonbonded kernel function pointer type */
typedef void (*nbnxn_cu_kfunc_ptr_t)(const NBAtomDataGpu, const NBParamGpu, const GpuPairlist, bool);

/*********************************/

/*! Returns the number of blocks to be used for the nonbonded GPU kernel. */
static inline int calc_nb_kernel_nblock(int nwork_units, const DeviceInformation* deviceInfo)
{
    int max_grid_x_size;

    assert(deviceInfo);
    /* CUDA does not accept grid dimension of 0 (which can happen e.g. with an
       empty domain) and that case should be handled before this point. */
    assert(nwork_units > 0);

    max_grid_x_size = deviceInfo->prop.maxGridSize[0];

    /* do we exceed the grid x dimension limit? */
    if (nwork_units > max_grid_x_size)
    {
        gmx_fatal(FARGS,
                  "Watch out, the input system is too large to simulate!\n"
                  "The number of nonbonded work units (=number of super-clusters) exceeds the"
                  "maximum grid size in x dimension (%d > %d)!",
                  nwork_units,
                  max_grid_x_size);
    }

    return nwork_units;
}


/* Constant arrays listing all kernel function pointers and enabling selection
   of a kernel in an elegant manner. */

/*! Pointers to the non-bonded kernels organized in 2-dim arrays by:
 *  electrostatics and VDW type.
 *
 *  Note that the row- and column-order of function pointers has to match the
 *  order of corresponding enumerated electrostatics and vdw types, resp.,
 *  defined in nbnxn_cuda_types.h.
 */

/*! Force-only kernel function pointers. */
static const nbnxn_cu_kfunc_ptr_t nb_kfunc_noener_noprune_ptr[c_numElecTypes][c_numVdwTypes] = {
    { nbnxn_kernel_ElecCut_VdwLJ_F_cuda,
      nbnxn_kernel_ElecCut_VdwLJCombGeom_F_cuda,
      nbnxn_kernel_ElecCut_VdwLJCombLB_F_cuda,
      nbnxn_kernel_ElecCut_VdwLJFsw_F_cuda,
      nbnxn_kernel_ElecCut_VdwLJPsw_F_cuda,
      nbnxn_kernel_ElecCut_VdwLJEwCombGeom_F_cuda,
      nbnxn_kernel_ElecCut_VdwLJEwCombLB_F_cuda },
    { nbnxn_kernel_ElecRF_VdwLJ_F_cuda,
      nbnxn_kernel_ElecRF_VdwLJCombGeom_F_cuda,
      nbnxn_kernel_ElecRF_VdwLJCombLB_F_cuda,
      nbnxn_kernel_ElecRF_VdwLJFsw_F_cuda,
      nbnxn_kernel_ElecRF_VdwLJPsw_F_cuda,
      nbnxn_kernel_ElecRF_VdwLJEwCombGeom_F_cuda,
      nbnxn_kernel_ElecRF_VdwLJEwCombLB_F_cuda },
    { nbnxn_kernel_ElecEwQSTab_VdwLJ_F_cuda,
      nbnxn_kernel_ElecEwQSTab_VdwLJCombGeom_F_cuda,
      nbnxn_kernel_ElecEwQSTab_VdwLJCombLB_F_cuda,
      nbnxn_kernel_ElecEwQSTab_VdwLJFsw_F_cuda,
      nbnxn_kernel_ElecEwQSTab_VdwLJPsw_F_cuda,
      nbnxn_kernel_ElecEwQSTab_VdwLJEwCombGeom_F_cuda,
      nbnxn_kernel_ElecEwQSTab_VdwLJEwCombLB_F_cuda },
    { nbnxn_kernel_ElecEwQSTabTwinCut_VdwLJ_F_cuda,
      nbnxn_kernel_ElecEwQSTabTwinCut_VdwLJCombGeom_F_cuda,
      nbnxn_kernel_ElecEwQSTabTwinCut_VdwLJCombLB_F_cuda,
      nbnxn_kernel_ElecEwQSTabTwinCut_VdwLJFsw_F_cuda,
      nbnxn_kernel_ElecEwQSTabTwinCut_VdwLJPsw_F_cuda,
      nbnxn_kernel_ElecEwQSTabTwinCut_VdwLJEwCombGeom_F_cuda,
      nbnxn_kernel_ElecEwQSTabTwinCut_VdwLJEwCombLB_F_cuda },
    { nbnxn_kernel_ElecEw_VdwLJ_F_cuda,
      nbnxn_kernel_ElecEw_VdwLJCombGeom_F_cuda,
      nbnxn_kernel_ElecEw_VdwLJCombLB_F_cuda,
      nbnxn_kernel_ElecEw_VdwLJFsw_F_cuda,
      nbnxn_kernel_ElecEw_VdwLJPsw_F_cuda,
      nbnxn_kernel_ElecEw_VdwLJEwCombGeom_F_cuda,
      nbnxn_kernel_ElecEw_VdwLJEwCombLB_F_cuda },
    { nbnxn_kernel_ElecEwTwinCut_VdwLJ_F_cuda,
      nbnxn_kernel_ElecEwTwinCut_VdwLJCombGeom_F_cuda,
      nbnxn_kernel_ElecEwTwinCut_VdwLJCombLB_F_cuda,
      nbnxn_kernel_ElecEwTwinCut_VdwLJFsw_F_cuda,
      nbnxn_kernel_ElecEwTwinCut_VdwLJPsw_F_cuda,
      nbnxn_kernel_ElecEwTwinCut_VdwLJEwCombGeom_F_cuda,
      nbnxn_kernel_ElecEwTwinCut_VdwLJEwCombLB_F_cuda }
};

/*! Force + energy kernel function pointers. */
static const nbnxn_cu_kfunc_ptr_t nb_kfunc_ener_noprune_ptr[c_numElecTypes][c_numVdwTypes] = {
    { nbnxn_kernel_ElecCut_VdwLJ_VF_cuda,
      nbnxn_kernel_ElecCut_VdwLJCombGeom_VF_cuda,
      nbnxn_kernel_ElecCut_VdwLJCombLB_VF_cuda,
      nbnxn_kernel_ElecCut_VdwLJFsw_VF_cuda,
      nbnxn_kernel_ElecCut_VdwLJPsw_VF_cuda,
      nbnxn_kernel_ElecCut_VdwLJEwCombGeom_VF_cuda,
      nbnxn_kernel_ElecCut_VdwLJEwCombLB_VF_cuda },
    { nbnxn_kernel_ElecRF_VdwLJ_VF_cuda,
      nbnxn_kernel_ElecRF_VdwLJCombGeom_VF_cuda,
      nbnxn_kernel_ElecRF_VdwLJCombLB_VF_cuda,
      nbnxn_kernel_ElecRF_VdwLJFsw_VF_cuda,
      nbnxn_kernel_ElecRF_VdwLJPsw_VF_cuda,
      nbnxn_kernel_ElecRF_VdwLJEwCombGeom_VF_cuda,
      nbnxn_kernel_ElecRF_VdwLJEwCombLB_VF_cuda },
    { nbnxn_kernel_ElecEwQSTab_VdwLJ_VF_cuda,
      nbnxn_kernel_ElecEwQSTab_VdwLJCombGeom_VF_cuda,
      nbnxn_kernel_ElecEwQSTab_VdwLJCombLB_VF_cuda,
      nbnxn_kernel_ElecEwQSTab_VdwLJFsw_VF_cuda,
      nbnxn_kernel_ElecEwQSTab_VdwLJPsw_VF_cuda,
      nbnxn_kernel_ElecEwQSTab_VdwLJEwCombGeom_VF_cuda,
      nbnxn_kernel_ElecEwQSTab_VdwLJEwCombLB_VF_cuda },
    { nbnxn_kernel_ElecEwQSTabTwinCut_VdwLJ_VF_cuda,
      nbnxn_kernel_ElecEwQSTabTwinCut_VdwLJCombGeom_VF_cuda,
      nbnxn_kernel_ElecEwQSTabTwinCut_VdwLJCombLB_VF_cuda,
      nbnxn_kernel_ElecEwQSTabTwinCut_VdwLJFsw_VF_cuda,
      nbnxn_kernel_ElecEwQSTabTwinCut_VdwLJPsw_VF_cuda,
      nbnxn_kernel_ElecEwQSTabTwinCut_VdwLJEwCombGeom_VF_cuda,
      nbnxn_kernel_ElecEwQSTabTwinCut_VdwLJEwCombLB_VF_cuda },
    { nbnxn_kernel_ElecEw_VdwLJ_VF_cuda,
      nbnxn_kernel_ElecEw_VdwLJCombGeom_VF_cuda,
      nbnxn_kernel_ElecEw_VdwLJCombLB_VF_cuda,
      nbnxn_kernel_ElecEw_VdwLJFsw_VF_cuda,
      nbnxn_kernel_ElecEw_VdwLJPsw_VF_cuda,
      nbnxn_kernel_ElecEw_VdwLJEwCombGeom_VF_cuda,
      nbnxn_kernel_ElecEw_VdwLJEwCombLB_VF_cuda },
    { nbnxn_kernel_ElecEwTwinCut_VdwLJ_VF_cuda,
      nbnxn_kernel_ElecEwTwinCut_VdwLJCombGeom_VF_cuda,
      nbnxn_kernel_ElecEwTwinCut_VdwLJCombLB_VF_cuda,
      nbnxn_kernel_ElecEwTwinCut_VdwLJFsw_VF_cuda,
      nbnxn_kernel_ElecEwTwinCut_VdwLJPsw_VF_cuda,
      nbnxn_kernel_ElecEwTwinCut_VdwLJEwCombGeom_VF_cuda,
      nbnxn_kernel_ElecEwTwinCut_VdwLJEwCombLB_VF_cuda }
};

/*! Force + pruning kernel function pointers. */
static const nbnxn_cu_kfunc_ptr_t nb_kfunc_noener_prune_ptr[c_numElecTypes][c_numVdwTypes] = {
    { nbnxn_kernel_ElecCut_VdwLJ_F_prune_cuda,
      nbnxn_kernel_ElecCut_VdwLJCombGeom_F_prune_cuda,
      nbnxn_kernel_ElecCut_VdwLJCombLB_F_prune_cuda,
      nbnxn_kernel_ElecCut_VdwLJFsw_F_prune_cuda,
      nbnxn_kernel_ElecCut_VdwLJPsw_F_prune_cuda,
      nbnxn_kernel_ElecCut_VdwLJEwCombGeom_F_prune_cuda,
      nbnxn_kernel_ElecCut_VdwLJEwCombLB_F_prune_cuda },
    { nbnxn_kernel_ElecRF_VdwLJ_F_prune_cuda,
      nbnxn_kernel_ElecRF_VdwLJCombGeom_F_prune_cuda,
      nbnxn_kernel_ElecRF_VdwLJCombLB_F_prune_cuda,
      nbnxn_kernel_ElecRF_VdwLJFsw_F_prune_cuda,
      nbnxn_kernel_ElecRF_VdwLJPsw_F_prune_cuda,
      nbnxn_kernel_ElecRF_VdwLJEwCombGeom_F_prune_cuda,
      nbnxn_kernel_ElecRF_VdwLJEwCombLB_F_prune_cuda },
    { nbnxn_kernel_ElecEwQSTab_VdwLJ_F_prune_cuda,
      nbnxn_kernel_ElecEwQSTab_VdwLJCombGeom_F_prune_cuda,
      nbnxn_kernel_ElecEwQSTab_VdwLJCombLB_F_prune_cuda,
      nbnxn_kernel_ElecEwQSTab_VdwLJFsw_F_prune_cuda,
      nbnxn_kernel_ElecEwQSTab_VdwLJPsw_F_prune_cuda,
      nbnxn_kernel_ElecEwQSTab_VdwLJEwCombGeom_F_prune_cuda,
      nbnxn_kernel_ElecEwQSTab_VdwLJEwCombLB_F_prune_cuda },
    { nbnxn_kernel_ElecEwQSTabTwinCut_VdwLJ_F_prune_cuda,
      nbnxn_kernel_ElecEwQSTabTwinCut_VdwLJCombGeom_F_prune_cuda,
      nbnxn_kernel_ElecEwQSTabTwinCut_VdwLJCombLB_F_prune_cuda,
      nbnxn_kernel_ElecEwQSTabTwinCut_VdwLJFsw_F_prune_cuda,
      nbnxn_kernel_ElecEwQSTabTwinCut_VdwLJPsw_F_prune_cuda,
      nbnxn_kernel_ElecEwQSTabTwinCut_VdwLJEwCombGeom_F_prune_cuda,
      nbnxn_kernel_ElecEwQSTabTwinCut_VdwLJEwCombLB_F_prune_cuda },
    { nbnxn_kernel_ElecEw_VdwLJ_F_prune_cuda,
      nbnxn_kernel_ElecEw_VdwLJCombGeom_F_prune_cuda,
      nbnxn_kernel_ElecEw_VdwLJCombLB_F_prune_cuda,
      nbnxn_kernel_ElecEw_VdwLJFsw_F_prune_cuda,
      nbnxn_kernel_ElecEw_VdwLJPsw_F_prune_cuda,
      nbnxn_kernel_ElecEw_VdwLJEwCombGeom_F_prune_cuda,
      nbnxn_kernel_ElecEw_VdwLJEwCombLB_F_prune_cuda },
    { nbnxn_kernel_ElecEwTwinCut_VdwLJ_F_prune_cuda,
      nbnxn_kernel_ElecEwTwinCut_VdwLJCombGeom_F_prune_cuda,
      nbnxn_kernel_ElecEwTwinCut_VdwLJCombLB_F_prune_cuda,
      nbnxn_kernel_ElecEwTwinCut_VdwLJFsw_F_prune_cuda,
      nbnxn_kernel_ElecEwTwinCut_VdwLJPsw_F_prune_cuda,
      nbnxn_kernel_ElecEwTwinCut_VdwLJEwCombGeom_F_prune_cuda,
      nbnxn_kernel_ElecEwTwinCut_VdwLJEwCombLB_F_prune_cuda }
};

/*! Force + energy + pruning kernel function pointers. */
static const nbnxn_cu_kfunc_ptr_t nb_kfunc_ener_prune_ptr[c_numElecTypes][c_numVdwTypes] = {
    { nbnxn_kernel_ElecCut_VdwLJ_VF_prune_cuda,
      nbnxn_kernel_ElecCut_VdwLJCombGeom_VF_prune_cuda,
      nbnxn_kernel_ElecCut_VdwLJCombLB_VF_prune_cuda,
      nbnxn_kernel_ElecCut_VdwLJFsw_VF_prune_cuda,
      nbnxn_kernel_ElecCut_VdwLJPsw_VF_prune_cuda,
      nbnxn_kernel_ElecCut_VdwLJEwCombGeom_VF_prune_cuda,
      nbnxn_kernel_ElecCut_VdwLJEwCombLB_VF_prune_cuda },
    { nbnxn_kernel_ElecRF_VdwLJ_VF_prune_cuda,
      nbnxn_kernel_ElecRF_VdwLJCombGeom_VF_prune_cuda,
      nbnxn_kernel_ElecRF_VdwLJCombLB_VF_prune_cuda,
      nbnxn_kernel_ElecRF_VdwLJFsw_VF_prune_cuda,
      nbnxn_kernel_ElecRF_VdwLJPsw_VF_prune_cuda,
      nbnxn_kernel_ElecRF_VdwLJEwCombGeom_VF_prune_cuda,
      nbnxn_kernel_ElecRF_VdwLJEwCombLB_VF_prune_cuda },
    { nbnxn_kernel_ElecEwQSTab_VdwLJ_VF_prune_cuda,
      nbnxn_kernel_ElecEwQSTab_VdwLJCombGeom_VF_prune_cuda,
      nbnxn_kernel_ElecEwQSTab_VdwLJCombLB_VF_prune_cuda,
      nbnxn_kernel_ElecEwQSTab_VdwLJFsw_VF_prune_cuda,
      nbnxn_kernel_ElecEwQSTab_VdwLJPsw_VF_prune_cuda,
      nbnxn_kernel_ElecEwQSTab_VdwLJEwCombGeom_VF_prune_cuda,
      nbnxn_kernel_ElecEwQSTab_VdwLJEwCombLB_VF_prune_cuda },
    { nbnxn_kernel_ElecEwQSTabTwinCut_VdwLJ_VF_prune_cuda,
      nbnxn_kernel_ElecEwQSTabTwinCut_VdwLJCombGeom_VF_prune_cuda,
      nbnxn_kernel_ElecEwQSTabTwinCut_VdwLJCombLB_VF_prune_cuda,
      nbnxn_kernel_ElecEwQSTabTwinCut_VdwLJFsw_VF_prune_cuda,
      nbnxn_kernel_ElecEwQSTabTwinCut_VdwLJPsw_VF_prune_cuda,
      nbnxn_kernel_ElecEwQSTabTwinCut_VdwLJEwCombGeom_VF_prune_cuda,
      nbnxn_kernel_ElecEwQSTabTwinCut_VdwLJEwCombLB_VF_prune_cuda },
    { nbnxn_kernel_ElecEw_VdwLJ_VF_prune_cuda,
      nbnxn_kernel_ElecEw_VdwLJCombGeom_VF_prune_cuda,
      nbnxn_kernel_ElecEw_VdwLJCombLB_VF_prune_cuda,
      nbnxn_kernel_ElecEw_VdwLJFsw_VF_prune_cuda,
      nbnxn_kernel_ElecEw_VdwLJPsw_VF_prune_cuda,
      nbnxn_kernel_ElecEw_VdwLJEwCombGeom_VF_prune_cuda,
      nbnxn_kernel_ElecEw_VdwLJEwCombLB_VF_prune_cuda },
    { nbnxn_kernel_ElecEwTwinCut_VdwLJ_VF_prune_cuda,
      nbnxn_kernel_ElecEwTwinCut_VdwLJCombGeom_VF_prune_cuda,
      nbnxn_kernel_ElecEwTwinCut_VdwLJCombLB_VF_prune_cuda,
      nbnxn_kernel_ElecEwTwinCut_VdwLJFsw_VF_prune_cuda,
      nbnxn_kernel_ElecEwTwinCut_VdwLJPsw_VF_prune_cuda,
      nbnxn_kernel_ElecEwTwinCut_VdwLJEwCombGeom_VF_prune_cuda,
      nbnxn_kernel_ElecEwTwinCut_VdwLJEwCombLB_VF_prune_cuda }
};

/*! Return a pointer to the kernel version to be executed at the current step. */
static inline nbnxn_cu_kfunc_ptr_t select_nbnxn_kernel(enum ElecType           elecType,
                                                       enum VdwType            vdwType,
                                                       bool                    bDoEne,
                                                       bool                    bDoPrune,
                                                       const DeviceInformation gmx_unused* deviceInfo)
{
    const int elecTypeIdx = static_cast<int>(elecType);
    const int vdwTypeIdx  = static_cast<int>(vdwType);

    GMX_ASSERT(elecTypeIdx < c_numElecTypes,
               "The electrostatics type requested is not implemented in the CUDA kernels.");
    GMX_ASSERT(vdwTypeIdx < c_numVdwTypes,
               "The VdW type requested is not implemented in the CUDA kernels.");

    /* assert assumptions made by the kernels */
    GMX_ASSERT(c_clusterSize * c_clusterSize / c_clusterSplitSize == deviceInfo->prop.warpSize,
               "The CUDA kernels require the "
               "cluster_size_i*cluster_size_j/nbnxn_gpu_clusterpair_split to match the warp size "
               "of the architecture targeted.");

    if (bDoEne)
    {
        if (bDoPrune)
        {
            return nb_kfunc_ener_prune_ptr[elecTypeIdx][vdwTypeIdx];
        }
        else
        {
            return nb_kfunc_ener_noprune_ptr[elecTypeIdx][vdwTypeIdx];
        }
    }
    else
    {
        if (bDoPrune)
        {
            return nb_kfunc_noener_prune_ptr[elecTypeIdx][vdwTypeIdx];
        }
        else
        {
            return nb_kfunc_noener_noprune_ptr[elecTypeIdx][vdwTypeIdx];
        }
    }
}

/*! \brief Calculates the amount of shared memory required by the nonbonded kernel in use. */
static inline int calc_shmem_required_nonbonded(const int               num_threads_z,
                                                const DeviceInformation gmx_unused* deviceInfo,
                                                const NBParamGpu*                   nbp)
{
    int shmem;

    assert(deviceInfo);

    /* size of shmem (force-buffers/xq/atom type preloading) */
    /* NOTE: with the default kernel on sm3.0 we need shmem only for pre-loading */
    /* i-atom x+q in shared memory */
    shmem = c_superClusterSize * c_clusterSize * sizeof(float4);
    /* cj in shared memory, for each warp separately */
    shmem += num_threads_z * c_clusterSplitSize * c_jGroupSize * sizeof(int);

    if (nbp->vdwType == VdwType::CutCombGeom || nbp->vdwType == VdwType::CutCombLB)
    {
        /* i-atom LJ combination parameters in shared memory */
        shmem += c_superClusterSize * c_clusterSize * sizeof(float2);
    }
    else
    {
        /* i-atom types in shared memory */
        shmem += c_superClusterSize * c_clusterSize * sizeof(int);
    }
    /* for reducing prunedPairListCount over all warps in the block, to be used in plist sorting */
    shmem += 1 * sizeof(int);

    return shmem;
}


/*! \brief Calculates the amount of shared memory required by the nonbonded kernel in use.
 *
 * Take counts prepared in combined prune and interaction kernel and use them to sort plist.
 * Note that this sorted list is not available in the combined prune and interaction kernel
 * itself, which causes a performance degredation of 1-10% for that initial call */
static inline void gpuLaunchKernelSciSort(GpuPairlist* plist, const DeviceStream& deviceStream)
{
    performExclusiveScan(plist->sorting.nscanTemporary, plist->sorting.scanTemporary, plist, deviceStream);

    KernelLaunchConfig configSortSci;
    configSortSci.blockSize[0]     = c_sciSortingThreadsPerBlock;
    configSortSci.blockSize[1]     = 1;
    configSortSci.blockSize[2]     = 1;
    configSortSci.gridSize[0]      = gmx::divideRoundUp(plist->numSci, c_sciSortingThreadsPerBlock);
    configSortSci.sharedMemorySize = 0;

    const auto kernelSciSort = nbnxnKernelBucketSciSort;

    const auto kernelSciSortArgs = prepareGpuKernelArguments(kernelSciSort, configSortSci, plist);

    launchGpuKernel(kernelSciSort, configSortSci, deviceStream, nullptr, "nbnxn_kernel_sci_sort", kernelSciSortArgs);
}


/*! As we execute nonbonded workload in separate streams, before launching
   the kernel we need to make sure that he following operations have completed:
   - atomdata allocation and related H2D transfers (every nstlist step);
   - pair list H2D transfer (every nstlist step);
   - shift vector H2D transfer (every nstlist step);
   - force (+shift force and energy) output clearing (every step).

   These operations are issued in the local stream at the beginning of the step
   and therefore always complete before the local kernel launch. The non-local
   kernel is launched after the local on the same device/context hence it is
   inherently scheduled after the operations in the local stream (including the
   above "misc_ops") on pre-GK110 devices with single hardware queue, but on later
   devices with multiple hardware queues the dependency needs to be enforced.
   We use the misc_ops_and_local_H2D_done event to record the point where
   the local x+q H2D (and all preceding) tasks are complete and synchronize
   with this event in the non-local stream before launching the non-bonded kernel.
 */
void gpu_launch_kernel(NbnxmGpu* nb, const gmx::StepWorkload& stepWork, const InteractionLocality iloc)
{
    NBAtomDataGpu*      adat         = nb->atdat;
    NBParamGpu*         nbp          = nb->nbparam;
    auto*               plist        = nb->plist[iloc].get();
    GpuTimers*          timers       = nb->timers;
    const DeviceStream& deviceStream = *nb->deviceStreams[iloc];

    bool bDoTime = nb->bDoTime;

    /* Don't launch the non-local kernel if there is no work to do.
       Doing the same for the local kernel is more complicated, since the
       local part of the force array also depends on the non-local kernel.
       So to avoid complicating the code and to reduce the risk of bugs,
       we always call the local kernel, and later (not in
       this function) the stream wait, local f copyback and the f buffer
       clearing. All these operations, except for the local interaction kernel,
       are needed for the non-local interactions. The skip of the local kernel
       call is taken care of later in this function. */
    if (canSkipNonbondedWork(*nb, iloc))
    {
        plist->haveFreshList = false;

        return;
    }

    if (nbp->useDynamicPruning && plist->haveFreshList)
    {
        /* Prunes for rlistOuter and rlistInner, sets plist->haveFreshList=false
           (TODO: ATM that's the way the timing accounting can distinguish between
           separate prune kernel and combined force+prune, maybe we need a better way?).
         */
        gpu_launch_kernel_pruneonly(nb, iloc, 1);
    }

    if (plist->numSci == 0)
    {
        /* Don't launch an empty local kernel (not allowed with CUDA) */
        return;
    }

    /* beginning of timed nonbonded calculation section */
    if (bDoTime)
    {
        timers->interaction[iloc].nb_k.openTimingRegion(deviceStream);
    }

    /* Kernel launch config:
     * - The thread block dimensions match the size of i-clusters, j-clusters,
     *   and j-cluster concurrency, in x, y, and z, respectively.
     * - The 1D block-grid contains as many blocks as super-clusters.
     */
    int num_threads_z = 1;
    if (nb->deviceContext_->deviceInfo().prop.major == 3 && nb->deviceContext_->deviceInfo().prop.minor == 7)
    {
        num_threads_z = 2;
    }
    int nblock = calc_nb_kernel_nblock(plist->numSci, &nb->deviceContext_->deviceInfo());


    KernelLaunchConfig config;
    config.blockSize[0] = c_clusterSize;
    config.blockSize[1] = c_clusterSize;
    config.blockSize[2] = num_threads_z;
    config.gridSize[0]  = nblock;
    config.sharedMemorySize =
            calc_shmem_required_nonbonded(num_threads_z, &nb->deviceContext_->deviceInfo(), nbp);

    if (debug)
    {
        fprintf(debug,
                "Non-bonded GPU launch configuration:\n\tThread block: %zux%zux%zu\n\t"
                "\tGrid: %zux%zu\n\t#Super-clusters/clusters: %d/%d (%d)\n"
                "\tShMem: %zu\n",
                config.blockSize[0],
                config.blockSize[1],
                config.blockSize[2],
                config.gridSize[0],
                config.gridSize[1],
                plist->numSci * c_superClusterSize,
                c_superClusterSize,
                plist->numAtomsPerCluster,
                config.sharedMemorySize);
    }

    auto* timingEvent = bDoTime ? timers->interaction[iloc].nb_k.fetchNextEvent() : nullptr;

    /* Whether we need to call a combined prune and interaction kernel or just an interaction
     * kernel. bDoPrune being true implies we are not using dynamic pruning and are in the first
     * call to the interaction kernel after a neighbour list step */
    bool       bDoPrune = (plist->haveFreshList && !nb->timers->interaction[iloc].didPrune);
    const auto kernel   = select_nbnxn_kernel(
            nbp->elecType, nbp->vdwType, stepWork.computeEnergy, bDoPrune, &nb->deviceContext_->deviceInfo());
    const auto kernelArgs =
            prepareGpuKernelArguments(kernel, config, adat, nbp, plist, &stepWork.computeVirial);
    launchGpuKernel(kernel, config, deviceStream, timingEvent, "k_calc_nb", kernelArgs);

    if (bDoPrune)
    {
        gpuLaunchKernelSciSort(plist, deviceStream);
    }


    if (bDoTime)
    {
        timers->interaction[iloc].nb_k.closeTimingRegion(deviceStream);
    }

    if (GMX_NATIVE_WINDOWS)
    {
        /* Windows: force flushing WDDM queue */
        cudaStreamQuery(deviceStream.stream());
    }
}

/*! Calculates the amount of shared memory required by the CUDA kernel in use. */
static inline int calc_shmem_required_prune(const int num_threads_z)
{
    int shmem;

    /* i-atom x in shared memory */
    shmem = c_superClusterSize * c_clusterSize * sizeof(float4);
    /* cj in shared memory, for each warp separately */
    shmem += num_threads_z * c_clusterSplitSize * c_jGroupSize * sizeof(int);

    return shmem;
}

void gpu_launch_kernel_pruneonly(NbnxmGpu* nb, const InteractionLocality iloc, const int numParts)
{
    NBAtomDataGpu*      adat         = nb->atdat;
    NBParamGpu*         nbp          = nb->nbparam;
    auto*               plist        = nb->plist[iloc].get();
    GpuTimers*          timers       = nb->timers;
    const DeviceStream& deviceStream = *nb->deviceStreams[iloc];

    bool bDoTime = nb->bDoTime;

    if (plist->haveFreshList)
    {
        GMX_ASSERT(numParts == 1, "With first pruning we expect 1 part");

        /* Set rollingPruningNumParts to signal that it is not set */
        plist->rollingPruningNumParts = 0;
    }
    else
    {
        if (plist->rollingPruningNumParts == 0)
        {
            plist->rollingPruningNumParts = numParts;
        }
        else
        {
            GMX_ASSERT(numParts == plist->rollingPruningNumParts,
                       "It is not allowed to change numParts in between list generation steps");
        }
    }

    /* Compute the max number of list entries to prune across all passes
     * Note that the actual number for a specific pass will be computed inside the kernel.
     * Also note that this CUDA implementation (parts tracking on device) differs from the
     * other backends (parts tracking on host, passed as kernel argument).
     */
<<<<<<< HEAD
    int numSciInPartMax = (plist->numSci) / numParts;
=======
    const int numSciInPartMax = (plist->nsci + numParts - 1) / numParts;
>>>>>>> 5d29a20e

    /* Don't launch the kernel if there is no work to do (not allowed with CUDA) */
    if (numSciInPartMax <= 0)
    {
        plist->haveFreshList = false;

        return;
    }

    GpuRegionTimer* timer = nullptr;
    if (bDoTime)
    {
        timer = &(plist->haveFreshList ? timers->interaction[iloc].prune_k
                                       : timers->interaction[iloc].rollingPrune_k);
    }

    /* beginning of timed prune calculation section */
    if (bDoTime)
    {
        timer->openTimingRegion(deviceStream);
    }

    /* Kernel launch config:
     * - The thread block dimensions match the size of i-clusters, j-clusters,
     *   and j-cluster concurrency, in x, y, and z, respectively.
     * - The 1D block-grid contains as many blocks as super-clusters.
     */
    int num_threads_z = c_pruneKernelJPackedConcurrency;
    int nblock        = calc_nb_kernel_nblock(numSciInPartMax, &nb->deviceContext_->deviceInfo());

    KernelLaunchConfig config;
    config.blockSize[0]     = c_clusterSize;
    config.blockSize[1]     = c_clusterSize;
    config.blockSize[2]     = num_threads_z;
    config.gridSize[0]      = nblock;
    config.sharedMemorySize = calc_shmem_required_prune(num_threads_z);

    if (debug)
    {
        fprintf(debug,
                "Pruning GPU kernel launch configuration:\n\tThread block: %zux%zux%zu\n\t"
                "\tGrid: %zux%zu\n\t#Super-clusters/clusters: %d/%d (%d)\n"
                "\tShMem: %zu\n",
                config.blockSize[0],
                config.blockSize[1],
                config.blockSize[2],
                config.gridSize[0],
                config.gridSize[1],
                numSciInPartMax * c_superClusterSize,
                c_superClusterSize,
                plist->numAtomsPerCluster,
                config.sharedMemorySize);
    }

    auto*          timingEvent  = bDoTime ? timer->fetchNextEvent() : nullptr;
    constexpr char kernelName[] = "k_pruneonly";
    const auto     kernel =
            plist->haveFreshList ? nbnxn_kernel_prune_cuda<true> : nbnxn_kernel_prune_cuda<false>;
    const auto kernelArgs = prepareGpuKernelArguments(kernel, config, adat, nbp, plist, &numParts);
    launchGpuKernel(kernel, config, deviceStream, timingEvent, kernelName, kernelArgs);

    if (plist->haveFreshList)
    {
        gpuLaunchKernelSciSort(plist, deviceStream);
    }

    /* TODO: consider a more elegant way to track which kernel has been called
       (combined or separate 1st pass prune, rolling prune). */
    if (plist->haveFreshList)
    {
        plist->haveFreshList = false;
        /* Mark that pruning has been done */
        nb->timers->interaction[iloc].didPrune = true;
    }
    else
    {
        /* Mark that rolling pruning has been done */
        nb->timers->interaction[iloc].didRollingPrune = true;
    }

    if (bDoTime)
    {
        timer->closeTimingRegion(deviceStream);
    }

    if (GMX_NATIVE_WINDOWS)
    {
        /* Windows: force flushing WDDM queue */
        cudaStreamQuery(deviceStream.stream());
    }
}

void cuda_set_cacheconfig()
{
    cudaError_t stat;

    for (int i = 0; i < c_numElecTypes; i++)
    {
        for (int j = 0; j < c_numVdwTypes; j++)
        {
            /* Default kernel 32/32 kB Shared/L1 */
            cudaFuncSetCacheConfig(nb_kfunc_ener_prune_ptr[i][j], cudaFuncCachePreferEqual);
            cudaFuncSetCacheConfig(nb_kfunc_ener_noprune_ptr[i][j], cudaFuncCachePreferEqual);
            cudaFuncSetCacheConfig(nb_kfunc_noener_prune_ptr[i][j], cudaFuncCachePreferEqual);
            stat = cudaFuncSetCacheConfig(nb_kfunc_noener_noprune_ptr[i][j], cudaFuncCachePreferEqual);
            CU_RET_ERR(stat, "cudaFuncSetCacheConfig failed");
        }
    }
}

} // namespace gmx<|MERGE_RESOLUTION|>--- conflicted
+++ resolved
@@ -631,11 +631,7 @@
      * Also note that this CUDA implementation (parts tracking on device) differs from the
      * other backends (parts tracking on host, passed as kernel argument).
      */
-<<<<<<< HEAD
-    int numSciInPartMax = (plist->numSci) / numParts;
-=======
-    const int numSciInPartMax = (plist->nsci + numParts - 1) / numParts;
->>>>>>> 5d29a20e
+    const int numSciInPartMax = (plist->numSci + numParts - 1) / numParts;
 
     /* Don't launch the kernel if there is no work to do (not allowed with CUDA) */
     if (numSciInPartMax <= 0)
