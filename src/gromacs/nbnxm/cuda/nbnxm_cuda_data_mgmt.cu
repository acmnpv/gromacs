--- conflicted
+++ resolved
@@ -137,74 +137,8 @@
      * combination is rarely used. LJ force-switch with LB rule is more common,
      * but gives only 1% speed-up.
      */
-<<<<<<< HEAD
     nbp->vdwType  = nbnxmGpuPickVdwKernelType(ic, nbatParams.comb_rule);
-    nbp->elecType = nbnxmGpuPickElectrostaticsKernelType(ic);
-=======
-    if (ic->vdwtype == evdwCUT)
-    {
-        switch (ic->vdw_modifier)
-        {
-            case eintmodNONE:
-            case eintmodPOTSHIFT:
-                switch (nbatParams.comb_rule)
-                {
-                    case ljcrNONE: nbp->vdwtype = evdwTypeCUT; break;
-                    case ljcrGEOM: nbp->vdwtype = evdwTypeCUTCOMBGEOM; break;
-                    case ljcrLB: nbp->vdwtype = evdwTypeCUTCOMBLB; break;
-                    default:
-                        gmx_incons(
-                                "The requested LJ combination rule is not implemented in the CUDA "
-                                "GPU accelerated kernels!");
-                }
-                break;
-            case eintmodFORCESWITCH: nbp->vdwtype = evdwTypeFSWITCH; break;
-            case eintmodPOTSWITCH: nbp->vdwtype = evdwTypePSWITCH; break;
-            default:
-                gmx_incons(
-                        "The requested VdW interaction modifier is not implemented in the CUDA GPU "
-                        "accelerated kernels!");
-        }
-    }
-    else if (ic->vdwtype == evdwPME)
-    {
-        if (ic->ljpme_comb_rule == ljcrGEOM)
-        {
-            assert(nbatParams.comb_rule == ljcrGEOM);
-            nbp->vdwtype = evdwTypeEWALDGEOM;
-        }
-        else
-        {
-            assert(nbatParams.comb_rule == ljcrLB);
-            nbp->vdwtype = evdwTypeEWALDLB;
-        }
-    }
-    else
-    {
-        gmx_incons(
-                "The requested VdW type is not implemented in the CUDA GPU accelerated kernels!");
-    }
-
-    if (ic->eeltype == eelCUT)
-    {
-        nbp->eeltype = eelTypeCUT;
-    }
-    else if (EEL_RF(ic->eeltype))
-    {
-        nbp->eeltype = eelTypeRF;
-    }
-    else if ((EEL_PME(ic->eeltype) || ic->eeltype == eelEWALD))
-    {
-        nbp->eeltype = nbnxn_gpu_pick_ewald_kernel_type(*ic, deviceContext.deviceInfo());
-    }
-    else
-    {
-        /* Shouldn't happen, as this is checked when choosing Verlet-scheme */
-        gmx_incons(
-                "The requested electrostatics type is not implemented in the CUDA GPU accelerated "
-                "kernels!");
-    }
->>>>>>> 044f85d9
+    nbp->elecType = nbnxmGpuPickElectrostaticsKernelType(ic, deviceContext.deviceInfo());
 
     /* generate table for PME */
     nbp->coulomb_tab = nullptr;
