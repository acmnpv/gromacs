--- conflicted
+++ resolved
@@ -413,12 +413,8 @@
     snew(index, *ndih+1);
     if (bKeepAllGeneratedDihedrals)
     {
-<<<<<<< HEAD
         if (NULL != debug)
             fprintf(debug,"Keeping all generated dihedrals\n");
-=======
-        fprintf(stderr, "Keeping all generated dihedrals\n");
->>>>>>> 06ed8015
         nind = *ndih;
         for (i = 0; i < nind; i++)
         {
@@ -781,260 +777,10 @@
 }
 
 /* Generate pairs, angles and dihedrals from .rtp settings */
-void gen_pad(t_nextnb *nnb, t_atoms *atoms, 
-             gmx_bool bKeepAllGeneratedDihedrals,
-             gmx_bool bRemoveDihedralIfWithImproper,
-             gmx_bool bGenerateHH14Interactions,
-             int nrexcl,
+void gen_pad(t_nextnb *nnb, t_atoms *atoms, t_restp rtp[],
              t_params plist[], t_excls excls[], t_hackblock hb[],
              gmx_bool bAllowMissing)
 {
-<<<<<<< HEAD
-  t_param *ang,*dih,*pai,*improper;
-  t_rbondeds *hbang, *hbdih;
-  char    **anm;
-  int     res,minres,maxres;
-  int     i,j,j1,k,k1,l,l1,m,n,i1,i2;
-  int     ninc,maxang,maxdih,maxpai;
-  int     nang,ndih,npai,nimproper,nbd;
-  int     nFound;
-  gmx_bool    bFound,bExcl;
-  
-
-  /* These are the angles, dihedrals and pairs that we generate
-   * from the bonds. The ones that are already there from the rtp file
-   * will be retained.
-   */
-  nang   = 0;
-  npai   = 0;
-  ndih   = 0;
-  ninc   = 500;
-  maxang = maxdih = maxpai = ninc;
-  snew(ang, maxang);
-  snew(dih, maxdih);
-  snew(pai, maxpai);
-
-  snew(anm,4);
-  for(i=0;i<4;i++)
-    snew(anm[i],12);
-
-  if (hb)
-    gen_excls(atoms,excls,hb,bAllowMissing);
-  
-  /* Extract all i-j-k-l neighbours from nnb struct to generate all
-   * angles and dihedrals. */
-  for(i=0; (i<nnb->nr); i++) 
-    /* For all particles */
-    for(j=0; (j<nnb->nrexcl[i][1]); j++) {
-      /* For all first neighbours */
-      j1=nnb->a[i][1][j];
-      for(k=0; (k<nnb->nrexcl[j1][1]); k++) {
-	/* For all first neighbours of j1 */
-	k1=nnb->a[j1][1][k];
-	if (k1 != i) {
-	  /* Generate every angle only once */
-	  if (i < k1) {
-	    if (nang == maxang) {
-	      maxang += ninc;
-	      srenew(ang,maxang);
-	    }
-	    ang[nang].AI=i;
-	    ang[nang].AJ=j1;
-	    ang[nang].AK=k1;
-	    ang[nang].C0=NOTSET;
-	    ang[nang].C1=NOTSET;
-	    set_p_string(&(ang[nang]),"");
-	    if (hb) {
-	      minres = atoms->atom[ang[nang].a[0]].resind;
-	      maxres = minres;
-	      for(m=1; m<3; m++) {
-		minres = min(minres,atoms->atom[ang[nang].a[m]].resind);
-		maxres = max(maxres,atoms->atom[ang[nang].a[m]].resind);
-	      }
-	      res = 2*minres-maxres;
-	      do {
-		res += maxres-minres;
-		get_atomnames_min(3,anm,res,atoms,ang[nang].a);
-		hbang=&hb[res].rb[ebtsANGLES];
-		for(l=0; (l<hbang->nb); l++) {
-		  if (strcmp(anm[1],hbang->b[l].AJ)==0) {
-		    bFound=FALSE;
-		    for (m=0; m<3; m+=2)
-		      bFound=(bFound ||
-			      ((strcmp(anm[m],hbang->b[l].AI)==0) &&
-			       (strcmp(anm[2-m],hbang->b[l].AK)==0)));
-		    if (bFound) {
-		      set_p_string(&(ang[nang]),hbang->b[l].s);
-		    }
-		  }
-		}
-	      } while (res < maxres);
-	    }
-	    nang++;
-	  }
-	  /* Generate every dihedral, 1-4 exclusion and 1-4 interaction
-	     only once */
-	  if (j1 < k1) {
-	    for(l=0; (l<nnb->nrexcl[k1][1]); l++) {
-	      /* For all first neighbours of k1 */
-	      l1=nnb->a[k1][1][l];
-	      if ((l1 != i) && (l1 != j1)) {
-		if (ndih == maxdih) {
-		  maxdih += ninc;
-		  srenew(dih,maxdih);
-		}
-		dih[ndih].AI=i;
-		dih[ndih].AJ=j1;
-		dih[ndih].AK=k1;
-		dih[ndih].AL=l1;
-		for (m=0; m<MAXFORCEPARAM; m++)
-		  dih[ndih].c[m]=NOTSET;
-		set_p_string(&(dih[ndih]),"");
-		nFound = 0;
-		if (hb) {
-		  minres = atoms->atom[dih[ndih].a[0]].resind;
-		  maxres = minres;
-		  for(m=1; m<4; m++) {
-		    minres = min(minres,atoms->atom[dih[ndih].a[m]].resind);
-		    maxres = max(maxres,atoms->atom[dih[ndih].a[m]].resind);
-		  }
-		  res = 2*minres-maxres;
-		  do {
-		    res += maxres-minres;
-		    get_atomnames_min(4,anm,res,atoms,dih[ndih].a);
-		    hbdih=&hb[res].rb[ebtsPDIHS];
-		    for(n=0; (n<hbdih->nb); n++) {
-		      bFound=FALSE;
-		      for (m=0; m<2; m++)
-			bFound=(bFound ||
-				((strcmp(anm[3*m],  hbdih->b[n].AI)==0) &&
-				 (strcmp(anm[1+m],  hbdih->b[n].AJ)==0) &&
-				 (strcmp(anm[2-m],  hbdih->b[n].AK)==0) &&
-				 (strcmp(anm[3-3*m],hbdih->b[n].AL)==0)));
-		      if (bFound) {
-			set_p_string(&dih[ndih],hbdih->b[n].s);
-			
-			/* Set the last parameter to be able to see
-			   if the dihedral was in the rtp list.
-			   */
-			dih[ndih].c[MAXFORCEPARAM-1] = DIHEDRAL_WAS_SET_IN_RTP;
-			nFound++;
-			ndih++;
-			/* Set the next direct in case the rtp contains
-			   multiple entries for this dihedral.
-			   */
-			if (ndih == maxdih) {
-			  maxdih += ninc;
-			  srenew(dih,maxdih);
-			}
-			dih[ndih].AI=i;
-			dih[ndih].AJ=j1;
-			dih[ndih].AK=k1;
-			dih[ndih].AL=l1;
-			for (m=0; m<MAXFORCEPARAM; m++)
-			  dih[ndih].c[m]=NOTSET;
-		      }
-		    }
-		  } while (res < maxres);
-		}
-		if (nFound == 0) {
-		  if (ndih == maxdih) {
-		    maxdih += ninc;
-		    srenew(dih,maxdih);
-		  }
-		  dih[ndih].AI=i;
-		  dih[ndih].AJ=j1;
-		  dih[ndih].AK=k1;
-		  dih[ndih].AL=l1;
-		  for (m=0; m<MAXFORCEPARAM; m++)
-		    dih[ndih].c[m]=NOTSET;
-		  set_p_string(&(dih[ndih]),"");
-		  ndih++;
-		}
-
-		nbd=nb_dist(nnb,i,l1);
-		if (debug)
-		  fprintf(debug,"Distance (%d-%d) = %d\n",i+1,l1+1,nbd);
-		if (nbd == 3) {
-		  i1 = min(i,l1);
-		  i2 = max(i,l1);
-		  bExcl = FALSE;
-		  for(m=0; m<excls[i1].nr; m++)
-		    bExcl = bExcl || excls[i1].e[m]==i2;
-		  if (!bExcl) {
-		    if (bGenerateHH14Interactions ||
-                        !(is_hydro(atoms,i1) && is_hydro(atoms,i2))) {
-		      if (npai == maxpai) {
-			maxpai += ninc;
-			srenew(pai,maxpai);
-		      }
-		      pai[npai].AI=i1;
-		      pai[npai].AJ=i2;
-		      pai[npai].C0=NOTSET;
-		      pai[npai].C1=NOTSET;
-		      set_p_string(&(pai[npai]),"");
-		      npai++;
-		    }
-		  }
-		}
-	      }
-	    }
-	  }
-	}
-      }
-    }
-
-  /* Sort angles with respect to j-i-k (middle atom first) */
-  if (nang > 1)
-    qsort(ang,nang,(size_t)sizeof(ang[0]),acomp);
-  
-  /* Sort dihedrals with respect to j-k-i-l (middle atoms first) */
-  if (ndih > 1)
-    qsort(dih,ndih,(size_t)sizeof(dih[0]),dcomp);
-  
-  /* Sort the pairs */
-  if (npai > 1)
-    qsort(pai,npai,(size_t)sizeof(pai[0]),pcomp);
-  if (npai > 0) {
-    /* Remove doubles, could occur in 6-rings, such as phenyls,
-       maybe one does not want this when fudgeQQ < 1.
-       */
-    if (NULL != debug)
-      fprintf(debug,"Before cleaning: %d pairs\n",npai);
-    rm2par(pai,&npai,preq);
-  }
-
-  /* Get the impropers from the database */
-  nimproper = get_impropers(atoms,hb,&improper,bAllowMissing);
-
-  /* Sort the impropers */
-  sort_id(nimproper,improper);
- 
-  if (ndih > 0) {
-    if (NULL != debug)
-      fprintf(debug,"Before cleaning: %d dihedrals\n",ndih);
-    clean_dih(dih,&ndih,improper,nimproper,atoms,
-              bKeepAllGeneratedDihedrals,
-              bRemoveDihedralIfWithImproper);
-  }
-
-  /* Now we have unique lists of angles and dihedrals 
-   * Copy them into the destination struct
-   */
-  cppar(ang, nang, plist,F_ANGLES);
-  cppar(dih, ndih, plist,F_PDIHS);
-  cppar(improper,nimproper,plist,F_IDIHS);
-  cppar(pai, npai, plist,F_LJ14);
-
-  /* Remove all exclusions which are within nrexcl */
-  clean_excls(nnb,nrexcl,excls);
-
-  sfree(ang);
-  sfree(dih);
-  sfree(improper);
-  sfree(pai);
-}
-=======
     t_param    *ang, *dih, *pai, *improper;
     t_rbondeds *hbang, *hbdih;
     char      **anm;
@@ -1044,7 +790,6 @@
     int         nang, ndih, npai, nimproper, nbd;
     int         nFound;
     gmx_bool    bFound, bExcl;
-
 
     /* These are the angles, dihedrals and pairs that we generate
      * from the bonds. The ones that are already there from the rtp file
@@ -1333,5 +1078,4 @@
     sfree(dih);
     sfree(improper);
     sfree(pai);
-}
->>>>>>> 06ed8015
+}