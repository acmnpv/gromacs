--- conflicted
+++ resolved
@@ -90,11 +90,7 @@
     int                 simd_suggest_max;    /* Highest SIMD instruction set supported by at least one rank */
 
     gmx_bool            bIdenticalGPUs;      /* TRUE if all ranks have the same type(s) and order of GPUs */
-<<<<<<< HEAD
-    bool                haveAmdZenCpu;       /* TRUE when at least one CPU in any of the nodes is AMD Zen arch */
-=======
     bool                haveAmdZen1Cpu;      /* TRUE when at least one CPU in any of the nodes is AMD Zen of the first generation */
->>>>>>> d242f4b4
 };
 
 
