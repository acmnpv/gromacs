--- conflicted
+++ resolved
@@ -1517,32 +1517,7 @@
     return edge;
 }
 
-<<<<<<< HEAD
-void put_atoms_in_box_omp(int ePBC, matrix box, int natoms, rvec x[])
-{
-    int t, nth;
-    nth = gmx_omp_nthreads_get(emntDefault);
-
-#pragma omp parallel for num_threads(nth) schedule(static)
-    for (t = 0; t < nth; t++)
-    {
-        try
-        {
-            int offset, len;
-
-            offset = (natoms*t    )/nth;
-            len    = (natoms*(t + 1))/nth - offset;
-            put_atoms_in_box(ePBC, box, len, x + offset);
-        }
-        GMX_CATCH_ALL_AND_EXIT_WITH_FATAL_ERROR;
-    }
-
-}
-
-void put_atoms_in_box(int ePBC, matrix box, int natoms, rvec x[])
-=======
 void put_atoms_in_box(int ePBC, const matrix box, int natoms, rvec x[])
->>>>>>> 5a7bb7e2
 {
     int npbcdim, i, m, d;
 
