--- conflicted
+++ resolved
@@ -53,7 +53,7 @@
     add_library(fahcore $<TARGET_OBJECTS:mdrun_objlib>)
     target_link_libraries(fahcore PRIVATE ${GMX_COMMON_LIBRARIES} legacy_api)
 elseif(GMX_BUILD_MDRUN_ONLY)
-<<<<<<< HEAD
+    message(STATUS "The mdrun-only build is deprecated")
     add_executable(mdrun-only $<TARGET_OBJECTS:mdrun_objlib> mdrun_main.cpp)
     gmx_target_compile_options(mdrun-only)
     target_include_directories(mdrun-only SYSTEM BEFORE PRIVATE ${PROJECT_SOURCE_DIR}/src/external/thread_mpi/include)
@@ -65,16 +65,6 @@
                           ${GMX_COMMON_LIBRARIES}
                           ${GMX_EXE_LINKER_FLAGS}
                           )
-=======
-    message(STATUS "The mdrun-only build is deprecated")
-    add_executable(mdrun $<TARGET_OBJECTS:mdrun_objlib> mdrun_main.cpp)
-    gmx_target_compile_options(mdrun)
-    target_include_directories(mdrun SYSTEM BEFORE PRIVATE ${PROJECT_SOURCE_DIR}/src/external/thread_mpi/include)
-    target_compile_definitions(mdrun PRIVATE HAVE_CONFIG_H)
-    target_link_libraries(mdrun libgromacs
-        ${GMX_COMMON_LIBRARIES}
-        ${GMX_EXE_LINKER_FLAGS})
->>>>>>> c1a0727c
     set(BINARY_NAME "mdrun${GMX_BINARY_SUFFIX}")
     set_target_properties(mdrun-only PROPERTIES
         OUTPUT_NAME "${BINARY_NAME}")
