/*
 * This file is part of the GROMACS molecular simulation package.
 *
 * Copyright (c) 1991-2000, University of Groningen, The Netherlands.
 * Copyright (c) 2001-2004, The GROMACS development team.
 * Copyright (c) 2011,2012,2013,2014,2015, by the GROMACS development team, led by
 * Mark Abraham, David van der Spoel, Berk Hess, and Erik Lindahl,
 * and including many others, as listed in the AUTHORS file in the
 * top-level source directory and at http://www.gromacs.org.
 *
 * GROMACS is free software; you can redistribute it and/or
 * modify it under the terms of the GNU Lesser General Public License
 * as published by the Free Software Foundation; either version 2.1
 * of the License, or (at your option) any later version.
 *
 * GROMACS is distributed in the hope that it will be useful,
 * but WITHOUT ANY WARRANTY; without even the implied warranty of
 * MERCHANTABILITY or FITNESS FOR A PARTICULAR PURPOSE.  See the GNU
 * Lesser General Public License for more details.
 *
 * You should have received a copy of the GNU Lesser General Public
 * License along with GROMACS; if not, see
 * http://www.gnu.org/licenses, or write to the Free Software Foundation,
 * Inc., 51 Franklin Street, Fifth Floor, Boston, MA  02110-1301  USA.
 *
 * If you want to redistribute modifications to GROMACS, please
 * consider that scientific software is very special. Version
 * control is crucial - bugs must be traceable. We will be happy to
 * consider code for inclusion in the official distribution, but
 * derived work must not be called official GROMACS. Details are found
 * in the README & COPYING files - if they are missing, get the
 * official version at http://www.gromacs.org.
 *
 * To help us fund GROMACS development, we humbly ask that you cite
 * the research papers on the package. Check out http://www.gromacs.org.
 */
/*! \internal \file
 *
 * \brief Implements the MD runner routine calling all integrators.
 *
 * \author David van der Spoel <david.vanderspoel@icm.uu.se>
 * \ingroup module_mdlib
 */
#include "gmxpre.h"

#include "runner.h"

#include "config.h"

#include <assert.h>
#include <signal.h>
#include <stdlib.h>
#include <string.h>

#include <algorithm>

#include "gromacs/domdec/domdec.h"
#include "gromacs/essentialdynamics/edsam.h"
#include "gromacs/ewald/pme.h"
#include "gromacs/fileio/oenv.h"
#include "gromacs/fileio/tpxio.h"
#include "gromacs/fileio/trx.h"
#include "gromacs/gmxlib/disre.h"
#include "gromacs/gmxlib/main.h"
#include "gromacs/gmxlib/md_logging.h"
#include "gromacs/gmxlib/orires.h"
#include "gromacs/gmxlib/sighandler.h"
#include "gromacs/gmxlib/gpu_utils/gpu_utils.h"
#include "gromacs/legacyheaders/checkpoint.h"
#include "gromacs/legacyheaders/copyrite.h"
#include "gromacs/legacyheaders/force.h"
#include "gromacs/legacyheaders/gmx_detect_hardware.h"
#include "gromacs/legacyheaders/gmx_omp_nthreads.h"
#include "gromacs/legacyheaders/gmx_thread_affinity.h"
#include "gromacs/legacyheaders/inputrec.h"
#include "gromacs/legacyheaders/names.h"
#include "gromacs/legacyheaders/network.h"
#include "gromacs/legacyheaders/txtdump.h"
#include "gromacs/legacyheaders/typedefs.h"
#include "gromacs/math/calculate-ewald-splitting-coefficient.h"
#include "gromacs/math/vec.h"
#include "gromacs/mdlib/calc_verletbuf.h"
#include "gromacs/mdlib/constr.h"
#include "gromacs/mdlib/forcerec.h"
#include "gromacs/mdlib/integrator.h"
#include "gromacs/mdlib/md_support.h"
#include "gromacs/mdlib/mdatoms.h"
#include "gromacs/mdlib/mdrun.h"
#include "gromacs/mdlib/minimize.h"
#include "gromacs/mdlib/nbnxn_search.h"
#include "gromacs/mdlib/qmmm.h"
#include "gromacs/mdlib/tpi.h"
#include "gromacs/pbcutil/pbc.h"
#include "gromacs/pulling/pull.h"
#include "gromacs/pulling/pull_rotation.h"
#include "gromacs/swap/swapcoords.h"
#include "gromacs/timing/wallcycle.h"
#include "gromacs/topology/mtop_util.h"
#include "gromacs/utility/cstringutil.h"
#include "gromacs/utility/exceptions.h"
#include "gromacs/utility/fatalerror.h"
#include "gromacs/utility/gmxassert.h"
#include "gromacs/utility/gmxmpi.h"
#include "gromacs/utility/smalloc.h"

#include "deform.h"
#include "md.h"
#include "membed.h"
#include "repl_ex.h"
#include "resource-division.h"

#ifdef GMX_FAHCORE
#include "corewrap.h"
#endif

//! First step used in pressure scaling
gmx_int64_t         deform_init_init_step_tpx;
//! Initial box for pressure scaling
matrix              deform_init_box_tpx;
//! MPI variable for use in pressure scaling
tMPI_Thread_mutex_t deform_init_box_mutex = TMPI_THREAD_MUTEX_INITIALIZER;

#ifdef GMX_THREAD_MPI
/* The minimum number of atoms per tMPI thread. With fewer atoms than this,
 * the number of threads will get lowered.
 */
#define MIN_ATOMS_PER_MPI_THREAD    90
#define MIN_ATOMS_PER_GPU           900

struct mdrunner_arglist
{
    gmx_hw_opt_t            hw_opt;
    FILE                   *fplog;
    t_commrec              *cr;
    int                     nfile;
    const t_filenm         *fnm;
    const gmx_output_env_t *oenv;
    gmx_bool                bVerbose;
    gmx_bool                bCompact;
    int                     nstglobalcomm;
    ivec                    ddxyz;
    int                     dd_node_order;
    real                    rdd;
    real                    rconstr;
    const char             *dddlb_opt;
    real                    dlb_scale;
    const char             *ddcsx;
    const char             *ddcsy;
    const char             *ddcsz;
    const char             *nbpu_opt;
    int                     nstlist_cmdline;
    gmx_int64_t             nsteps_cmdline;
    int                     nstepout;
    int                     resetstep;
    int                     nmultisim;
    int                     repl_ex_nst;
    int                     repl_ex_nex;
    int                     repl_ex_seed;
    real                    pforce;
    real                    cpt_period;
    real                    max_hours;
    int                     imdport;
    unsigned long           Flags;
};


/* The function used for spawning threads. Extracts the mdrunner()
   arguments from its one argument and calls mdrunner(), after making
   a commrec. */
static void mdrunner_start_fn(void *arg)
{
    try
    {
        struct mdrunner_arglist *mda = (struct mdrunner_arglist*)arg;
        struct mdrunner_arglist  mc  = *mda; /* copy the arg list to make sure
                                                that it's thread-local. This doesn't
                                                copy pointed-to items, of course,
                                                but those are all const. */
        t_commrec *cr;                       /* we need a local version of this */
        FILE      *fplog = NULL;
        t_filenm  *fnm;

        fnm = dup_tfn(mc.nfile, mc.fnm);

        cr = reinitialize_commrec_for_this_thread(mc.cr);

        if (MASTER(cr))
        {
            fplog = mc.fplog;
        }

        gmx::mdrunner(&mc.hw_opt, fplog, cr, mc.nfile, fnm, mc.oenv,
                      mc.bVerbose, mc.bCompact, mc.nstglobalcomm,
                      mc.ddxyz, mc.dd_node_order, mc.rdd,
                      mc.rconstr, mc.dddlb_opt, mc.dlb_scale,
                      mc.ddcsx, mc.ddcsy, mc.ddcsz,
                      mc.nbpu_opt, mc.nstlist_cmdline,
                      mc.nsteps_cmdline, mc.nstepout, mc.resetstep,
                      mc.nmultisim, mc.repl_ex_nst, mc.repl_ex_nex, mc.repl_ex_seed, mc.pforce,
                      mc.cpt_period, mc.max_hours, mc.imdport, mc.Flags);
    }
    GMX_CATCH_ALL_AND_EXIT_WITH_FATAL_ERROR;
}


/* called by mdrunner() to start a specific number of threads (including
   the main thread) for thread-parallel runs. This in turn calls mdrunner()
   for each thread.
   All options besides nthreads are the same as for mdrunner(). */
static t_commrec *mdrunner_start_threads(gmx_hw_opt_t *hw_opt,
                                         FILE *fplog, t_commrec *cr, int nfile,
                                         const t_filenm fnm[], const gmx_output_env_t *oenv, gmx_bool bVerbose,
                                         gmx_bool bCompact, int nstglobalcomm,
                                         ivec ddxyz, int dd_node_order, real rdd, real rconstr,
                                         const char *dddlb_opt, real dlb_scale,
                                         const char *ddcsx, const char *ddcsy, const char *ddcsz,
                                         const char *nbpu_opt, int nstlist_cmdline,
                                         gmx_int64_t nsteps_cmdline,
                                         int nstepout, int resetstep,
                                         int nmultisim, int repl_ex_nst, int repl_ex_nex, int repl_ex_seed,
                                         real pforce, real cpt_period, real max_hours,
                                         unsigned long Flags)
{
    /* TODO: remove */
    if (debug)
    {
        fprintf(debug, "Entering mdrunner_start_threads()...\n");
    }

    int                      ret;
    struct mdrunner_arglist *mda;
    t_commrec               *crn; /* the new commrec */
    t_filenm                *fnmn;

    /* first check whether we even need to start tMPI */
    if (hw_opt->nthreads_tmpi < 2)
    {
        return cr;
    }

    /* a few small, one-time, almost unavoidable memory leaks: */
    snew(mda, 1);
    fnmn = dup_tfn(nfile, fnm);

    /* fill the data structure to pass as void pointer to thread start fn */
    /* hw_opt contains pointers, which should all be NULL at this stage */
    mda->hw_opt          = *hw_opt;
    mda->fplog           = fplog;
    mda->cr              = cr;
    mda->nfile           = nfile;
    mda->fnm             = fnmn;
    mda->oenv            = oenv;
    mda->bVerbose        = bVerbose;
    mda->bCompact        = bCompact;
    mda->nstglobalcomm   = nstglobalcomm;
    mda->ddxyz[XX]       = ddxyz[XX];
    mda->ddxyz[YY]       = ddxyz[YY];
    mda->ddxyz[ZZ]       = ddxyz[ZZ];
    mda->dd_node_order   = dd_node_order;
    mda->rdd             = rdd;
    mda->rconstr         = rconstr;
    mda->dddlb_opt       = dddlb_opt;
    mda->dlb_scale       = dlb_scale;
    mda->ddcsx           = ddcsx;
    mda->ddcsy           = ddcsy;
    mda->ddcsz           = ddcsz;
    mda->nbpu_opt        = nbpu_opt;
    mda->nstlist_cmdline = nstlist_cmdline;
    mda->nsteps_cmdline  = nsteps_cmdline;
    mda->nstepout        = nstepout;
    mda->resetstep       = resetstep;
    mda->nmultisim       = nmultisim;
    mda->repl_ex_nst     = repl_ex_nst;
    mda->repl_ex_nex     = repl_ex_nex;
    mda->repl_ex_seed    = repl_ex_seed;
    mda->pforce          = pforce;
    mda->cpt_period      = cpt_period;
    mda->max_hours       = max_hours;
    mda->Flags           = Flags;

    /* now spawn new threads that start mdrunner_start_fn(), while
       the main thread returns, we set thread affinity later */
    ret = tMPI_Init_fn(TRUE, hw_opt->nthreads_tmpi, TMPI_AFFINITY_NONE,
                       mdrunner_start_fn, (void*)(mda) );
    if (ret != TMPI_SUCCESS)
    {
        return NULL;
    }

    crn = reinitialize_commrec_for_this_thread(cr);
    return crn;
}

#endif /* GMX_THREAD_MPI */


/*! \brief Cost of non-bonded kernels
 *
 * We determine the extra cost of the non-bonded kernels compared to
 * a reference nstlist value of 10 (which is the default in grompp).
 */
static const int    nbnxnReferenceNstlist = 10;
//! The values to try when switching
const int           nstlist_try[] = { 20, 25, 40 };
//! Number of elements in the neighborsearch list trials.
#define NNSTL  sizeof(nstlist_try)/sizeof(nstlist_try[0])
/* Increase nstlist until the non-bonded cost increases more than listfac_ok,
 * but never more than listfac_max.
 * A standard (protein+)water system at 300K with PME ewald_rtol=1e-5
 * needs 1.28 at rcoulomb=0.9 and 1.24 at rcoulomb=1.0 to get to nstlist=40.
 * Note that both CPU and GPU factors are conservative. Performance should
 * not go down due to this tuning, except with a relatively slow GPU.
 * On the other hand, at medium/high parallelization or with fast GPUs
 * nstlist will not be increased enough to reach optimal performance.
 */
/* CPU: pair-search is about a factor 1.5 slower than the non-bonded kernel */
//! Max OK performance ratio beween force calc and neighbor searching
static const float  nbnxn_cpu_listfac_ok    = 1.05;
//! Too high performance ratio beween force calc and neighbor searching
static const float  nbnxn_cpu_listfac_max   = 1.09;
/* GPU: pair-search is a factor 1.5-3 slower than the non-bonded kernel */
//! Max OK performance ratio beween force calc and neighbor searching
static const float  nbnxn_gpu_listfac_ok    = 1.20;
//! Too high performance ratio beween force calc and neighbor searching
static const float  nbnxn_gpu_listfac_max   = 1.30;

/*! \brief Try to increase nstlist when using the Verlet cut-off scheme */
static void increase_nstlist(FILE *fp, t_commrec *cr,
                             t_inputrec *ir, int nstlist_cmdline,
                             const gmx_mtop_t *mtop, matrix box,
                             gmx_bool bGPU)
{
    float                  listfac_ok, listfac_max;
    int                    nstlist_orig, nstlist_prev;
    verletbuf_list_setup_t ls;
    real                   rlistWithReferenceNstlist, rlist_inc, rlist_ok, rlist_max;
    real                   rlist_new, rlist_prev;
    size_t                 nstlist_ind = 0;
    t_state                state_tmp;
    gmx_bool               bBox, bDD, bCont;
    const char            *nstl_gpu = "\nFor optimal performance with a GPU nstlist (now %d) should be larger.\nThe optimum depends on your CPU and GPU resources.\nYou might want to try several nstlist values.\n";
    const char            *nve_err  = "Can not increase nstlist because an NVE ensemble is used";
    const char            *vbd_err  = "Can not increase nstlist because verlet-buffer-tolerance is not set or used";
    const char            *box_err  = "Can not increase nstlist because the box is too small";
    const char            *dd_err   = "Can not increase nstlist because of domain decomposition limitations";
    char                   buf[STRLEN];
    const float            oneThird = 1.0f / 3.0f;

    if (nstlist_cmdline <= 0)
    {
        if (ir->nstlist == 1)
        {
            /* The user probably set nstlist=1 for a reason,
             * don't mess with the settings.
             */
            return;
        }

        if (fp != NULL && bGPU && ir->nstlist < nstlist_try[0])
        {
            fprintf(fp, nstl_gpu, ir->nstlist);
        }
        nstlist_ind = 0;
        while (nstlist_ind < NNSTL && ir->nstlist >= nstlist_try[nstlist_ind])
        {
            nstlist_ind++;
        }
        if (nstlist_ind == NNSTL)
        {
            /* There are no larger nstlist value to try */
            return;
        }
    }

    if (EI_MD(ir->eI) && ir->etc == etcNO)
    {
        if (MASTER(cr))
        {
            fprintf(stderr, "%s\n", nve_err);
        }
        if (fp != NULL)
        {
            fprintf(fp, "%s\n", nve_err);
        }

        return;
    }

    if (ir->verletbuf_tol == 0 && bGPU)
    {
        gmx_fatal(FARGS, "You are using an old tpr file with a GPU, please generate a new tpr file with an up to date version of grompp");
    }

    if (ir->verletbuf_tol < 0)
    {
        if (MASTER(cr))
        {
            fprintf(stderr, "%s\n", vbd_err);
        }
        if (fp != NULL)
        {
            fprintf(fp, "%s\n", vbd_err);
        }

        return;
    }

    if (bGPU)
    {
        listfac_ok  = nbnxn_gpu_listfac_ok;
        listfac_max = nbnxn_gpu_listfac_max;
    }
    else
    {
        listfac_ok  = nbnxn_cpu_listfac_ok;
        listfac_max = nbnxn_cpu_listfac_max;
    }

    nstlist_orig = ir->nstlist;
    if (nstlist_cmdline > 0)
    {
        if (fp)
        {
            sprintf(buf, "Getting nstlist=%d from command line option",
                    nstlist_cmdline);
        }
        ir->nstlist = nstlist_cmdline;
    }

    verletbuf_get_list_setup(TRUE, bGPU, &ls);

    /* Allow rlist to make the list a given factor larger than the list
     * would be with the reference value for nstlist (10).
     */
    nstlist_prev = ir->nstlist;
    ir->nstlist  = nbnxnReferenceNstlist;
    calc_verlet_buffer_size(mtop, det(box), ir, -1, &ls, NULL,
                            &rlistWithReferenceNstlist);
    ir->nstlist  = nstlist_prev;

    /* Determine the pair list size increase due to zero interactions */
    rlist_inc = nbnxn_get_rlist_effective_inc(ls.cluster_size_j,
                                              mtop->natoms/det(box));
    rlist_ok  = (rlistWithReferenceNstlist + rlist_inc)*pow(listfac_ok, oneThird) - rlist_inc;
    rlist_max = (rlistWithReferenceNstlist + rlist_inc)*pow(listfac_max, oneThird) - rlist_inc;
    if (debug)
    {
        fprintf(debug, "nstlist tuning: rlist_inc %.3f rlist_ok %.3f rlist_max %.3f\n",
                rlist_inc, rlist_ok, rlist_max);
    }

    nstlist_prev = nstlist_orig;
    rlist_prev   = ir->rlist;
    do
    {
        if (nstlist_cmdline <= 0)
        {
            ir->nstlist = nstlist_try[nstlist_ind];
        }

        /* Set the pair-list buffer size in ir */
        calc_verlet_buffer_size(mtop, det(box), ir, -1, &ls, NULL, &rlist_new);

        /* Does rlist fit in the box? */
        bBox = (sqr(rlist_new) < max_cutoff2(ir->ePBC, box));
        bDD  = TRUE;
        if (bBox && DOMAINDECOMP(cr))
        {
            /* Check if rlist fits in the domain decomposition */
            if (inputrec2nboundeddim(ir) < DIM)
            {
                gmx_incons("Changing nstlist with domain decomposition and unbounded dimensions is not implemented yet");
            }
            copy_mat(box, state_tmp.box);
            bDD = change_dd_cutoff(cr, &state_tmp, ir, rlist_new);
        }

        if (debug)
        {
            fprintf(debug, "nstlist %d rlist %.3f bBox %d bDD %d\n",
                    ir->nstlist, rlist_new, bBox, bDD);
        }

        bCont = FALSE;

        if (nstlist_cmdline <= 0)
        {
            if (bBox && bDD && rlist_new <= rlist_max)
            {
                /* Increase nstlist */
                nstlist_prev = ir->nstlist;
                rlist_prev   = rlist_new;
                bCont        = (nstlist_ind+1 < NNSTL && rlist_new < rlist_ok);
            }
            else
            {
                /* Stick with the previous nstlist */
                ir->nstlist = nstlist_prev;
                rlist_new   = rlist_prev;
                bBox        = TRUE;
                bDD         = TRUE;
            }
        }

        nstlist_ind++;
    }
    while (bCont);

    if (!bBox || !bDD)
    {
        gmx_warning(!bBox ? box_err : dd_err);
        if (fp != NULL)
        {
            fprintf(fp, "\n%s\n", bBox ? box_err : dd_err);
        }
        ir->nstlist = nstlist_orig;
    }
    else if (ir->nstlist != nstlist_orig || rlist_new != ir->rlist)
    {
        sprintf(buf, "Changing nstlist from %d to %d, rlist from %g to %g",
                nstlist_orig, ir->nstlist,
                ir->rlist, rlist_new);
        if (MASTER(cr))
        {
            fprintf(stderr, "%s\n\n", buf);
        }
        if (fp != NULL)
        {
            fprintf(fp, "%s\n\n", buf);
        }
        ir->rlist     = rlist_new;
        ir->rlistlong = rlist_new;
    }
}

/*! \brief Initialize variables for Verlet scheme simulation */
static void prepare_verlet_scheme(FILE                           *fplog,
                                  t_commrec                      *cr,
                                  t_inputrec                     *ir,
                                  int                             nstlist_cmdline,
                                  const gmx_mtop_t               *mtop,
                                  matrix                          box,
                                  gmx_bool                        bUseGPU)
{
    /* For NVE simulations, we will retain the initial list buffer */
    if (ir->verletbuf_tol > 0 && !(EI_MD(ir->eI) && ir->etc == etcNO))
    {
        /* Update the Verlet buffer size for the current run setup */
        verletbuf_list_setup_t ls;
        real                   rlist_new;

        /* Here we assume SIMD-enabled kernels are being used. But as currently
         * calc_verlet_buffer_size gives the same results for 4x8 and 4x4
         * and 4x2 gives a larger buffer than 4x4, this is ok.
         */
        verletbuf_get_list_setup(TRUE, bUseGPU, &ls);

        calc_verlet_buffer_size(mtop, det(box), ir, -1, &ls, NULL, &rlist_new);

        if (rlist_new != ir->rlist)
        {
            if (fplog != NULL)
            {
                fprintf(fplog, "\nChanging rlist from %g to %g for non-bonded %dx%d atom kernels\n\n",
                        ir->rlist, rlist_new,
                        ls.cluster_size_i, ls.cluster_size_j);
            }
            ir->rlist     = rlist_new;
            ir->rlistlong = rlist_new;
        }
    }

    if (nstlist_cmdline > 0 && (!EI_DYNAMICS(ir->eI) || ir->verletbuf_tol <= 0))
    {
        gmx_fatal(FARGS, "Can not set nstlist without %s",
                  !EI_DYNAMICS(ir->eI) ? "dynamics" : "verlet-buffer-tolerance");
    }

    if (EI_DYNAMICS(ir->eI))
    {
        /* Set or try nstlist values */
        increase_nstlist(fplog, cr, ir, nstlist_cmdline, mtop, box, bUseGPU);
    }
}

/*! \brief Override the nslist value in inputrec
 *
 * with value passed on the command line (if any)
 */
static void override_nsteps_cmdline(FILE            *fplog,
                                    gmx_int64_t      nsteps_cmdline,
                                    t_inputrec      *ir,
                                    const t_commrec *cr)
{
    assert(ir);
    assert(cr);

    /* override with anything else than the default -2 */
    if (nsteps_cmdline > -2)
    {
        char sbuf_steps[STEPSTRSIZE];
        char sbuf_msg[STRLEN];

        ir->nsteps = nsteps_cmdline;
        if (EI_DYNAMICS(ir->eI) && nsteps_cmdline != -1)
        {
            sprintf(sbuf_msg, "Overriding nsteps with value passed on the command line: %s steps, %.3g ps",
                    gmx_step_str(nsteps_cmdline, sbuf_steps),
                    fabs(nsteps_cmdline*ir->delta_t));
        }
        else
        {
            sprintf(sbuf_msg, "Overriding nsteps with value passed on the command line: %s steps",
                    gmx_step_str(nsteps_cmdline, sbuf_steps));
        }

        md_print_warn(cr, fplog, "%s\n", sbuf_msg);
    }
    else if (nsteps_cmdline < -2)
    {
        gmx_fatal(FARGS, "Invalid nsteps value passed on the command line: %d",
                  nsteps_cmdline);
    }
    /* Do nothing if nsteps_cmdline == -2 */
}

namespace gmx
{

//! \brief Return the correct integrator function.
static integrator_t *my_integrator(unsigned int ei)
{
    switch (ei)
    {
        case eiMD:
        case eiBD:
        case eiSD2:
        case eiSD1:
        case eiVV:
        case eiVVAK:
            if (!EI_DYNAMICS(ei))
            {
                GMX_THROW(APIError("do_md integrator would be called for a non-dynamical integrator"));
            }
            return do_md;
        case eiSteep:
            return do_steep;
        case eiCG:
            return do_cg;
        case eiNM:
            return do_nm;
        case eiLBFGS:
            return do_lbfgs;
        case eiTPI:
        case eiTPIC:
            if (!EI_TPI(ei))
            {
                GMX_THROW(APIError("do_tpi integrator would be called for a non-TPI integrator"));
            }
            return do_tpi;
        default:
            GMX_THROW(APIError("Non existing integrator selected"));
    }
}

int mdrunner(gmx_hw_opt_t *hw_opt,
             FILE *fplog, t_commrec *cr, int nfile,
             const t_filenm fnm[], const gmx_output_env_t *oenv, gmx_bool bVerbose,
             gmx_bool bCompact, int nstglobalcomm,
             ivec ddxyz, int dd_node_order, real rdd, real rconstr,
             const char *dddlb_opt, real dlb_scale,
             const char *ddcsx, const char *ddcsy, const char *ddcsz,
             const char *nbpu_opt, int nstlist_cmdline,
             gmx_int64_t nsteps_cmdline, int nstepout, int resetstep,
             int gmx_unused nmultisim, int repl_ex_nst, int repl_ex_nex,
             int repl_ex_seed, real pforce, real cpt_period, real max_hours,
             int imdport, unsigned long Flags)
{
    gmx_bool                  bForceUseGPU, bTryUseGPU, bRerunMD;
    t_inputrec               *inputrec;
    t_state                  *state = NULL;
    matrix                    box;
    gmx_ddbox_t               ddbox = {0};
    int                       npme_major, npme_minor;
    t_nrnb                   *nrnb;
    gmx_mtop_t               *mtop          = NULL;
    t_mdatoms                *mdatoms       = NULL;
    t_forcerec               *fr            = NULL;
    t_fcdata                 *fcd           = NULL;
    real                      ewaldcoeff_q  = 0;
    real                      ewaldcoeff_lj = 0;
    struct gmx_pme_t        **pmedata       = NULL;
    gmx_vsite_t              *vsite         = NULL;
    gmx_shellfc_t             shellfc       = NULL;
    gmx_constr_t              constr;
    int                       nChargePerturbed = -1, nTypePerturbed = 0, status;
    gmx_wallcycle_t           wcycle;
    gmx_bool                  bReadEkin;
    gmx_walltime_accounting_t walltime_accounting = NULL;
    int                       rc;
    gmx_int64_t               reset_counters;
    gmx_edsam_t               ed           = NULL;
    int                       nthreads_pme = 1;
    int                       nthreads_pp  = 1;
    gmx_membed_t             *membed       = NULL;
    gmx_hw_info_t            *hwinfo       = NULL;
    /* The master rank decides early on bUseGPU and broadcasts this later */
    gmx_bool                  bUseGPU            = FALSE;

    /* CAUTION: threads may be started later on in this function, so
       cr doesn't reflect the final parallel state right now */
    snew(inputrec, 1);
    snew(mtop, 1);

    if (Flags & MD_APPENDFILES)
    {
        fplog = NULL;
    }

    bRerunMD     = (Flags & MD_RERUN);
    bForceUseGPU = (strncmp(nbpu_opt, "gpu", 3) == 0);
    bTryUseGPU   = (strncmp(nbpu_opt, "auto", 4) == 0) || bForceUseGPU;

    /* Detect hardware, gather information. This is an operation that is
     * global for this process (MPI rank). */
    hwinfo = gmx_detect_hardware(fplog, cr, bTryUseGPU);

    gmx_print_detected_hardware(fplog, cr, hwinfo);

    if (fplog != NULL)
    {
        /* Print references after all software/hardware printing */
        please_cite(fplog, "Abraham2015");
        please_cite(fplog, "Pall2015");
        please_cite(fplog, "Pronk2013");
        please_cite(fplog, "Hess2008b");
        please_cite(fplog, "Spoel2005a");
        please_cite(fplog, "Lindahl2001a");
        please_cite(fplog, "Berendsen95a");
    }

    snew(state, 1);
    if (SIMMASTER(cr))
    {
        /* Read (nearly) all data required for the simulation */
        read_tpx_state(ftp2fn(efTPR, nfile, fnm), inputrec, state, mtop);

        if (inputrec->cutoff_scheme == ecutsVERLET)
        {
            /* Here the master rank decides if all ranks will use GPUs */
            bUseGPU = (hwinfo->gpu_info.n_dev_compatible > 0 ||
                       getenv("GMX_EMULATE_GPU") != NULL);

            /* TODO add GPU kernels for this and replace this check by:
             * (bUseGPU && (ir->vdwtype == evdwPME &&
             *               ir->ljpme_combination_rule == eljpmeLB))
             * update the message text and the content of nbnxn_acceleration_supported.
             */
            if (bUseGPU &&
                !nbnxn_gpu_acceleration_supported(fplog, cr, inputrec, bRerunMD))
            {
                /* Fallback message printed by nbnxn_acceleration_supported */
                if (bForceUseGPU)
                {
                    gmx_fatal(FARGS, "GPU acceleration requested, but not supported with the given input settings");
                }
                bUseGPU = FALSE;
            }

            prepare_verlet_scheme(fplog, cr,
                                  inputrec, nstlist_cmdline, mtop, state->box,
                                  bUseGPU);
        }
        else
        {
            if (nstlist_cmdline > 0)
            {
                gmx_fatal(FARGS, "Can not set nstlist with the group cut-off scheme");
            }

            if (hwinfo->gpu_info.n_dev_compatible > 0)
            {
                md_print_warn(cr, fplog,
                              "NOTE: GPU(s) found, but the current simulation can not use GPUs\n"
                              "      To use a GPU, set the mdp option: cutoff-scheme = Verlet\n");
            }

            if (bForceUseGPU)
            {
                gmx_fatal(FARGS, "GPU requested, but can't be used without cutoff-scheme=Verlet");
            }

#ifdef GMX_TARGET_BGQ
            md_print_warn(cr, fplog,
                          "NOTE: There is no SIMD implementation of the group scheme kernels on\n"
                          "      BlueGene/Q. You will observe better performance from using the\n"
                          "      Verlet cut-off scheme.\n");
#endif
        }

        if (inputrec->eI == eiSD2)
        {
            md_print_warn(cr, fplog, "The stochastic dynamics integrator %s is deprecated, since\n"
                          "it is slower than integrator %s and is slightly less accurate\n"
                          "with constraints. Use the %s integrator.",
                          ei_names[inputrec->eI], ei_names[eiSD1], ei_names[eiSD1]);
        }
    }

    /* Check and update the hardware options for internal consistency */
    check_and_update_hw_opt_1(hw_opt, cr);

    /* Early check for externally set process affinity. */
    gmx_check_thread_affinity_set(fplog, cr,
                                  hw_opt, hwinfo->nthreads_hw_avail, FALSE);

#ifdef GMX_THREAD_MPI
    if (SIMMASTER(cr))
    {
        if (cr->npmenodes > 0 && hw_opt->nthreads_tmpi <= 0)
        {
            gmx_fatal(FARGS, "You need to explicitly specify the number of MPI threads (-ntmpi) when using separate PME ranks");
        }

        /* Since the master knows the cut-off scheme, update hw_opt for this.
         * This is done later for normal MPI and also once more with tMPI
         * for all tMPI ranks.
         */
        check_and_update_hw_opt_2(hw_opt, inputrec->cutoff_scheme);

        /* NOW the threads will be started: */
        hw_opt->nthreads_tmpi = get_nthreads_mpi(hwinfo,
                                                 hw_opt,
                                                 inputrec, mtop,
                                                 cr, fplog, bUseGPU);

        if (hw_opt->nthreads_tmpi > 1)
        {
            t_commrec *cr_old       = cr;
            /* now start the threads. */
            cr = mdrunner_start_threads(hw_opt, fplog, cr_old, nfile, fnm,
                                        oenv, bVerbose, bCompact, nstglobalcomm,
                                        ddxyz, dd_node_order, rdd, rconstr,
                                        dddlb_opt, dlb_scale, ddcsx, ddcsy, ddcsz,
                                        nbpu_opt, nstlist_cmdline,
                                        nsteps_cmdline, nstepout, resetstep, nmultisim,
                                        repl_ex_nst, repl_ex_nex, repl_ex_seed, pforce,
                                        cpt_period, max_hours,
                                        Flags);
            /* the main thread continues here with a new cr. We don't deallocate
               the old cr because other threads may still be reading it. */
            if (cr == NULL)
            {
                gmx_comm("Failed to spawn threads");
            }
        }
    }
#endif
    /* END OF CAUTION: cr is now reliable */

    /* g_membed initialisation *
     * Because we change the mtop, init_membed is called before the init_parallel *
     * (in case we ever want to make it run in parallel) */
    if (opt2bSet("-membed", nfile, fnm))
    {
        if (MASTER(cr))
        {
            fprintf(stderr, "Initializing membed");
        }
        membed = init_membed(fplog, nfile, fnm, mtop, inputrec, state, cr, &cpt_period);
    }

    if (PAR(cr))
    {
        /* now broadcast everything to the non-master nodes/threads: */
        init_parallel(cr, inputrec, mtop);

        /* The master rank decided on the use of GPUs,
         * broadcast this information to all ranks.
         */
        gmx_bcast_sim(sizeof(bUseGPU), &bUseGPU, cr);
    }

    if (fplog != NULL)
    {
        pr_inputrec(fplog, 0, "Input Parameters", inputrec, FALSE);
        fprintf(fplog, "\n");
    }

    /* now make sure the state is initialized and propagated */
    set_state_entries(state, inputrec);

    /* A parallel command line option consistency check that we can
       only do after any threads have started. */
    if (!PAR(cr) &&
        (ddxyz[XX] > 1 || ddxyz[YY] > 1 || ddxyz[ZZ] > 1 || cr->npmenodes > 0))
    {
        gmx_fatal(FARGS,
                  "The -dd or -npme option request a parallel simulation, "
#ifndef GMX_MPI
                  "but %s was compiled without threads or MPI enabled"
#else
#ifdef GMX_THREAD_MPI
                  "but the number of threads (option -nt) is 1"
#else
                  "but %s was not started through mpirun/mpiexec or only one rank was requested through mpirun/mpiexec"
#endif
#endif
                  , output_env_get_program_display_name(oenv)
                  );
    }

    if (bRerunMD &&
        (EI_ENERGY_MINIMIZATION(inputrec->eI) || eiNM == inputrec->eI))
    {
        gmx_fatal(FARGS, "The .mdp file specified an energy mininization or normal mode algorithm, and these are not compatible with mdrun -rerun");
    }

    if (can_use_allvsall(inputrec, TRUE, cr, fplog) && DOMAINDECOMP(cr))
    {
        gmx_fatal(FARGS, "All-vs-all loops do not work with domain decomposition, use a single MPI rank");
    }

    if (!(EEL_PME(inputrec->coulombtype) || EVDW_PME(inputrec->vdwtype)))
    {
        if (cr->npmenodes > 0)
        {
            gmx_fatal_collective(FARGS, cr, NULL,
                                 "PME-only ranks are requested, but the system does not use PME for electrostatics or LJ");
        }

        cr->npmenodes = 0;
    }

    if (bUseGPU && cr->npmenodes < 0)
    {
        /* With GPUs we don't automatically use PME-only ranks. PME ranks can
         * improve performance with many threads per GPU, since our OpenMP
         * scaling is bad, but it's difficult to automate the setup.
         */
        cr->npmenodes = 0;
    }

#ifdef GMX_FAHCORE
    if (MASTER(cr))
    {
        fcRegisterSteps(inputrec->nsteps, inputrec->init_step);
    }
#endif

    /* NMR restraints must be initialized before load_checkpoint,
     * since with time averaging the history is added to t_state.
     * For proper consistency check we therefore need to extend
     * t_state here.
     * So the PME-only nodes (if present) will also initialize
     * the distance restraints.
     */
    snew(fcd, 1);

    /* This needs to be called before read_checkpoint to extend the state */
    init_disres(fplog, mtop, inputrec, cr, fcd, state, repl_ex_nst > 0);

    init_orires(fplog, mtop, state->x, inputrec, cr, &(fcd->orires),
                state);

    if (DEFORM(*inputrec))
    {
        /* Store the deform reference box before reading the checkpoint */
        if (SIMMASTER(cr))
        {
            copy_mat(state->box, box);
        }
        if (PAR(cr))
        {
            gmx_bcast(sizeof(box), box, cr);
        }
        /* Because we do not have the update struct available yet
         * in which the reference values should be stored,
         * we store them temporarily in static variables.
         * This should be thread safe, since they are only written once
         * and with identical values.
         */
        tMPI_Thread_mutex_lock(&deform_init_box_mutex);
        deform_init_init_step_tpx = inputrec->init_step;
        copy_mat(box, deform_init_box_tpx);
        tMPI_Thread_mutex_unlock(&deform_init_box_mutex);
    }

    if (opt2bSet("-cpi", nfile, fnm))
    {
        /* Check if checkpoint file exists before doing continuation.
         * This way we can use identical input options for the first and subsequent runs...
         */
        if (gmx_fexist_master(opt2fn_master("-cpi", nfile, fnm, cr), cr) )
        {
            load_checkpoint(opt2fn_master("-cpi", nfile, fnm, cr), &fplog,
                            cr, ddxyz,
                            inputrec, state, &bReadEkin,
                            (Flags & MD_APPENDFILES),
                            (Flags & MD_APPENDFILESSET));

            if (bReadEkin)
            {
                Flags |= MD_READ_EKIN;
            }
        }
    }

    if (MASTER(cr) && (Flags & MD_APPENDFILES))
    {
        gmx_log_open(ftp2fn(efLOG, nfile, fnm), cr,
                     Flags, &fplog);
    }

    /* override nsteps with value from cmdline */
    override_nsteps_cmdline(fplog, nsteps_cmdline, inputrec, cr);

    if (SIMMASTER(cr))
    {
        copy_mat(state->box, box);
    }

    if (PAR(cr))
    {
        gmx_bcast(sizeof(box), box, cr);
    }

    /* Essential dynamics */
    if (opt2bSet("-ei", nfile, fnm))
    {
        /* Open input and output files, allocate space for ED data structure */
        ed = ed_open(mtop->natoms, &state->edsamstate, nfile, fnm, Flags, oenv, cr);
    }

    if (PAR(cr) && !(EI_TPI(inputrec->eI) ||
                     inputrec->eI == eiNM))
    {
        cr->dd = init_domain_decomposition(fplog, cr, Flags, ddxyz, rdd, rconstr,
                                           dddlb_opt, dlb_scale,
                                           ddcsx, ddcsy, ddcsz,
                                           mtop, inputrec,
                                           box, state->x,
                                           &ddbox, &npme_major, &npme_minor);

        make_dd_communicators(fplog, cr, dd_node_order);

        /* Set overallocation to avoid frequent reallocation of arrays */
        set_over_alloc_dd(TRUE);
    }
    else
    {
        /* PME, if used, is done on all nodes with 1D decomposition */
        cr->npmenodes = 0;
        cr->duty      = (DUTY_PP | DUTY_PME);
        npme_major    = 1;
        npme_minor    = 1;

        if (inputrec->ePBC == epbcSCREW)
        {
            gmx_fatal(FARGS,
                      "pbc=%s is only implemented with domain decomposition",
                      epbc_names[inputrec->ePBC]);
        }
    }

    if (PAR(cr))
    {
        /* After possible communicator splitting in make_dd_communicators.
         * we can set up the intra/inter node communication.
         */
        gmx_setup_nodecomm(fplog, cr);
    }

    /* Initialize per-physical-node MPI process/thread ID and counters. */
    gmx_init_intranode_counters(cr);
#ifdef GMX_MPI
    if (MULTISIM(cr))
    {
        md_print_info(cr, fplog,
                      "This is simulation %d out of %d running as a composite GROMACS\n"
                      "multi-simulation job. Setup for this simulation:\n\n",
                      cr->ms->sim, cr->ms->nsim);
    }
    md_print_info(cr, fplog, "Using %d MPI %s\n",
                  cr->nnodes,
#ifdef GMX_THREAD_MPI
                  cr->nnodes == 1 ? "thread" : "threads"
#else
                  cr->nnodes == 1 ? "process" : "processes"
#endif
                  );
    fflush(stderr);
#endif

    /* Check and update hw_opt for the cut-off scheme */
    check_and_update_hw_opt_2(hw_opt, inputrec->cutoff_scheme);

    /* Check and update hw_opt for the number of MPI ranks */
    check_and_update_hw_opt_3(hw_opt);

    gmx_omp_nthreads_init(fplog, cr,
                          hwinfo->nthreads_hw_avail,
                          hw_opt->nthreads_omp,
                          hw_opt->nthreads_omp_pme,
                          (cr->duty & DUTY_PP) == 0,
                          inputrec->cutoff_scheme == ecutsVERLET);

#ifndef NDEBUG
    if (EI_TPI(inputrec->eI) &&
        inputrec->cutoff_scheme == ecutsVERLET)
    {
        gmx_feenableexcept();
    }
#endif

    if (bUseGPU)
    {
        /* Select GPU id's to use */
        gmx_select_gpu_ids(fplog, cr, &hwinfo->gpu_info, bForceUseGPU,
                           &hw_opt->gpu_opt);
    }
    else
    {
        /* Ignore (potentially) manually selected GPUs */
        hw_opt->gpu_opt.n_dev_use = 0;
    }

    /* check consistency across ranks of things like SIMD
     * support and number of GPUs selected */
    gmx_check_hw_runconf_consistency(fplog, hwinfo, cr, hw_opt, bUseGPU);

    /* Now that we know the setup is consistent, check for efficiency */
    check_resource_division_efficiency(hwinfo, hw_opt, Flags & MD_NTOMPSET,
                                       cr, fplog);

    if (DOMAINDECOMP(cr))
    {
        /* When we share GPUs over ranks, we need to know this for the DLB */
        dd_setup_dlb_resource_sharing(cr, hwinfo, hw_opt);
    }

    /* getting number of PP/PME threads
       PME: env variable should be read only on one node to make sure it is
       identical everywhere;
     */
    /* TODO nthreads_pp is only used for pinning threads.
     * This is a temporary solution until we have a hw topology library.
     */
    nthreads_pp  = gmx_omp_nthreads_get(emntNonbonded);
    nthreads_pme = gmx_omp_nthreads_get(emntPME);

    wcycle = wallcycle_init(fplog, resetstep, cr, nthreads_pp, nthreads_pme);

    if (PAR(cr))
    {
        /* Master synchronizes its value of reset_counters with all nodes
         * including PME only nodes */
        reset_counters = wcycle_get_reset_counters(wcycle);
        gmx_bcast_sim(sizeof(reset_counters), &reset_counters, cr);
        wcycle_set_reset_counters(wcycle, reset_counters);
    }

    snew(nrnb, 1);
    if (cr->duty & DUTY_PP)
    {
        bcast_state(cr, state);

        /* Initiate forcerecord */
        fr          = mk_forcerec();
        fr->hwinfo  = hwinfo;
        fr->gpu_opt = &hw_opt->gpu_opt;
        init_forcerec(fplog, fr, fcd, inputrec, mtop, cr, box,
                      opt2fn("-table", nfile, fnm),
                      opt2fn("-tabletf", nfile, fnm),
                      opt2fn("-tablep", nfile, fnm),
                      opt2fn("-tableb", nfile, fnm),
                      nbpu_opt,
                      FALSE,
                      pforce);

        /* Initialize QM-MM */
        if (fr->bQMMM)
        {
            init_QMMMrec(cr, mtop, inputrec, fr);
        }

        /* Initialize the mdatoms structure.
         * mdatoms is not filled with atom data,
         * as this can not be done now with domain decomposition.
         */
        mdatoms = init_mdatoms(fplog, mtop, inputrec->efep != efepNO);

        /* Initialize the virtual site communication */
        vsite = init_vsite(mtop, cr, FALSE);
        /* TODO: jal */
        shellfc = init_shell(mtop, cr, FALSE);

        if (debug && (shellfc != NULL))
        {
            fprintf(debug, "Non-null shellfc found after init_shell().\n");
        }

        calc_shifts(box, fr->shift_vec);

        /* With periodic molecules the charge groups should be whole at start up
         * and the virtual sites should not be far from their proper positions.
         */
        if (!inputrec->bContinuation && MASTER(cr) &&
            !(inputrec->ePBC != epbcNONE && inputrec->bPeriodicMols))
        {
            /* Make molecules whole at start of run */
            if (fr->ePBC != epbcNONE)
            {
                do_pbc_first_mtop(fplog, inputrec->ePBC, box, mtop, state->x);
            }
            if (vsite)
            {
                /* Correct initial vsite positions are required
                 * for the initial distribution in the domain decomposition
                 * and for the initial shell prediction.
                 */
                construct_vsites_mtop(vsite, mtop, state->x);
            }
        }

        if (EEL_PME(fr->eeltype) || EVDW_PME(fr->vdwtype))
        {
            ewaldcoeff_q  = fr->ewaldcoeff_q;
            ewaldcoeff_lj = fr->ewaldcoeff_lj;
            pmedata       = &fr->pmedata;
        }
        else
        {
            pmedata = NULL;
        }
    }
    else
    {
        /* This is a PME only node */

        /* We don't need the state */
        done_state(state);

        ewaldcoeff_q  = calc_ewaldcoeff_q(inputrec->rcoulomb, inputrec->ewald_rtol);
        ewaldcoeff_lj = calc_ewaldcoeff_lj(inputrec->rvdw, inputrec->ewald_rtol_lj);
        snew(pmedata, 1);
    }

    if (hw_opt->thread_affinity != threadaffOFF)
    {
        /* Before setting affinity, check whether the affinity has changed
         * - which indicates that probably the OpenMP library has changed it
         * since we first checked).
         */
        gmx_check_thread_affinity_set(fplog, cr,
                                      hw_opt, hwinfo->nthreads_hw_avail, TRUE);

        /* Set the CPU affinity */
        gmx_set_thread_affinity(fplog, cr, hw_opt, hwinfo);
    }

    /* Initiate PME if necessary,
     * either on all nodes or on dedicated PME nodes only. */
    if (EEL_PME(inputrec->coulombtype) || EVDW_PME(inputrec->vdwtype))
    {
        if (mdatoms)
        {
            nChargePerturbed = mdatoms->nChargePerturbed;
            if (EVDW_PME(inputrec->vdwtype))
            {
                nTypePerturbed   = mdatoms->nTypePerturbed;
            }
        }
        if (cr->npmenodes > 0)
        {
            /* The PME only nodes need to know nChargePerturbed(FEP on Q) and nTypePerturbed(FEP on LJ)*/
            gmx_bcast_sim(sizeof(nChargePerturbed), &nChargePerturbed, cr);
            gmx_bcast_sim(sizeof(nTypePerturbed), &nTypePerturbed, cr);
        }

        if (cr->duty & DUTY_PME)
        {
            status = gmx_pme_init(pmedata, cr, npme_major, npme_minor, inputrec,
                                  mtop ? mtop->natoms : 0, nChargePerturbed, nTypePerturbed,
                                  (Flags & MD_REPRODUCIBLE), nthreads_pme);
            if (status != 0)
            {
                gmx_fatal(FARGS, "Error %d initializing PME", status);
            }
        }
    }


    if (EI_DYNAMICS(inputrec->eI))
    {
        /* Turn on signal handling on all nodes */
        /*
         * (A user signal from the PME nodes (if any)
         * is communicated to the PP nodes.
         */
        signal_handler_install();
    }

    if (cr->duty & DUTY_PP)
    {
        /* Assumes uniform use of the number of OpenMP threads */
        walltime_accounting = walltime_accounting_init(gmx_omp_nthreads_get(emntDefault));

        if (inputrec->bPull)
        {
            /* Initialize pull code */
            inputrec->pull_work =
                init_pull(fplog, inputrec->pull, inputrec, nfile, fnm,
                          mtop, cr, oenv, inputrec->fepvals->init_lambda,
                          EI_DYNAMICS(inputrec->eI) && MASTER(cr), Flags);
        }

        if (inputrec->bRot)
        {
            /* Initialize enforced rotation code */
            init_rot(fplog, inputrec, nfile, fnm, cr, state->x, box, mtop, oenv,
                     bVerbose, Flags);
        }

        if (inputrec->eSwapCoords != eswapNO)
        {
            /* Initialize ion swapping code */
            init_swapcoords(fplog, bVerbose, inputrec, opt2fn_master("-swap", nfile, fnm, cr),
                            mtop, state->x, state->box, &state->swapstate, cr, oenv, Flags);
        }

        constr = init_constraints(fplog, mtop, inputrec, ed, state, cr);

        /* TODO: jal - initialize shells here (global) */
        /* TODO: moving back to md.cpp */
        /* Need to re-think this function a bit, as it should read in the shellfc initialized
         * above by init_shell() and just fill its contents */
        /*
        shellfc = init_shell_flexcon(fplog, inputrec,
                                     mtop, n_flexible_constraints(constr),
                                     (inputrec->bContinuation ||
                                     (DOMAINDECOMP(cr) && !MASTER(cr))) ?
                                     NULL : state->x);
        */

        /* TODO: remove */
        if (debug && shellfc)
        {
            fprintf(debug, "After init_shell_flexcon, shellfc is non-null.\n");
            fprintf(debug, "Found %d global shells in shellfc.\n", shellfc->nshell_gl);
            fprintf(debug, "Found %d local shells in shellfc b4 do_md().\n", shellfc->nshell);
        }

        if (DOMAINDECOMP(cr))
        {
            GMX_RELEASE_ASSERT(fr, "fr was NULL while cr->duty was DUTY_PP");
            dd_init_bondeds(fplog, cr->dd, mtop, vsite, shellfc, inputrec,
                            Flags & MD_DDBONDCHECK, fr->cginfo_mb);

            set_dd_parameters(fplog, cr->dd, dlb_scale, inputrec, &ddbox);

            setup_dd_grid(fplog, cr->dd);
        }

        /* Now do whatever the user wants us to do (how flexible...) */
<<<<<<< HEAD
        integrator[inputrec->eI].func(fplog, cr, nfile, fnm,
                                      oenv, bVerbose, bCompact,
                                      nstglobalcomm,
                                      vsite, shellfc, constr,
                                      nstepout, inputrec, mtop,
                                      fcd, state,
                                      mdatoms, nrnb, wcycle, ed, fr,
                                      repl_ex_nst, repl_ex_nex, repl_ex_seed,
                                      membed,
                                      cpt_period, max_hours,
                                      imdport,
                                      Flags,
                                      walltime_accounting);
=======
        my_integrator(inputrec->eI) (fplog, cr, nfile, fnm,
                                     oenv, bVerbose, bCompact,
                                     nstglobalcomm,
                                     vsite, constr,
                                     nstepout, inputrec, mtop,
                                     fcd, state,
                                     mdatoms, nrnb, wcycle, ed, fr,
                                     repl_ex_nst, repl_ex_nex, repl_ex_seed,
                                     membed,
                                     cpt_period, max_hours,
                                     imdport,
                                     Flags,
                                     walltime_accounting);
>>>>>>> 8ba0c31e

        if (inputrec->bPull)
        {
            finish_pull(inputrec->pull_work);
        }

        if (inputrec->bRot)
        {
            finish_rot(inputrec->rot);
        }

    }
    else
    {
        GMX_RELEASE_ASSERT(pmedata, "pmedata was NULL while cr->duty was not DUTY_PP");
        /* do PME only */
        walltime_accounting = walltime_accounting_init(gmx_omp_nthreads_get(emntPME));
        gmx_pmeonly(*pmedata, cr, nrnb, wcycle, walltime_accounting, ewaldcoeff_q, ewaldcoeff_lj, inputrec);
    }

    wallcycle_stop(wcycle, ewcRUN);

    /* Finish up, write some stuff
     * if rerunMD, don't write last frame again
     */
    finish_run(fplog, cr,
               inputrec, nrnb, wcycle, walltime_accounting,
               fr ? fr->nbv : NULL,
               EI_DYNAMICS(inputrec->eI) && !MULTISIM(cr));


    /* Free GPU memory and context */
    free_gpu_resources(fr, cr, &hwinfo->gpu_info, fr ? fr->gpu_opt : NULL);

    if (membed != nullptr)
    {
        free_membed(membed);
    }

    gmx_hardware_info_free(hwinfo);

    /* Does what it says */
    print_date_and_time(fplog, cr->nodeid, "Finished mdrun", gmx_gettime());
    walltime_accounting_destroy(walltime_accounting);

    /* Close logfile already here if we were appending to it */
    if (MASTER(cr) && (Flags & MD_APPENDFILES))
    {
        gmx_log_close(fplog);
    }

    rc = (int)gmx_get_stop_condition();

    done_ed(&ed);

#ifdef GMX_THREAD_MPI
    /* we need to join all threads. The sub-threads join when they
       exit this function, but the master thread needs to be told to
       wait for that. */
    if (PAR(cr) && MASTER(cr))
    {
        tMPI_Finalize();
    }
#endif

    return rc;
}

} // namespace gmx<|MERGE_RESOLUTION|>--- conflicted
+++ resolved
@@ -1363,25 +1363,10 @@
         }
 
         /* Now do whatever the user wants us to do (how flexible...) */
-<<<<<<< HEAD
-        integrator[inputrec->eI].func(fplog, cr, nfile, fnm,
-                                      oenv, bVerbose, bCompact,
-                                      nstglobalcomm,
-                                      vsite, shellfc, constr,
-                                      nstepout, inputrec, mtop,
-                                      fcd, state,
-                                      mdatoms, nrnb, wcycle, ed, fr,
-                                      repl_ex_nst, repl_ex_nex, repl_ex_seed,
-                                      membed,
-                                      cpt_period, max_hours,
-                                      imdport,
-                                      Flags,
-                                      walltime_accounting);
-=======
         my_integrator(inputrec->eI) (fplog, cr, nfile, fnm,
                                      oenv, bVerbose, bCompact,
                                      nstglobalcomm,
-                                     vsite, constr,
+                                     vsite, shellfc, constr,
                                      nstepout, inputrec, mtop,
                                      fcd, state,
                                      mdatoms, nrnb, wcycle, ed, fr,
@@ -1391,7 +1376,6 @@
                                      imdport,
                                      Flags,
                                      walltime_accounting);
->>>>>>> 8ba0c31e
 
         if (inputrec->bPull)
         {
