/*
 * This file is part of the GROMACS molecular simulation package.
 *
 * Copyright (c) 1991-2000, University of Groningen, The Netherlands.
 * Copyright (c) 2001-2004, The GROMACS development team.
 * Copyright (c) 2011,2012,2013,2014,2015,2016,2017, by the GROMACS development team, led by
 * Mark Abraham, David van der Spoel, Berk Hess, and Erik Lindahl,
 * and including many others, as listed in the AUTHORS file in the
 * top-level source directory and at http://www.gromacs.org.
 *
 * GROMACS is free software; you can redistribute it and/or
 * modify it under the terms of the GNU Lesser General Public License
 * as published by the Free Software Foundation; either version 2.1
 * of the License, or (at your option) any later version.
 *
 * GROMACS is distributed in the hope that it will be useful,
 * but WITHOUT ANY WARRANTY; without even the implied warranty of
 * MERCHANTABILITY or FITNESS FOR A PARTICULAR PURPOSE.  See the GNU
 * Lesser General Public License for more details.
 *
 * You should have received a copy of the GNU Lesser General Public
 * License along with GROMACS; if not, see
 * http://www.gnu.org/licenses, or write to the Free Software Foundation,
 * Inc., 51 Franklin Street, Fifth Floor, Boston, MA  02110-1301  USA.
 *
 * If you want to redistribute modifications to GROMACS, please
 * consider that scientific software is very special. Version
 * control is crucial - bugs must be traceable. We will be happy to
 * consider code for inclusion in the official distribution, but
 * derived work must not be called official GROMACS. Details are found
 * in the README & COPYING files - if they are missing, get the
 * official version at http://www.gromacs.org.
 *
 * To help us fund GROMACS development, we humbly ask that you cite
 * the research papers on the package. Check out http://www.gromacs.org.
 */
#include "gmxpre.h"

#include "md.h"

#include "config.h"

#include <math.h>
#include <stdio.h>
#include <stdlib.h>

#include <algorithm>

#include "thread_mpi/threads.h"

#include "gromacs/commandline/filenm.h"
#include "gromacs/domdec/domdec.h"
#include "gromacs/domdec/domdec_network.h"
#include "gromacs/domdec/domdec_struct.h"
#include "gromacs/ewald/pme.h"
#include "gromacs/ewald/pme-load-balancing.h"
#include "gromacs/fileio/trxio.h"
#include "gromacs/gmxlib/md_logging.h"
#include "gromacs/gmxlib/network.h"
#include "gromacs/gmxlib/nrnb.h"
#include "gromacs/gpu_utils/gpu_utils.h"
#include "gromacs/imd/imd.h"
#include "gromacs/listed-forces/manage-threading.h"
#include "gromacs/math/functions.h"
#include "gromacs/math/utilities.h"
#include "gromacs/math/vec.h"
#include "gromacs/math/vectypes.h"
#include "gromacs/mdlib/compute_io.h"
#include "gromacs/mdlib/constr.h"
#include "gromacs/mdlib/ebin.h"
#include "gromacs/mdlib/force.h"
#include "gromacs/mdlib/force_flags.h"
#include "gromacs/mdlib/forcerec.h"
#include "gromacs/mdlib/md_support.h"
#include "gromacs/mdlib/mdatoms.h"
#include "gromacs/mdlib/mdebin.h"
#include "gromacs/mdlib/mdoutf.h"
#include "gromacs/mdlib/mdrun.h"
#include "gromacs/mdlib/nb_verlet.h"
#include "gromacs/mdlib/nbnxn_gpu_data_mgmt.h"
#include "gromacs/mdlib/ns.h"
#include "gromacs/mdlib/shellfc.h"
#include "gromacs/mdlib/sighandler.h"
#include "gromacs/mdlib/sim_util.h"
#include "gromacs/mdlib/simulationsignal.h"
#include "gromacs/mdlib/tgroup.h"
#include "gromacs/mdlib/trajectory_writing.h"
#include "gromacs/mdlib/update.h"
#include "gromacs/mdlib/vcm.h"
#include "gromacs/mdlib/vsite.h"
#include "gromacs/mdtypes/commrec.h"
#include "gromacs/mdtypes/df_history.h"
#include "gromacs/mdtypes/energyhistory.h"
#include "gromacs/mdtypes/fcdata.h"
#include "gromacs/mdtypes/forcerec.h"
#include "gromacs/mdtypes/group.h"
#include "gromacs/mdtypes/inputrec.h"
#include "gromacs/mdtypes/interaction_const.h"
#include "gromacs/mdtypes/md_enums.h"
#include "gromacs/mdtypes/mdatom.h"
#include "gromacs/mdtypes/state.h"
#include "gromacs/pbcutil/mshift.h"
#include "gromacs/pbcutil/pbc.h"
#include "gromacs/pulling/pull.h"
#include "gromacs/swap/swapcoords.h"
#include "gromacs/timing/wallcycle.h"
#include "gromacs/timing/walltime_accounting.h"
#include "gromacs/topology/atoms.h"
#include "gromacs/topology/idef.h"
#include "gromacs/topology/mtop_util.h"
#include "gromacs/topology/topology.h"
#include "gromacs/trajectory/trajectoryframe.h"
#include "gromacs/utility/basedefinitions.h"
#include "gromacs/utility/cstringutil.h"
#include "gromacs/utility/fatalerror.h"
#include "gromacs/utility/real.h"
#include "gromacs/utility/smalloc.h"

#include "deform.h"
#include "membed.h"
#include "repl_ex.h"

#ifdef GMX_FAHCORE
#include "corewrap.h"
#endif

using gmx::SimulationSignaller;

/*! \brief Check whether bonded interactions are missing, if appropriate
 *
 * \param[in]    fplog                                  Log file pointer
 * \param[in]    cr                                     Communication object
 * \param[in]    totalNumberOfBondedInteractions        Result of the global reduction over the number of bonds treated in each domain
 * \param[in]    top_global                             Global topology for the error message
 * \param[in]    top_local                              Local topology for the error message
 * \param[in]    state                                  Global state for the error message
 * \param[inout] shouldCheckNumberOfBondedInteractions  Whether we should do the check.
 *
 * \return Nothing, except that shouldCheckNumberOfBondedInteractions
 * is always set to false after exit.
 */
static void checkNumberOfBondedInteractions(FILE *fplog, t_commrec *cr, int totalNumberOfBondedInteractions,
                                            gmx_mtop_t *top_global, gmx_localtop_t *top_local, t_state *state,
                                            bool *shouldCheckNumberOfBondedInteractions)
{
    if (*shouldCheckNumberOfBondedInteractions)
    {
        if (totalNumberOfBondedInteractions != cr->dd->nbonded_global)
        {
            dd_print_missing_interactions(fplog, cr, totalNumberOfBondedInteractions, top_global, top_local, state); // Does not return
        }
        *shouldCheckNumberOfBondedInteractions = false;
    }
}

static void reset_all_counters(FILE *fplog, t_commrec *cr,
                               gmx_int64_t step,
                               gmx_int64_t *step_rel, t_inputrec *ir,
                               gmx_wallcycle_t wcycle, t_nrnb *nrnb,
                               gmx_walltime_accounting_t walltime_accounting,
                               struct nonbonded_verlet_t *nbv)
{
    char sbuf[STEPSTRSIZE];

    /* Reset all the counters related to performance over the run */
    md_print_warn(cr, fplog, "step %s: resetting all time and cycle counters\n",
                  gmx_step_str(step, sbuf));

    if (use_GPU(nbv))
    {
        nbnxn_gpu_reset_timings(nbv);
        resetGpuProfiler();
    }

    wallcycle_stop(wcycle, ewcRUN);
    wallcycle_reset_all(wcycle);
    if (DOMAINDECOMP(cr))
    {
        reset_dd_statistics_counters(cr->dd);
    }
    init_nrnb(nrnb);
    ir->init_step += *step_rel;
    ir->nsteps    -= *step_rel;
    *step_rel      = 0;
    wallcycle_start(wcycle, ewcRUN);
    walltime_accounting_start(walltime_accounting);
    print_date_and_time(fplog, cr->nodeid, "Restarted time", gmx_gettime());
}

/*! \libinternal
    \copydoc integrator_t (FILE *fplog, t_commrec *cr,
                           int nfile, const t_filenm fnm[],
                           const gmx_output_env_t *oenv, gmx_bool bVerbose,
                           int nstglobalcomm,
                           gmx_vsite_t *vsite, gmx_constr_t constr,
                           int stepout,
                           t_inputrec *inputrec,
                           gmx_mtop_t *top_global, t_fcdata *fcd,
                           t_state *state_global,
                           t_mdatoms *mdatoms,
                           t_nrnb *nrnb, gmx_wallcycle_t wcycle,
                           gmx_edsam_t ed,
                           t_forcerec *fr,
                           int repl_ex_nst, int repl_ex_nex, int repl_ex_seed,
                           real cpt_period, real max_hours,
                           int imdport,
                           unsigned long Flags,
                           gmx_walltime_accounting_t walltime_accounting)
 */
double gmx::do_md(FILE *fplog, t_commrec *cr, int nfile, const t_filenm fnm[],
                  const gmx_output_env_t *oenv, gmx_bool bVerbose,
                  int nstglobalcomm,
                  gmx_vsite_t *vsite, gmx_constr_t constr,
                  int stepout, t_inputrec *ir,
                  gmx_mtop_t *top_global,
                  t_fcdata *fcd,
                  t_state *state_global,
                  t_mdatoms *mdatoms,
                  t_nrnb *nrnb, gmx_wallcycle_t wcycle,
                  gmx_edsam_t ed, t_forcerec *fr,
                  int repl_ex_nst, int repl_ex_nex, int repl_ex_seed,
                  gmx_membed_t *membed,
                  real cpt_period, real max_hours,
                  int imdport,
                  unsigned long Flags,
                  gmx_walltime_accounting_t walltime_accounting)
{
    gmx_mdoutf_t    outf = NULL;
    gmx_int64_t     step, step_rel;
    double          elapsed_time;
    double          t, t0, lam0[efptNR];
    gmx_bool        bGStatEveryStep, bGStat, bCalcVir, bCalcEnerStep, bCalcEner;
    gmx_bool        bNS, bNStList, bSimAnn, bStopCM, bRerunMD,
                    bFirstStep, startingFromCheckpoint, bInitStep, bLastStep = FALSE,
                    bBornRadii, bUsingEnsembleRestraints;
    gmx_bool          bDoDHDL = FALSE, bDoFEP = FALSE, bDoExpanded = FALSE;
    gmx_bool          do_ene, do_log, do_verbose, bRerunWarnNoV = TRUE,
                      bForceUpdate = FALSE, bCPT;
    gmx_bool          bMasterState;
    int               force_flags, cglo_flags;
    tensor            force_vir, shake_vir, total_vir, tmp_vir, pres;
    int               i, m;
    t_trxstatus      *status;
    rvec              mu_tot;
    t_vcm            *vcm;
    matrix            pcoupl_mu, M;
    t_trxframe        rerun_fr;
    gmx_repl_ex_t     repl_ex = NULL;
    int               nchkpt  = 1;
    gmx_localtop_t   *top;
    t_mdebin         *mdebin   = NULL;
    t_state          *state    = NULL;
    gmx_enerdata_t   *enerd;
    rvec             *f = NULL;
    gmx_global_stat_t gstat;
    gmx_update_t     *upd   = NULL;
    t_graph          *graph = NULL;
    gmx_groups_t     *groups;
    gmx_ekindata_t   *ekind;
    gmx_shellfc_t    *shellfc;
    gmx_bool          bSumEkinhOld, bDoReplEx, bExchanged, bNeedRepartition;
    gmx_bool          bResetCountersHalfMaxH = FALSE;
    gmx_bool          bTemp, bPres, bTrotter;
    real              dvdl_constr;
    rvec             *cbuf        = NULL;
    int               cbuf_nalloc = 0;
    matrix            lastbox;
    int               lamnew  = 0;
    /* for FEP */
    int               nstfep = 0;
    double            cycles;
    real              saved_conserved_quantity = 0;
    real              last_ekin                = 0;
    t_extmass         MassQ;
    int             **trotter_seq;
    char              sbuf[STEPSTRSIZE], sbuf2[STEPSTRSIZE];
    int               handled_stop_condition = gmx_stop_cond_none; /* compare to get_stop_condition*/


    /* PME load balancing data for GPU kernels */
    pme_load_balancing_t *pme_loadbal      = NULL;
    gmx_bool              bPMETune         = FALSE;
    gmx_bool              bPMETunePrinting = FALSE;

    /* Interactive MD */
    gmx_bool          bIMDstep = FALSE;

#ifdef GMX_FAHCORE
    /* Temporary addition for FAHCORE checkpointing */
    int chkpt_ret;
#endif
    /* Domain decomposition could incorrectly miss a bonded
       interaction, but checking for that requires a global
       communication stage, which does not otherwise happen in DD
       code. So we do that alongside the first global energy reduction
       after a new DD is made. These variables handle whether the
       check happens, and the result it returns. */
    bool              shouldCheckNumberOfBondedInteractions = false;
    int               totalNumberOfBondedInteractions       = -1;

    SimulationSignals signals;
    // Most global communnication stages don't propagate mdrun
    // signals, and will use this object to achieve that.
    SimulationSignaller nullSignaller(nullptr, nullptr, false, false);

    /* Check for special mdrun options */
    bRerunMD = (Flags & MD_RERUN);
    if (Flags & MD_RESETCOUNTERSHALFWAY)
    {
        if (ir->nsteps > 0)
        {
            /* Signal to reset the counters half the simulation steps. */
            wcycle_set_reset_counters(wcycle, ir->nsteps/2);
        }
        /* Signal to reset the counters halfway the simulation time. */
        bResetCountersHalfMaxH = (max_hours > 0);
    }

    /* md-vv uses averaged full step velocities for T-control
       md-vv-avek uses averaged half step velocities for T-control (but full step ekin for P control)
       md uses averaged half step kinetic energies to determine temperature unless defined otherwise by GMX_EKIN_AVE_VEL; */
    bTrotter = (EI_VV(ir->eI) && (inputrecNptTrotter(ir) || inputrecNphTrotter(ir) || inputrecNvtTrotter(ir)));

    if (bRerunMD)
    {
        /* Since we don't know if the frames read are related in any way,
         * rebuild the neighborlist at every step.
         */
        ir->nstlist       = 1;
        ir->nstcalcenergy = 1;
        nstglobalcomm     = 1;
    }

    nstglobalcomm   = check_nstglobalcomm(fplog, cr, nstglobalcomm, ir);
    bGStatEveryStep = (nstglobalcomm == 1);

    if (bRerunMD)
    {
        ir->nstxout_compressed = 0;
    }
    groups = &top_global->groups;

    if (ir->eSwapCoords != eswapNO)
    {
        /* Initialize ion swapping code */
        init_swapcoords(fplog, bVerbose, ir, opt2fn_master("-swap", nfile, fnm, cr),
                        top_global, state_global->x, state_global->box, &state_global->swapstate, cr, oenv, Flags);
    }

    /* Initial values */
    init_md(fplog, cr, ir, oenv, &t, &t0, state_global->lambda,
            &(state_global->fep_state), lam0,
            nrnb, top_global, &upd,
            nfile, fnm, &outf, &mdebin,
            force_vir, shake_vir, mu_tot, &bSimAnn, &vcm, Flags, wcycle);

    clear_mat(total_vir);
    clear_mat(pres);
    /* Energy terms and groups */
    snew(enerd, 1);
    init_enerdata(top_global->groups.grps[egcENER].nr, ir->fepvals->n_lambda,
                  enerd);
    if (DOMAINDECOMP(cr))
    {
        f = NULL;
    }
    else
    {
        snew(f, top_global->natoms);
    }

    /* Kinetic energy data */
    snew(ekind, 1);
    init_ekindata(fplog, top_global, &(ir->opts), ekind);
    /* Copy the cos acceleration to the groups struct */
    ekind->cosacc.cos_accel = ir->cos_accel;

    gstat = global_stat_init(ir);

    /* Check for polarizable models and flexible constraints */
    shellfc = init_shell_flexcon(fplog,
                                 top_global, n_flexible_constraints(constr),
                                 ir->nstcalcenergy, DOMAINDECOMP(cr));

    if (shellfc && ir->nstcalcenergy != 1)
    {
        gmx_fatal(FARGS, "You have nstcalcenergy set to a value (%d) that is different from 1.\nThis is not supported in combinations with shell particles.\nPlease make a new tpr file.", ir->nstcalcenergy);
    }
    if (shellfc && DOMAINDECOMP(cr))
    {
        gmx_fatal(FARGS, "Shell particles are not implemented with domain decomposition, use a single rank");
    }

    if (inputrecDeform(ir))
    {
        tMPI_Thread_mutex_lock(&deform_init_box_mutex);
        set_deform_reference_box(upd,
                                 deform_init_init_step_tpx,
                                 deform_init_box_tpx);
        tMPI_Thread_mutex_unlock(&deform_init_box_mutex);
    }

    {
        double io = compute_io(ir, top_global->natoms, groups, mdebin->ebin->nener, 1);
        if ((io > 2000) && MASTER(cr))
        {
            fprintf(stderr,
                    "\nWARNING: This run will generate roughly %.0f Mb of data\n\n",
                    io);
        }
    }

    if (DOMAINDECOMP(cr))
    {
        top = dd_init_local_top(top_global);

        snew(state, 1);
        dd_init_local_state(cr->dd, state_global, state);
    }
    else
    {
        top = gmx_mtop_generate_local_top(top_global, ir->efep != efepNO);

        state    = serial_init_local_state(state_global);

        atoms2md(top_global, ir, 0, NULL, top_global->natoms, mdatoms);

        if (vsite)
        {
            set_vsite_top(vsite, top, mdatoms, cr);
        }

        if (ir->ePBC != epbcNONE && !fr->bMolPBC)
        {
            graph = mk_graph(fplog, &(top->idef), 0, top_global->natoms, FALSE, FALSE);
        }

        if (shellfc)
        {
            make_local_shells(cr, mdatoms, shellfc);
        }

        setup_bonded_threading(fr, &top->idef);

        update_realloc(upd, state->nalloc);
    }

    /* Set up interactive MD (IMD) */
    init_IMD(ir, cr, top_global, fplog, ir->nstcalcenergy, state_global->x,
             nfile, fnm, oenv, imdport, Flags);

    if (DOMAINDECOMP(cr))
    {
        /* Distribute the charge groups over the nodes from the master node */
        dd_partition_system(fplog, ir->init_step, cr, TRUE, 1,
                            state_global, top_global, ir,
                            state, &f, mdatoms, top, fr,
                            vsite, constr,
                            nrnb, NULL, FALSE);
        shouldCheckNumberOfBondedInteractions = true;
        update_realloc(upd, state->nalloc);
    }

    update_mdatoms(mdatoms, state->lambda[efptMASS]);

    startingFromCheckpoint = Flags & MD_STARTFROMCPT;

    if (ir->bExpanded)
    {
        init_expanded_ensemble(startingFromCheckpoint, ir, &state->dfhist);
    }

    if (MASTER(cr))
    {
        if (startingFromCheckpoint)
        {
            /* Update mdebin with energy history if appending to output files */
            if (Flags & MD_APPENDFILES)
            {
                restore_energyhistory_from_state(mdebin, state_global->enerhist);
            }
            else
            {
                /* We might have read an energy history from checkpoint,
                 * free the allocated memory and reset the counts.
                 */
                done_energyhistory(state_global->enerhist);
                init_energyhistory(state_global->enerhist);
            }
        }
        /* Set the initial energy history in state by updating once */
        update_energyhistory(state_global->enerhist, mdebin);
    }

    /* Initialize constraints */
    if (constr && !DOMAINDECOMP(cr))
    {
        set_constraints(constr, top, ir, mdatoms, cr);
    }

    if (repl_ex_nst > 0 && MASTER(cr))
    {
        repl_ex = init_replica_exchange(fplog, cr->ms, state_global, ir,
                                        repl_ex_nst, repl_ex_nex, repl_ex_seed);
    }

    /* PME tuning is only supported with PME for Coulomb. Is is not supported
     * with only LJ PME, or for reruns.
     */
    bPMETune = ((Flags & MD_TUNEPME) && EEL_PME(fr->eeltype) && !bRerunMD &&
                !(Flags & MD_REPRODUCIBLE));
    if (bPMETune)
    {
        pme_loadbal_init(&pme_loadbal, cr, fplog, ir, state->box,
                         fr->ic, fr->pmedata, use_GPU(fr->nbv),
                         &bPMETunePrinting);
    }

    if (!ir->bContinuation && !bRerunMD)
    {
        if (mdatoms->cFREEZE && (state->flags & (1<<estV)))
        {
            /* Set the velocities of frozen particles to zero */
            for (i = 0; i < mdatoms->homenr; i++)
            {
                for (m = 0; m < DIM; m++)
                {
                    if (ir->opts.nFreeze[mdatoms->cFREEZE[i]][m])
                    {
                        state->v[i][m] = 0;
                    }
                }
            }
        }

        if (constr)
        {
            /* Constrain the initial coordinates and velocities */
            do_constrain_first(fplog, constr, ir, mdatoms, state,
                               cr, nrnb, fr, top);
        }
        if (vsite)
        {
            /* Construct the virtual sites for the initial configuration */
            construct_vsites(vsite, state->x, ir->delta_t, NULL,
                             top->idef.iparams, top->idef.il,
                             fr->ePBC, fr->bMolPBC, cr, state->box);
        }
    }

    if (ir->efep != efepNO)
    {
        /* Set free energy calculation frequency as the greatest common
         * denominator of nstdhdl and repl_ex_nst. */
        nstfep = ir->fepvals->nstdhdl;
        if (ir->bExpanded)
        {
            nstfep = gmx_greatest_common_divisor(ir->expandedvals->nstexpanded, nstfep);
        }
        if (repl_ex_nst > 0)
        {
            nstfep = gmx_greatest_common_divisor(repl_ex_nst, nstfep);
        }
    }

    /* Be REALLY careful about what flags you set here. You CANNOT assume
     * this is the first step, since we might be restarting from a checkpoint,
     * and in that case we should not do any modifications to the state.
     */
    bStopCM = (ir->comm_mode != ecmNO && !ir->bContinuation);

    if (Flags & MD_READ_EKIN)
    {
        restore_ekinstate_from_state(cr, ekind, &state_global->ekinstate);
    }

    cglo_flags = (CGLO_TEMPERATURE | CGLO_GSTAT
                  | (bStopCM ? CGLO_STOPCM : 0)
                  | (EI_VV(ir->eI) ? CGLO_PRESSURE : 0)
                  | (EI_VV(ir->eI) ? CGLO_CONSTRAINT : 0)
                  | ((Flags & MD_READ_EKIN) ? CGLO_READEKIN : 0));

    bSumEkinhOld = FALSE;
    compute_globals(fplog, gstat, cr, ir, fr, ekind, state, mdatoms, nrnb, vcm,
                    NULL, enerd, force_vir, shake_vir, total_vir, pres, mu_tot,
                    constr, &nullSignaller, state->box,
                    &totalNumberOfBondedInteractions, &bSumEkinhOld, cglo_flags
                    | (shouldCheckNumberOfBondedInteractions ? CGLO_CHECK_NUMBER_OF_BONDED_INTERACTIONS : 0));
    checkNumberOfBondedInteractions(fplog, cr, totalNumberOfBondedInteractions,
                                    top_global, top, state,
                                    &shouldCheckNumberOfBondedInteractions);
    if (ir->eI == eiVVAK)
    {
        /* a second call to get the half step temperature initialized as well */
        /* we do the same call as above, but turn the pressure off -- internally to
           compute_globals, this is recognized as a velocity verlet half-step
           kinetic energy calculation.  This minimized excess variables, but
           perhaps loses some logic?*/

        compute_globals(fplog, gstat, cr, ir, fr, ekind, state, mdatoms, nrnb, vcm,
                        NULL, enerd, force_vir, shake_vir, total_vir, pres, mu_tot,
                        constr, &nullSignaller, state->box,
                        NULL, &bSumEkinhOld,
                        cglo_flags &~(CGLO_STOPCM | CGLO_PRESSURE));
    }

    /* Calculate the initial half step temperature, and save the ekinh_old */
    if (!(Flags & MD_STARTFROMCPT))
    {
        for (i = 0; (i < ir->opts.ngtc); i++)
        {
            copy_mat(ekind->tcstat[i].ekinh, ekind->tcstat[i].ekinh_old);
        }
    }
    if (ir->eI != eiVV)
    {
        enerd->term[F_TEMP] *= 2; /* result of averages being done over previous and current step,
                                     and there is no previous step */
    }

    /* need to make an initiation call to get the Trotter variables set, as well as other constants for non-trotter
       temperature control */
    trotter_seq = init_npt_vars(ir, state, &MassQ, bTrotter);

    if (MASTER(cr))
    {
        if (constr && !ir->bContinuation && ir->eConstrAlg == econtLINCS)
        {
            fprintf(fplog,
                    "RMS relative constraint deviation after constraining: %.2e\n",
                    constr_rmsd(constr));
        }
        if (EI_STATE_VELOCITY(ir->eI))
        {
            fprintf(fplog, "Initial temperature: %g K\n", enerd->term[F_TEMP]);
        }
        if (bRerunMD)
        {
            fprintf(stderr, "starting md rerun '%s', reading coordinates from"
                    " input trajectory '%s'\n\n",
                    *(top_global->name), opt2fn("-rerun", nfile, fnm));
            if (bVerbose)
            {
                fprintf(stderr, "Calculated time to finish depends on nsteps from "
                        "run input file,\nwhich may not correspond to the time "
                        "needed to process input trajectory.\n\n");
            }
        }
        else
        {
            char tbuf[20];
            fprintf(stderr, "starting mdrun '%s'\n",
                    *(top_global->name));
            if (ir->nsteps >= 0)
            {
                sprintf(tbuf, "%8.1f", (ir->init_step+ir->nsteps)*ir->delta_t);
            }
            else
            {
                sprintf(tbuf, "%s", "infinite");
            }
            if (ir->init_step > 0)
            {
                fprintf(stderr, "%s steps, %s ps (continuing from step %s, %8.1f ps).\n",
                        gmx_step_str(ir->init_step+ir->nsteps, sbuf), tbuf,
                        gmx_step_str(ir->init_step, sbuf2),
                        ir->init_step*ir->delta_t);
            }
            else
            {
                fprintf(stderr, "%s steps, %s ps.\n",
                        gmx_step_str(ir->nsteps, sbuf), tbuf);
            }
        }
        fprintf(fplog, "\n");
    }

    walltime_accounting_start(walltime_accounting);
    wallcycle_start(wcycle, ewcRUN);
    print_start(fplog, cr, walltime_accounting, "mdrun");

    /* safest point to do file checkpointing is here.  More general point would be immediately before integrator call */
#ifdef GMX_FAHCORE
    chkpt_ret = fcCheckPointParallel( cr->nodeid,
                                      NULL, 0);
    if (chkpt_ret == 0)
    {
        gmx_fatal( 3, __FILE__, __LINE__, "Checkpoint error on step %d\n", 0 );
    }
#endif

    /***********************************************************
     *
     *             Loop over MD steps
     *
     ************************************************************/

    /* if rerunMD then read coordinates and velocities from input trajectory */
    if (bRerunMD)
    {
        if (getenv("GMX_FORCE_UPDATE"))
        {
            bForceUpdate = TRUE;
        }

        rerun_fr.natoms = 0;
        if (MASTER(cr))
        {
            bLastStep = !read_first_frame(oenv, &status,
                                          opt2fn("-rerun", nfile, fnm),
                                          &rerun_fr, TRX_NEED_X | TRX_READ_V);
            if (rerun_fr.natoms != top_global->natoms)
            {
                gmx_fatal(FARGS,
                          "Number of atoms in trajectory (%d) does not match the "
                          "run input file (%d)\n",
                          rerun_fr.natoms, top_global->natoms);
            }
            if (ir->ePBC != epbcNONE)
            {
                if (!rerun_fr.bBox)
                {
                    gmx_fatal(FARGS, "Rerun trajectory frame step %d time %f does not contain a box, while pbc is used", rerun_fr.step, rerun_fr.time);
                }
                if (max_cutoff2(ir->ePBC, rerun_fr.box) < gmx::square(fr->rlist))
                {
                    gmx_fatal(FARGS, "Rerun trajectory frame step %d time %f has too small box dimensions", rerun_fr.step, rerun_fr.time);
                }
            }
        }

        if (PAR(cr))
        {
            rerun_parallel_comm(cr, &rerun_fr, &bLastStep);
        }

        if (ir->ePBC != epbcNONE)
        {
            /* Set the shift vectors.
             * Necessary here when have a static box different from the tpr box.
             */
            calc_shifts(rerun_fr.box, fr->shift_vec);
        }
    }

    /* loop over MD steps or if rerunMD to end of input trajectory */
    bFirstStep = TRUE;
    /* Skip the first Nose-Hoover integration when we get the state from tpx */
    bInitStep        = !startingFromCheckpoint || EI_VV(ir->eI);
    bSumEkinhOld     = FALSE;
    bExchanged       = FALSE;
    bNeedRepartition = FALSE;
    // TODO This implementation of ensemble orientation restraints is nasty because
    // a user can't just do multi-sim with single-sim orientation restraints.
    bUsingEnsembleRestraints = (fcd->disres.nsystems > 1) || (cr->ms && fcd->orires.nr);

    {
        // Replica exchange and ensemble restraints need all
        // simulations to remain synchronized, so they need
        // checkpoints and stop conditions to act on the same step, so
        // the propagation of such signals must take place between
        // simulations, not just within simulations.
        bool checkpointIsLocal    = (repl_ex_nst <= 0) && !bUsingEnsembleRestraints;
        bool stopConditionIsLocal = (repl_ex_nst <= 0) && !bUsingEnsembleRestraints;
        bool resetCountersIsLocal = true;
        signals[eglsCHKPT]         = SimulationSignal(checkpointIsLocal);
        signals[eglsSTOPCOND]      = SimulationSignal(stopConditionIsLocal);
        signals[eglsRESETCOUNTERS] = SimulationSignal(resetCountersIsLocal);
    }

    step     = ir->init_step;
    step_rel = 0;

    // TODO extract this to new multi-simulation module
    if (MASTER(cr) && MULTISIM(cr) && (repl_ex_nst <= 0 ))
    {
        if (!multisim_int_all_are_equal(cr->ms, ir->nsteps))
        {
            md_print_info(cr, fplog,
                          "Note: The number of steps is not consistent across multi simulations,\n"
                          "but we are proceeding anyway!\n");
        }
        if (!multisim_int_all_are_equal(cr->ms, ir->init_step))
        {
            md_print_info(cr, fplog,
                          "Note: The initial step is not consistent across multi simulations,\n"
                          "but we are proceeding anyway!\n");
        }
    }

    /* and stop now if we should */
    bLastStep = (bLastStep || (ir->nsteps >= 0 && step_rel > ir->nsteps));
    while (!bLastStep)
    {

        /* Determine if this is a neighbor search step */
        bNStList = (ir->nstlist > 0  && step % ir->nstlist == 0);

        if (bPMETune && bNStList)
        {
            /* PME grid + cut-off optimization with GPUs or PME nodes */
            pme_loadbal_do(pme_loadbal, cr,
                           (bVerbose && MASTER(cr)) ? stderr : NULL,
                           fplog,
                           ir, fr, state,
                           wcycle,
                           step, step_rel,
                           &bPMETunePrinting);
        }

        wallcycle_start(wcycle, ewcSTEP);

        if (bRerunMD)
        {
            if (rerun_fr.bStep)
            {
                step     = rerun_fr.step;
                step_rel = step - ir->init_step;
            }
            if (rerun_fr.bTime)
            {
                t = rerun_fr.time;
            }
            else
            {
                t = step;
            }
        }
        else
        {
            bLastStep = (step_rel == ir->nsteps);
            t         = t0 + step*ir->delta_t;
        }

        // TODO Refactor this, so that nstfep does not need a default value of zero
        if (ir->efep != efepNO || ir->bSimTemp)
        {
            /* find and set the current lambdas.  If rerunning, we either read in a state, or a lambda value,
               requiring different logic. */

            set_current_lambdas(step, ir->fepvals, bRerunMD, &rerun_fr, state_global, state, lam0);
            bDoDHDL      = do_per_step(step, ir->fepvals->nstdhdl);
            bDoFEP       = ((ir->efep != efepNO) && do_per_step(step, nstfep));
            bDoExpanded  = (do_per_step(step, ir->expandedvals->nstexpanded)
                            && (ir->bExpanded) && (step > 0) && (!startingFromCheckpoint));
        }

        bDoReplEx = ((repl_ex_nst > 0) && (step > 0) && !bLastStep &&
                     do_per_step(step, repl_ex_nst));

        if (bSimAnn)
        {
            update_annealing_target_temp(ir, t, upd);
        }

        if (bRerunMD)
        {
            if (!DOMAINDECOMP(cr) || MASTER(cr))
            {
                for (i = 0; i < state_global->natoms; i++)
                {
                    copy_rvec(rerun_fr.x[i], state_global->x[i]);
                }
                if (rerun_fr.bV)
                {
                    for (i = 0; i < state_global->natoms; i++)
                    {
                        copy_rvec(rerun_fr.v[i], state_global->v[i]);
                    }
                }
                else
                {
                    for (i = 0; i < state_global->natoms; i++)
                    {
                        clear_rvec(state_global->v[i]);
                    }
                    if (bRerunWarnNoV)
                    {
                        fprintf(stderr, "\nWARNING: Some frames do not contain velocities.\n"
                                "         Ekin, temperature and pressure are incorrect,\n"
                                "         the virial will be incorrect when constraints are present.\n"
                                "\n");
                        bRerunWarnNoV = FALSE;
                    }
                }
            }
            copy_mat(rerun_fr.box, state_global->box);
            copy_mat(state_global->box, state->box);

            if (vsite && (Flags & MD_RERUN_VSITE))
            {
                if (DOMAINDECOMP(cr))
                {
                    gmx_fatal(FARGS, "Vsite recalculation with -rerun is not implemented with domain decomposition, use a single rank");
                }
                if (graph)
                {
                    /* Following is necessary because the graph may get out of sync
                     * with the coordinates if we only have every N'th coordinate set
                     */
                    mk_mshift(fplog, graph, fr->ePBC, state->box, state->x);
                    shift_self(graph, state->box, state->x);
                }
                construct_vsites(vsite, state->x, ir->delta_t, state->v,
                                 top->idef.iparams, top->idef.il,
                                 fr->ePBC, fr->bMolPBC, cr, state->box);
                if (graph)
                {
                    unshift_self(graph, state->box, state->x);
                }
            }
        }

        /* Stop Center of Mass motion */
        bStopCM = (ir->comm_mode != ecmNO && do_per_step(step, ir->nstcomm));

        if (bRerunMD)
        {
            /* for rerun MD always do Neighbour Searching */
            bNS      = (bFirstStep || ir->nstlist != 0);
        }
        else
        {
            /* Determine whether or not to do Neighbour Searching */
            bNS = (bFirstStep || bNStList || bExchanged || bNeedRepartition);
        }

        /* < 0 means stop at next step, > 0 means stop at next NS step */
        if ( (signals[eglsSTOPCOND].set < 0) ||
             ( (signals[eglsSTOPCOND].set > 0 ) && ( bNS || ir->nstlist == 0)))
        {
            bLastStep = TRUE;
        }

        /* Determine whether or not to update the Born radii if doing GB */
        bBornRadii = bFirstStep;
        if (ir->implicit_solvent && (step % ir->nstgbradii == 0))
        {
            bBornRadii = TRUE;
        }

        /* do_log triggers energy and virial calculation. Because this leads
         * to different code paths, forces can be different. Thus for exact
         * continuation we should avoid extra log output.
         * Note that the || bLastStep can result in non-exact continuation
         * beyond the last step. But we don't consider that to be an issue.
         */
        do_log     = do_per_step(step, ir->nstlog) || (bFirstStep && !startingFromCheckpoint) || bLastStep || bRerunMD;
        do_verbose = bVerbose &&
            (step % stepout == 0 || bFirstStep || bLastStep || bRerunMD);

        if (bNS && !(bFirstStep && ir->bContinuation && !bRerunMD))
        {
            if (bRerunMD)
            {
                bMasterState = TRUE;
            }
            else
            {
                bMasterState = FALSE;
                /* Correct the new box if it is too skewed */
                if (inputrecDynamicBox(ir))
                {
                    if (correct_box(fplog, step, state->box, graph))
                    {
                        bMasterState = TRUE;
                    }
                }
                if (DOMAINDECOMP(cr) && bMasterState)
                {
                    dd_collect_state(cr->dd, state, state_global);
                }
            }

            if (DOMAINDECOMP(cr))
            {
                /* Repartition the domain decomposition */
                dd_partition_system(fplog, step, cr,
                                    bMasterState, nstglobalcomm,
                                    state_global, top_global, ir,
                                    state, &f, mdatoms, top, fr,
                                    vsite, constr,
                                    nrnb, wcycle,
                                    do_verbose && !bPMETunePrinting);
                shouldCheckNumberOfBondedInteractions = true;
                update_realloc(upd, state->nalloc);
            }
        }

        if (MASTER(cr) && do_log)
        {
            print_ebin_header(fplog, step, t); /* can we improve the information printed here? */
        }

        if (ir->efep != efepNO)
        {
            update_mdatoms(mdatoms, state->lambda[efptMASS]);
        }

        if ((bRerunMD && rerun_fr.bV) || bExchanged)
        {

            /* We need the kinetic energy at minus the half step for determining
             * the full step kinetic energy and possibly for T-coupling.*/
            /* This may not be quite working correctly yet . . . . */
            compute_globals(fplog, gstat, cr, ir, fr, ekind, state, mdatoms, nrnb, vcm,
                            wcycle, enerd, NULL, NULL, NULL, NULL, mu_tot,
                            constr, &nullSignaller, state->box,
                            &totalNumberOfBondedInteractions, &bSumEkinhOld,
                            CGLO_GSTAT | CGLO_TEMPERATURE | CGLO_CHECK_NUMBER_OF_BONDED_INTERACTIONS);
            checkNumberOfBondedInteractions(fplog, cr, totalNumberOfBondedInteractions,
                                            top_global, top, state,
                                            &shouldCheckNumberOfBondedInteractions);
        }
        clear_mat(force_vir);

        /* We write a checkpoint at this MD step when:
         * either at an NS step when we signalled through gs,
         * or at the last step (but not when we do not want confout),
         * but never at the first step or with rerun.
         */
        bCPT = (((signals[eglsCHKPT].set && (bNS || ir->nstlist == 0)) ||
                 (bLastStep && (Flags & MD_CONFOUT))) &&
                step > ir->init_step && !bRerunMD);
        if (bCPT)
        {
            signals[eglsCHKPT].set = 0;
        }

        /* Determine the energy and pressure:
         * at nstcalcenergy steps and at energy output steps (set below).
         */
        if (EI_VV(ir->eI) && (!bInitStep))
        {
            /* for vv, the first half of the integration actually corresponds
               to the previous step.  bCalcEner is only required to be evaluated on the 'next' step,
               but the virial needs to be calculated on both the current step and the 'next' step. Future
               reorganization may be able to get rid of one of the bCalcVir=TRUE steps. */

            /* TODO: This is probably not what we want, we will write to energy file one step after nstcalcenergy steps. */
            bCalcEnerStep = do_per_step(step - 1, ir->nstcalcenergy);
            bCalcVir      = bCalcEnerStep ||
                (ir->epc != epcNO && (do_per_step(step, ir->nstpcouple) || do_per_step(step-1, ir->nstpcouple)));
        }
        else
        {
            bCalcEnerStep = do_per_step(step, ir->nstcalcenergy);
            bCalcVir      = bCalcEnerStep ||
                (ir->epc != epcNO && do_per_step(step, ir->nstpcouple));
        }
        bCalcEner = bCalcEnerStep;

        do_ene = (do_per_step(step, ir->nstenergy) || bLastStep || bRerunMD);

        if (do_ene || do_log || bDoReplEx)
        {
            bCalcVir  = TRUE;
            bCalcEner = TRUE;
        }

        /* Do we need global communication ? */
        bGStat = (bCalcVir || bCalcEner || bStopCM ||
                  do_per_step(step, nstglobalcomm) ||
                  (EI_VV(ir->eI) && inputrecNvtTrotter(ir) && do_per_step(step-1, nstglobalcomm)));

        force_flags = (GMX_FORCE_STATECHANGED |
                       ((inputrecDynamicBox(ir) || bRerunMD) ? GMX_FORCE_DYNAMICBOX : 0) |
                       GMX_FORCE_ALLFORCES |
                       (bCalcVir ? GMX_FORCE_VIRIAL : 0) |
                       (bCalcEner ? GMX_FORCE_ENERGY : 0) |
                       (bDoFEP ? GMX_FORCE_DHDL : 0)
                       );

        if (shellfc)
        {
            /* Now is the time to relax the shells */
            relax_shell_flexcon(fplog, cr, bVerbose, step,
                                ir, bNS, force_flags, top,
                                constr, enerd, fcd,
                                state, f, force_vir, mdatoms,
                                nrnb, wcycle, graph, groups,
                                shellfc, fr, bBornRadii, t, mu_tot,
                                vsite, mdoutf_get_fp_field(outf));
        }
        else
        {
            /* The coordinates (x) are shifted (to get whole molecules)
             * in do_force.
             * This is parallellized as well, and does communication too.
             * Check comments in sim_util.c
             */
            do_force(fplog, cr, ir, step, nrnb, wcycle, top, groups,
                     state->box, state->x, &state->hist,
                     f, force_vir, mdatoms, enerd, fcd,
                     state->lambda, graph,
                     fr, vsite, mu_tot, t, mdoutf_get_fp_field(outf), ed, bBornRadii,
                     (bNS ? GMX_FORCE_NS : 0) | force_flags);
        }

        if (EI_VV(ir->eI) && !startingFromCheckpoint && !bRerunMD)
        /*  ############### START FIRST UPDATE HALF-STEP FOR VV METHODS############### */
        {
            rvec *vbuf = NULL;

            wallcycle_start(wcycle, ewcUPDATE);
            if (ir->eI == eiVV && bInitStep)
            {
                /* if using velocity verlet with full time step Ekin,
                 * take the first half step only to compute the
                 * virial for the first step. From there,
                 * revert back to the initial coordinates
                 * so that the input is actually the initial step.
                 */
                snew(vbuf, state->natoms);
                copy_rvecn(state->v, vbuf, 0, state->natoms); /* should make this better for parallelizing? */
            }
            else
            {
                /* this is for NHC in the Ekin(t+dt/2) version of vv */
                trotter_update(ir, step, ekind, enerd, state, total_vir, mdatoms, &MassQ, trotter_seq, ettTSEQ1);
            }

            update_coords(fplog, step, ir, mdatoms, state, f, fcd,
                          ekind, M, upd, etrtVELOCITY1,
                          cr, constr);

            if (!bRerunMD || rerun_fr.bV || bForceUpdate)         /* Why is rerun_fr.bV here?  Unclear. */
            {
                wallcycle_stop(wcycle, ewcUPDATE);
                update_constraints(fplog, step, NULL, ir, mdatoms,
                                   state, fr->bMolPBC, graph, f,
                                   &top->idef, shake_vir,
                                   cr, nrnb, wcycle, upd, constr,
                                   TRUE, bCalcVir);
                wallcycle_start(wcycle, ewcUPDATE);
            }
            else if (graph)
            {
                /* Need to unshift here if a do_force has been
                   called in the previous step */
                unshift_self(graph, state->box, state->x);
            }
            /* if VV, compute the pressure and constraints */
            /* For VV2, we strictly only need this if using pressure
             * control, but we really would like to have accurate pressures
             * printed out.
             * Think about ways around this in the future?
             * For now, keep this choice in comments.
             */
            /*bPres = (ir->eI==eiVV || inputrecNptTrotter(ir)); */
            /*bTemp = ((ir->eI==eiVV &&(!bInitStep)) || (ir->eI==eiVVAK && inputrecNptTrotter(ir)));*/
            bPres = TRUE;
            bTemp = ((ir->eI == eiVV && (!bInitStep)) || (ir->eI == eiVVAK));
            if (bCalcEner && ir->eI == eiVVAK)
            {
                bSumEkinhOld = TRUE;
            }
            /* for vv, the first half of the integration actually corresponds to the previous step.
               So we need information from the last step in the first half of the integration */
            if (bGStat || do_per_step(step-1, nstglobalcomm))
            {
                wallcycle_stop(wcycle, ewcUPDATE);
                compute_globals(fplog, gstat, cr, ir, fr, ekind, state, mdatoms, nrnb, vcm,
                                wcycle, enerd, force_vir, shake_vir, total_vir, pres, mu_tot,
                                constr, &nullSignaller, state->box,
                                &totalNumberOfBondedInteractions, &bSumEkinhOld,
                                (bGStat ? CGLO_GSTAT : 0)
                                | CGLO_ENERGY
                                | (bTemp ? CGLO_TEMPERATURE : 0)
                                | (bPres ? CGLO_PRESSURE : 0)
                                | (bPres ? CGLO_CONSTRAINT : 0)
                                | (bStopCM ? CGLO_STOPCM : 0)
                                | (shouldCheckNumberOfBondedInteractions ? CGLO_CHECK_NUMBER_OF_BONDED_INTERACTIONS : 0)
                                | CGLO_SCALEEKIN
                                );
                /* explanation of above:
                   a) We compute Ekin at the full time step
                   if 1) we are using the AveVel Ekin, and it's not the
                   initial step, or 2) if we are using AveEkin, but need the full
                   time step kinetic energy for the pressure (always true now, since we want accurate statistics).
                   b) If we are using EkinAveEkin for the kinetic energy for the temperature control, we still feed in
                   EkinAveVel because it's needed for the pressure */
                checkNumberOfBondedInteractions(fplog, cr, totalNumberOfBondedInteractions,
                                                top_global, top, state,
                                                &shouldCheckNumberOfBondedInteractions);
                wallcycle_start(wcycle, ewcUPDATE);
            }
            /* temperature scaling and pressure scaling to produce the extended variables at t+dt */
            if (!bInitStep)
            {
                if (bTrotter)
                {
                    m_add(force_vir, shake_vir, total_vir);     /* we need the un-dispersion corrected total vir here */
                    trotter_update(ir, step, ekind, enerd, state, total_vir, mdatoms, &MassQ, trotter_seq, ettTSEQ2);

                    copy_mat(shake_vir, state->svir_prev);
                    copy_mat(force_vir, state->fvir_prev);
                    if (inputrecNvtTrotter(ir) && ir->eI == eiVV)
                    {
                        /* update temperature and kinetic energy now that step is over - this is the v(t+dt) point */
                        enerd->term[F_TEMP] = sum_ekin(&(ir->opts), ekind, NULL, (ir->eI == eiVV), FALSE);
                        enerd->term[F_EKIN] = trace(ekind->ekin);
                    }
                }
<<<<<<< HEAD
                else if (bExchanged)
=======
            }
            if (bTrotter && !bInitStep)
            {
                /* TODO This is only needed when we're about to write
                 * a checkpoint, because we use it after the restart
                 * (in a kludge?). But what should we be doing if
                 * startingFromCheckpoint or bInitStep are true? */
                if (IR_NPT_TROTTER(ir) || IR_NPH_TROTTER(ir))
                {
                    copy_mat(shake_vir, state->svir_prev);
                    copy_mat(force_vir, state->fvir_prev);
                }
                if (IR_NVT_TROTTER(ir) && ir->eI == eiVV)
>>>>>>> f3c239f6
                {
                    wallcycle_stop(wcycle, ewcUPDATE);
                    /* We need the kinetic energy at minus the half step for determining
                     * the full step kinetic energy and possibly for T-coupling.*/
                    /* This may not be quite working correctly yet . . . . */
                    compute_globals(fplog, gstat, cr, ir, fr, ekind, state, mdatoms, nrnb, vcm,
                                    wcycle, enerd, NULL, NULL, NULL, NULL, mu_tot,
                                    constr, &nullSignaller, state->box,
                                    NULL, &bSumEkinhOld,
                                    CGLO_GSTAT | CGLO_TEMPERATURE);
                    wallcycle_start(wcycle, ewcUPDATE);
                }
            }
            /* if it's the initial step, we performed this first step just to get the constraint virial */
            if (ir->eI == eiVV && bInitStep)
            {
                copy_rvecn(vbuf, state->v, 0, state->natoms);
                sfree(vbuf);
            }
            wallcycle_stop(wcycle, ewcUPDATE);
        }

        /* compute the conserved quantity */
        if (EI_VV(ir->eI))
        {
            saved_conserved_quantity = compute_conserved_from_auxiliary(ir, state, &MassQ);
            if (ir->eI == eiVV)
            {
                last_ekin = enerd->term[F_EKIN];
            }
            if ((ir->eDispCorr != edispcEnerPres) && (ir->eDispCorr != edispcAllEnerPres))
            {
                saved_conserved_quantity -= enerd->term[F_DISPCORR];
            }
            /* sum up the foreign energy and dhdl terms for vv.  currently done every step so that dhdl is correct in the .edr */
            if (ir->efep != efepNO && !bRerunMD)
            {
                sum_dhdl(enerd, state->lambda, ir->fepvals);
            }
        }

        /* ########  END FIRST UPDATE STEP  ############## */
        /* ########  If doing VV, we now have v(dt) ###### */
        if (bDoExpanded)
        {
            /* perform extended ensemble sampling in lambda - we don't
               actually move to the new state before outputting
               statistics, but if performing simulated tempering, we
               do update the velocities and the tau_t. */

            lamnew = ExpandedEnsembleDynamics(fplog, ir, enerd, state, &MassQ, state->fep_state, &state->dfhist, step, state->v, mdatoms);
            /* history is maintained in state->dfhist, but state_global is what is sent to trajectory and log output */
            copy_df_history(&state_global->dfhist, &state->dfhist);
        }

        /* Now we have the energies and forces corresponding to the
         * coordinates at time t. We must output all of this before
         * the update.
         */
        do_md_trajectory_writing(fplog, cr, nfile, fnm, step, step_rel, t,
                                 ir, state, state_global, top_global, fr,
                                 outf, mdebin, ekind, f,
                                 &nchkpt,
                                 bCPT, bRerunMD, bLastStep, (Flags & MD_CONFOUT),
                                 bSumEkinhOld);
        /* Check if IMD step and do IMD communication, if bIMD is TRUE. */
        bIMDstep = do_IMD(ir->bIMD, step, cr, bNS, state->box, state->x, ir, t, wcycle);

        /* kludge -- virial is lost with restart for MTTK NPT control. Must reload (saved earlier). */
<<<<<<< HEAD
        if (startingFromCheckpoint && bTrotter)
=======
        if (bStartingFromCpt && (IR_NPT_TROTTER(ir) || IR_NPH_TROTTER(ir)))
>>>>>>> f3c239f6
        {
            copy_mat(state->svir_prev, shake_vir);
            copy_mat(state->fvir_prev, force_vir);
        }

        elapsed_time = walltime_accounting_get_current_elapsed_time(walltime_accounting);

        /* Check whether everything is still allright */
        if (((int)gmx_get_stop_condition() > handled_stop_condition)
#if GMX_THREAD_MPI
            && MASTER(cr)
#endif
            )
        {
            int nsteps_stop = -1;

            /* this just makes signals[].sig compatible with the hack
               of sending signals around by MPI_Reduce together with
               other floats */
            if (gmx_get_stop_condition() == gmx_stop_cond_next_ns)
            {
                signals[eglsSTOPCOND].sig = 1;
                nsteps_stop               = std::max(ir->nstlist, 2*nstglobalcomm);
            }
            if (gmx_get_stop_condition() == gmx_stop_cond_next)
            {
                signals[eglsSTOPCOND].sig = -1;
                nsteps_stop               = nstglobalcomm + 1;
            }
            if (fplog)
            {
                fprintf(fplog,
                        "\n\nReceived the %s signal, stopping within %d steps\n\n",
                        gmx_get_signal_name(), nsteps_stop);
                fflush(fplog);
            }
            fprintf(stderr,
                    "\n\nReceived the %s signal, stopping within %d steps\n\n",
                    gmx_get_signal_name(), nsteps_stop);
            fflush(stderr);
            handled_stop_condition = (int)gmx_get_stop_condition();
        }
        else if (MASTER(cr) && (bNS || ir->nstlist <= 0) &&
                 (max_hours > 0 && elapsed_time > max_hours*60.0*60.0*0.99) &&
                 signals[eglsSTOPCOND].sig == 0 && signals[eglsSTOPCOND].set == 0)
        {
            /* Signal to terminate the run */
            signals[eglsSTOPCOND].sig = 1;
            if (fplog)
            {
                fprintf(fplog, "\nStep %s: Run time exceeded %.3f hours, will terminate the run\n", gmx_step_str(step, sbuf), max_hours*0.99);
            }
            fprintf(stderr, "\nStep %s: Run time exceeded %.3f hours, will terminate the run\n", gmx_step_str(step, sbuf), max_hours*0.99);
        }

        if (bResetCountersHalfMaxH && MASTER(cr) &&
            elapsed_time > max_hours*60.0*60.0*0.495)
        {
            /* Set flag that will communicate the signal to all ranks in the simulation */
            signals[eglsRESETCOUNTERS].sig = 1;
        }

        /* In parallel we only have to check for checkpointing in steps
         * where we do global communication,
         *  otherwise the other nodes don't know.
         */
        if (MASTER(cr) && ((bGStat || !PAR(cr)) &&
                           cpt_period >= 0 &&
                           (cpt_period == 0 ||
                            elapsed_time >= nchkpt*cpt_period*60.0)) &&
            signals[eglsCHKPT].set == 0)
        {
            signals[eglsCHKPT].sig = 1;
        }

        /* #########   START SECOND UPDATE STEP ################# */

        /* at the start of step, randomize or scale the velocities ((if vv. Restriction of Andersen controlled
           in preprocessing */

        if (ETC_ANDERSEN(ir->etc)) /* keep this outside of update_tcouple because of the extra info required to pass */
        {
            gmx_bool bIfRandomize;
            bIfRandomize = update_randomize_velocities(ir, step, cr, mdatoms, state, upd, constr);
            /* if we have constraints, we have to remove the kinetic energy parallel to the bonds */
            if (constr && bIfRandomize)
            {
                update_constraints(fplog, step, NULL, ir, mdatoms,
                                   state, fr->bMolPBC, graph, f,
                                   &top->idef, tmp_vir,
                                   cr, nrnb, wcycle, upd, constr,
                                   TRUE, bCalcVir);
            }
        }
        /* Box is changed in update() when we do pressure coupling,
         * but we should still use the old box for energy corrections and when
         * writing it to the energy file, so it matches the trajectory files for
         * the same timestep above. Make a copy in a separate array.
         */
        copy_mat(state->box, lastbox);

        dvdl_constr = 0;

        if (!bRerunMD || rerun_fr.bV || bForceUpdate)
        {
            wallcycle_start(wcycle, ewcUPDATE);
            /* UPDATE PRESSURE VARIABLES IN TROTTER FORMULATION WITH CONSTRAINTS */
            if (bTrotter)
            {
                trotter_update(ir, step, ekind, enerd, state, total_vir, mdatoms, &MassQ, trotter_seq, ettTSEQ3);
                /* We can only do Berendsen coupling after we have summed
                 * the kinetic energy or virial. Since the happens
                 * in global_state after update, we should only do it at
                 * step % nstlist = 1 with bGStatEveryStep=FALSE.
                 */
            }
            else
            {
                update_tcouple(step, ir, state, ekind, &MassQ, mdatoms);
                update_pcouple(fplog, step, ir, state, pcoupl_mu, M, bInitStep);
            }

            if (EI_VV(ir->eI))
            {
                /* velocity half-step update */
                update_coords(fplog, step, ir, mdatoms, state, f, fcd,
                              ekind, M, upd, etrtVELOCITY2,
                              cr, constr);
            }

            /* Above, initialize just copies ekinh into ekin,
             * it doesn't copy position (for VV),
             * and entire integrator for MD.
             */

            if (ir->eI == eiVVAK)
            {
                /* We probably only need md->homenr, not state->natoms */
                if (state->natoms > cbuf_nalloc)
                {
                    cbuf_nalloc = state->natoms;
                    srenew(cbuf, cbuf_nalloc);
                }
                copy_rvecn(state->x, cbuf, 0, state->natoms);
            }

            update_coords(fplog, step, ir, mdatoms, state, f, fcd,
                          ekind, M, upd, etrtPOSITION, cr, constr);
            wallcycle_stop(wcycle, ewcUPDATE);

            update_constraints(fplog, step, &dvdl_constr, ir, mdatoms, state,
                               fr->bMolPBC, graph, f,
                               &top->idef, shake_vir,
                               cr, nrnb, wcycle, upd, constr,
                               FALSE, bCalcVir);

            if (ir->eI == eiVVAK)
            {
                /* erase F_EKIN and F_TEMP here? */
                /* just compute the kinetic energy at the half step to perform a trotter step */
                compute_globals(fplog, gstat, cr, ir, fr, ekind, state, mdatoms, nrnb, vcm,
                                wcycle, enerd, force_vir, shake_vir, total_vir, pres, mu_tot,
                                constr, &nullSignaller, lastbox,
                                NULL, &bSumEkinhOld,
                                (bGStat ? CGLO_GSTAT : 0) | CGLO_TEMPERATURE
                                );
                wallcycle_start(wcycle, ewcUPDATE);
                trotter_update(ir, step, ekind, enerd, state, total_vir, mdatoms, &MassQ, trotter_seq, ettTSEQ4);
                /* now we know the scaling, we can compute the positions again again */
                copy_rvecn(cbuf, state->x, 0, state->natoms);

                update_coords(fplog, step, ir, mdatoms, state, f, fcd,
                              ekind, M, upd, etrtPOSITION, cr, constr);
                wallcycle_stop(wcycle, ewcUPDATE);

                /* do we need an extra constraint here? just need to copy out of state->v to upd->xp? */
                /* are the small terms in the shake_vir here due
                 * to numerical errors, or are they important
                 * physically? I'm thinking they are just errors, but not completely sure.
                 * For now, will call without actually constraining, constr=NULL*/
                update_constraints(fplog, step, NULL, ir, mdatoms,
                                   state, fr->bMolPBC, graph, f,
                                   &top->idef, tmp_vir,
                                   cr, nrnb, wcycle, upd, NULL,
                                   FALSE, bCalcVir);
            }
            if (EI_VV(ir->eI))
            {
                /* this factor or 2 correction is necessary
                   because half of the constraint force is removed
                   in the vv step, so we have to double it.  See
                   the Redmine issue #1255.  It is not yet clear
                   if the factor of 2 is exact, or just a very
                   good approximation, and this will be
                   investigated.  The next step is to see if this
                   can be done adding a dhdl contribution from the
                   rattle step, but this is somewhat more
                   complicated with the current code. Will be
                   investigated, hopefully for 4.6.3. However,
                   this current solution is much better than
                   having it completely wrong.
                 */
                enerd->term[F_DVDL_CONSTR] += 2*dvdl_constr;
            }
            else
            {
                enerd->term[F_DVDL_CONSTR] += dvdl_constr;
            }
        }
        else if (graph)
        {
            /* Need to unshift here */
            unshift_self(graph, state->box, state->x);
        }

        if (vsite != NULL)
        {
            wallcycle_start(wcycle, ewcVSITECONSTR);
            if (graph != NULL)
            {
                shift_self(graph, state->box, state->x);
            }
            construct_vsites(vsite, state->x, ir->delta_t, state->v,
                             top->idef.iparams, top->idef.il,
                             fr->ePBC, fr->bMolPBC, cr, state->box);

            if (graph != NULL)
            {
                unshift_self(graph, state->box, state->x);
            }
            wallcycle_stop(wcycle, ewcVSITECONSTR);
        }

        /* ############## IF NOT VV, Calculate globals HERE  ############ */
        /* With Leap-Frog we can skip compute_globals at
         * non-communication steps, but we need to calculate
         * the kinetic energy one step before communication.
         */
        {
            // Organize to do inter-simulation signalling on steps if
            // and when algorithms require it.
            bool doInterSimSignal = (!bFirstStep && bDoReplEx) || bUsingEnsembleRestraints;

            if (bGStat || (!EI_VV(ir->eI) && do_per_step(step+1, nstglobalcomm)) || doInterSimSignal)
            {
                // Since we're already communicating at this step, we
                // can propagate intra-simulation signals. Note that
                // check_nstglobalcomm has the responsibility for
                // choosing the value of nstglobalcomm that is one way
                // bGStat becomes true, so we can't get into a
                // situation where e.g. checkpointing can't be
                // signalled.
                bool                doIntraSimSignal = true;
                SimulationSignaller signaller(&signals, cr, doInterSimSignal, doIntraSimSignal);

                compute_globals(fplog, gstat, cr, ir, fr, ekind, state, mdatoms, nrnb, vcm,
                                wcycle, enerd, force_vir, shake_vir, total_vir, pres, mu_tot,
                                constr, &signaller,
                                lastbox,
                                &totalNumberOfBondedInteractions, &bSumEkinhOld,
                                (bGStat ? CGLO_GSTAT : 0)
                                | (!EI_VV(ir->eI) || bRerunMD ? CGLO_ENERGY : 0)
                                | (!EI_VV(ir->eI) && bStopCM ? CGLO_STOPCM : 0)
                                | (!EI_VV(ir->eI) ? CGLO_TEMPERATURE : 0)
                                | (!EI_VV(ir->eI) || bRerunMD ? CGLO_PRESSURE : 0)
                                | CGLO_CONSTRAINT
                                | (shouldCheckNumberOfBondedInteractions ? CGLO_CHECK_NUMBER_OF_BONDED_INTERACTIONS : 0)
                                );
                checkNumberOfBondedInteractions(fplog, cr, totalNumberOfBondedInteractions,
                                                top_global, top, state,
                                                &shouldCheckNumberOfBondedInteractions);
            }
        }

        /* #############  END CALC EKIN AND PRESSURE ################# */

        /* Note: this is OK, but there are some numerical precision issues with using the convergence of
           the virial that should probably be addressed eventually. state->veta has better properies,
           but what we actually need entering the new cycle is the new shake_vir value. Ideally, we could
           generate the new shake_vir, but test the veta value for convergence.  This will take some thought. */

        if (ir->efep != efepNO && (!EI_VV(ir->eI) || bRerunMD))
        {
            /* Sum up the foreign energy and dhdl terms for md and sd.
               Currently done every step so that dhdl is correct in the .edr */
            sum_dhdl(enerd, state->lambda, ir->fepvals);
        }
        update_box(fplog, step, ir, mdatoms, state, f,
                   pcoupl_mu, nrnb, upd);

        /* ################# END UPDATE STEP 2 ################# */
        /* #### We now have r(t+dt) and v(t+dt/2)  ############# */

        /* The coordinates (x) were unshifted in update */
        if (!bGStat)
        {
            /* We will not sum ekinh_old,
             * so signal that we still have to do it.
             */
            bSumEkinhOld = TRUE;
        }

        /* #########  BEGIN PREPARING EDR OUTPUT  ###########  */

        /* use the directly determined last velocity, not actually the averaged half steps */
        if (bTrotter && ir->eI == eiVV)
        {
            enerd->term[F_EKIN] = last_ekin;
        }
        enerd->term[F_ETOT] = enerd->term[F_EPOT] + enerd->term[F_EKIN];

        if (EI_VV(ir->eI))
        {
            enerd->term[F_ECONSERVED] = enerd->term[F_ETOT] + saved_conserved_quantity;
        }
        else
        {
            enerd->term[F_ECONSERVED] = enerd->term[F_ETOT] + compute_conserved_from_auxiliary(ir, state, &MassQ);
        }
        /* #########  END PREPARING EDR OUTPUT  ###########  */

        /* Output stuff */
        if (MASTER(cr))
        {
            if (fplog && do_log && bDoExpanded)
            {
                /* only needed if doing expanded ensemble */
                PrintFreeEnergyInfoToFile(fplog, ir->fepvals, ir->expandedvals, ir->bSimTemp ? ir->simtempvals : NULL,
                                          &state_global->dfhist, state->fep_state, ir->nstlog, step);
            }
            if (bCalcEner)
            {
                upd_mdebin(mdebin, bDoDHDL, bCalcEnerStep,
                           t, mdatoms->tmass, enerd, state,
                           ir->fepvals, ir->expandedvals, lastbox,
                           shake_vir, force_vir, total_vir, pres,
                           ekind, mu_tot, constr);
            }
            else
            {
                upd_mdebin_step(mdebin);
            }

            gmx_bool do_dr  = do_per_step(step, ir->nstdisreout);
            gmx_bool do_or  = do_per_step(step, ir->nstorireout);

            print_ebin(mdoutf_get_fp_ene(outf), do_ene, do_dr, do_or, do_log ? fplog : NULL,
                       step, t,
                       eprNORMAL, mdebin, fcd, groups, &(ir->opts));

            if (ir->bPull)
            {
                pull_print_output(ir->pull_work, step, t);
            }

            if (do_per_step(step, ir->nstlog))
            {
                if (fflush(fplog) != 0)
                {
                    gmx_fatal(FARGS, "Cannot flush logfile - maybe you are out of disk space?");
                }
            }
        }
        if (bDoExpanded)
        {
            /* Have to do this part _after_ outputting the logfile and the edr file */
            /* Gets written into the state at the beginning of next loop*/
            state->fep_state = lamnew;
        }
        /* Print the remaining wall clock time for the run */
        if (MULTIMASTER(cr) &&
            (do_verbose || gmx_got_usr_signal()) &&
            !bPMETunePrinting)
        {
            if (shellfc)
            {
                fprintf(stderr, "\n");
            }
            print_time(stderr, walltime_accounting, step, ir, cr);
        }

        /* Ion/water position swapping.
         * Not done in last step since trajectory writing happens before this call
         * in the MD loop and exchanges would be lost anyway. */
        bNeedRepartition = FALSE;
        if ((ir->eSwapCoords != eswapNO) && (step > 0) && !bLastStep &&
            do_per_step(step, ir->swap->nstswap))
        {
            bNeedRepartition = do_swapcoords(cr, step, t, ir, wcycle,
                                             bRerunMD ? rerun_fr.x   : state->x,
                                             bRerunMD ? rerun_fr.box : state->box,
                                             top_global, MASTER(cr) && bVerbose, bRerunMD);

            if (bNeedRepartition && DOMAINDECOMP(cr))
            {
                dd_collect_state(cr->dd, state, state_global);
            }
        }

        /* Replica exchange */
        bExchanged = FALSE;
        if (bDoReplEx)
        {
            bExchanged = replica_exchange(fplog, cr, repl_ex,
                                          state_global, enerd,
                                          state, step, t);
        }

        if ( (bExchanged || bNeedRepartition) && DOMAINDECOMP(cr) )
        {
            dd_partition_system(fplog, step, cr, TRUE, 1,
                                state_global, top_global, ir,
                                state, &f, mdatoms, top, fr,
                                vsite, constr,
                                nrnb, wcycle, FALSE);
            shouldCheckNumberOfBondedInteractions = true;
            update_realloc(upd, state->nalloc);
        }

        bFirstStep             = FALSE;
        bInitStep              = FALSE;
        startingFromCheckpoint = FALSE;

        /* #######  SET VARIABLES FOR NEXT ITERATION IF THEY STILL NEED IT ###### */
        /* With all integrators, except VV, we need to retain the pressure
         * at the current step for coupling at the next step.
         */
        if ((state->flags & (1<<estPRES_PREV)) &&
            (bGStatEveryStep ||
             (ir->nstpcouple > 0 && step % ir->nstpcouple == 0)))
        {
            /* Store the pressure in t_state for pressure coupling
             * at the next MD step.
             */
            copy_mat(pres, state->pres_prev);
        }

        /* #######  END SET VARIABLES FOR NEXT ITERATION ###### */

        if ( (membed != NULL) && (!bLastStep) )
        {
            rescale_membed(step_rel, membed, state_global->x);
        }

        if (bRerunMD)
        {
            if (MASTER(cr))
            {
                /* read next frame from input trajectory */
                bLastStep = !read_next_frame(oenv, status, &rerun_fr);
            }

            if (PAR(cr))
            {
                rerun_parallel_comm(cr, &rerun_fr, &bLastStep);
            }
        }

        cycles = wallcycle_stop(wcycle, ewcSTEP);
        if (DOMAINDECOMP(cr) && wcycle)
        {
            dd_cycles_add(cr->dd, cycles, ddCyclStep);
        }

        if (!bRerunMD || !rerun_fr.bStep)
        {
            /* increase the MD step number */
            step++;
            step_rel++;
        }

        /* TODO make a counter-reset module */
        /* If it is time to reset counters, set a flag that remains
           true until counters actually get reset */
        if (step_rel == wcycle_get_reset_counters(wcycle) ||
            signals[eglsRESETCOUNTERS].set != 0)
        {
            if (pme_loadbal_is_active(pme_loadbal))
            {
                /* Do not permit counter reset while PME load
                 * balancing is active. The only purpose for resetting
                 * counters is to measure reliable performance data,
                 * and that can't be done before balancing
                 * completes.
                 *
                 * TODO consider fixing this by delaying the reset
                 * until after load balancing completes,
                 * e.g. https://gerrit.gromacs.org/#/c/4964/2 */
                gmx_fatal(FARGS, "PME tuning was still active when attempting to "
                          "reset mdrun counters at step %" GMX_PRId64 ". Try "
                          "resetting counters later in the run, e.g. with gmx "
                          "mdrun -resetstep.", step);
            }
            reset_all_counters(fplog, cr, step, &step_rel, ir, wcycle, nrnb, walltime_accounting,
                               use_GPU(fr->nbv) ? fr->nbv : NULL);
            wcycle_set_reset_counters(wcycle, -1);
            if (!(cr->duty & DUTY_PME))
            {
                /* Tell our PME node to reset its counters */
                gmx_pme_send_resetcounters(cr, step);
            }
            /* Correct max_hours for the elapsed time */
            max_hours                -= elapsed_time/(60.0*60.0);
            /* If mdrun -maxh -resethway was active, it can only trigger once */
            bResetCountersHalfMaxH    = FALSE; /* TODO move this to where signals[eglsRESETCOUNTERS].sig is set */
            /* Reset can only happen once, so clear the triggering flag. */
            signals[eglsRESETCOUNTERS].set = 0;
        }

        /* If bIMD is TRUE, the master updates the IMD energy record and sends positions to VMD client */
        IMD_prep_energies_send_positions(ir->bIMD && MASTER(cr), bIMDstep, ir->imd, enerd, step, bCalcEner, wcycle);

    }
    /* End of main MD loop */

    /* Closing TNG files can include compressing data. Therefore it is good to do that
     * before stopping the time measurements. */
    mdoutf_tng_close(outf);

    /* Stop measuring walltime */
    walltime_accounting_end(walltime_accounting);

    if (bRerunMD && MASTER(cr))
    {
        close_trj(status);
    }

    if (!(cr->duty & DUTY_PME))
    {
        /* Tell the PME only node to finish */
        gmx_pme_send_finish(cr);
    }

    if (MASTER(cr))
    {
        if (ir->nstcalcenergy > 0 && !bRerunMD)
        {
            print_ebin(mdoutf_get_fp_ene(outf), FALSE, FALSE, FALSE, fplog, step, t,
                       eprAVER, mdebin, fcd, groups, &(ir->opts));
        }
    }

    done_mdoutf(outf);

    if (bPMETune)
    {
        pme_loadbal_done(pme_loadbal, cr, fplog, use_GPU(fr->nbv));
    }

    done_shellfc(fplog, shellfc, step_rel);

    if (repl_ex_nst > 0 && MASTER(cr))
    {
        print_replica_exchange_statistics(fplog, repl_ex);
    }

    // Clean up swapcoords
    if (ir->eSwapCoords != eswapNO)
    {
        finish_swapcoords(ir->swap);
    }

    /* IMD cleanup, if bIMD is TRUE. */
    IMD_finalize(ir->bIMD, ir->imd);

    walltime_accounting_set_nsteps_done(walltime_accounting, step_rel);
    if (step_rel >= wcycle_get_reset_counters(wcycle) &&
        signals[eglsRESETCOUNTERS].set == 0 &&
        !bResetCountersHalfMaxH)
    {
        walltime_accounting_set_valid_finish(walltime_accounting);
    }

    return 0;
}<|MERGE_RESOLUTION|>--- conflicted
+++ resolved
@@ -1193,8 +1193,15 @@
                     m_add(force_vir, shake_vir, total_vir);     /* we need the un-dispersion corrected total vir here */
                     trotter_update(ir, step, ekind, enerd, state, total_vir, mdatoms, &MassQ, trotter_seq, ettTSEQ2);
 
-                    copy_mat(shake_vir, state->svir_prev);
-                    copy_mat(force_vir, state->fvir_prev);
+                    /* TODO This is only needed when we're about to write
+                     * a checkpoint, because we use it after the restart
+                     * (in a kludge?). But what should we be doing if
+                     * startingFromCheckpoint or bInitStep are true? */
+                    if (inputrecNptTrotter(ir) || inputrecNphTrotter(ir))
+                    {
+                        copy_mat(shake_vir, state->svir_prev);
+                        copy_mat(force_vir, state->fvir_prev);
+                    }
                     if (inputrecNvtTrotter(ir) && ir->eI == eiVV)
                     {
                         /* update temperature and kinetic energy now that step is over - this is the v(t+dt) point */
@@ -1202,23 +1209,7 @@
                         enerd->term[F_EKIN] = trace(ekind->ekin);
                     }
                 }
-<<<<<<< HEAD
                 else if (bExchanged)
-=======
-            }
-            if (bTrotter && !bInitStep)
-            {
-                /* TODO This is only needed when we're about to write
-                 * a checkpoint, because we use it after the restart
-                 * (in a kludge?). But what should we be doing if
-                 * startingFromCheckpoint or bInitStep are true? */
-                if (IR_NPT_TROTTER(ir) || IR_NPH_TROTTER(ir))
-                {
-                    copy_mat(shake_vir, state->svir_prev);
-                    copy_mat(force_vir, state->fvir_prev);
-                }
-                if (IR_NVT_TROTTER(ir) && ir->eI == eiVV)
->>>>>>> f3c239f6
                 {
                     wallcycle_stop(wcycle, ewcUPDATE);
                     /* We need the kinetic energy at minus the half step for determining
@@ -1288,11 +1279,7 @@
         bIMDstep = do_IMD(ir->bIMD, step, cr, bNS, state->box, state->x, ir, t, wcycle);
 
         /* kludge -- virial is lost with restart for MTTK NPT control. Must reload (saved earlier). */
-<<<<<<< HEAD
-        if (startingFromCheckpoint && bTrotter)
-=======
-        if (bStartingFromCpt && (IR_NPT_TROTTER(ir) || IR_NPH_TROTTER(ir)))
->>>>>>> f3c239f6
+        if (startingFromCheckpoint && (inputrecNptTrotter(ir) || inputrecNphTrotter(ir)))
         {
             copy_mat(state->svir_prev, shake_vir);
             copy_mat(state->fvir_prev, force_vir);
