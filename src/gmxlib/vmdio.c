--- conflicted
+++ resolved
@@ -212,16 +212,9 @@
     sprintf(defpathenv,"%s\\University of Illinois\\VMD\\plugins\\WIN32\\molfile",progfolder);
 #endif
 
-<<<<<<< HEAD
-
     vmdplugin->api = NULL;
     vmdplugin->filetype = strrchr(fn,'.');
     if (!vmdplugin->filetype)
-=======
-    fr->vmdplugin.api = NULL;
-    fr->vmdplugin.filetype = strrchr(fn,'.');
-    if (!fr->vmdplugin.filetype)
->>>>>>> 9eb38572
     {
         return 0;
     }
