--- conflicted
+++ resolved
@@ -222,11 +222,7 @@
       for(i=0; i<nind; i++) 
 	copy_rvec(fr->f[ind[i]],fout[i]);
     }
-<<<<<<< HEAD
-    /*FALLTHROUH*/
-=======
   /* no break */
->>>>>>> 0fd439d0
   case efXTC:
   case efG87:
     if (fr->bX) {
@@ -865,11 +861,7 @@
     bFirst = FALSE;
     break;
   default:
-<<<<<<< HEAD
-#ifdef GMX_DLOPEN
-=======
 #ifdef GMX_USE_PLUGINS
->>>>>>> 0fd439d0
       fprintf(stderr,"The file format of %s is not a known trajectory format to GROMACS.\n"
 	      "Please make sure that the file is a trajectory!\n"
 	      "GROMACS will now assume it to be a trajectory and will try to open it using the VMD plug-ins.\n"
@@ -881,13 +873,8 @@
       }
 #else
       gmx_fatal(FARGS,"Not supported in read_first_frame: %s. Please make sure that the file is a trajectory.\n"
-<<<<<<< HEAD
-		"GROMACS is not compiled with DLOPEN. Thus it cannot read non-GROMACS trajectory formats.\n"
-		"Please compile with DLOPEN support if you want to read non-GROMACS trajectory formats.\n",fn);
-=======
 		"GROMACS is not compiled with plug-in support. Thus it cannot read non-GROMACS trajectory formats using the VMD plug-ins.\n"
 		"Please compile with plug-in support if you want to read non-GROMACS trajectory formats.\n",fn);
->>>>>>> 0fd439d0
 #endif
       break;
   }
