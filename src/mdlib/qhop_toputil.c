--- conflicted
+++ resolved
@@ -157,7 +157,7 @@
 {
   int rt, b, i, prev, ni, *ra, ia, ft, itype, nia, *l2g, bt, j;
   gmx_bool bMatch, bDD;
-  char buf[128], *bp;
+  char b2[STRLEN],buf[STRLEN];
   
   const t_ilist *ilist = top->idef.il;
 
@@ -329,17 +329,14 @@
 	      /* Constraints may be absent from the ilists */
 	      if (itype != F_CONSTR)
 		{
-<<<<<<< HEAD
-		  gmx_fatal(FARGS, "Interaction type %d not found in ilist",itype);
-=======
-		  bp = buf;
+		  buf[0] = '\0';
 		  for (j=0; j<nia; j++)
 		    {
-		      bp = &(bp[sprintf(bp, " %d%c", ra[j], (j==nia-1) ? '.', ',')]);
+		      sprintf(b2," %d%c", ra[j], (j==nia-1) ? '.' : ',');
+		      strncat(buf,b2,STRLEN-1-strlen(buf));
 		    }
 
-		  gmx_fatal(FARGS, "Interaction of type %d not found in ilist.\nResidue-local atom indices are%s", itype, buf);
->>>>>>> 94fbf147
+		  gmx_fatal(FARGS, "Interaction of type %d not found in ilist.\nResidue-local atom indices are %s", itype, buf);
 		}
 	    }
 
