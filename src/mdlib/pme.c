/* -*- mode: c; tab-width: 4; indent-tabs-mode: nil; c-basic-offset: 4; c-file-style: "stroustrup"; -*-
 *
 * 
 *                This source code is part of
 * 
 *                 G   R   O   M   A   C   S
 * 
 *          GROningen MAchine for Chemical Simulations
 * 
 *                        VERSION 3.2.0
 * Written by David van der Spoel, Erik Lindahl, Berk Hess, and others.
 * Copyright (c) 1991-2000, University of Groningen, The Netherlands.
 * Copyright (c) 2001-2004, The GROMACS development team,
 * check out http://www.gromacs.org for more information.

 * This program is free software; you can redistribute it and/or
 * modify it under the terms of the GNU General Public License
 * as published by the Free Software Foundation; either version 2
 * of the License, or (at your option) any later version.
 * 
 * If you want to redistribute modifications, please consider that
 * scientific software is very special. Version control is crucial -
 * bugs must be traceable. We will be happy to consider code for
 * inclusion in the official distribution, but derived work must not
 * be called official GROMACS. Details are found in the README & COPYING
 * files - if they are missing, get the official version at www.gromacs.org.
 * 
 * To help us fund GROMACS development, we humbly ask that you cite
 * the papers on the package - you can find them in the top README file.
 * 
 * For more info, check our website at http://www.gromacs.org
 * 
 * And Hey:
 * GROwing Monsters And Cloning Shrimps
 */
/* IMPORTANT FOR DEVELOPERS:
 *
 * Triclinic pme stuff isn't entirely trivial, and we've experienced
 * some bugs during development (many of them due to me). To avoid
 * this in the future, please check the following things if you make
 * changes in this file:
 *
 * 1. You should obtain identical (at least to the PME precision)
 *    energies, forces, and virial for
 *    a rectangular box and a triclinic one where the z (or y) axis is
 *    tilted a whole box side. For instance you could use these boxes:
 *
 *    rectangular       triclinic
 *     2  0  0           2  0  0
 *     0  2  0           0  2  0
 *     0  0  6           2  2  6
 *
 * 2. You should check the energy conservation in a triclinic box.
 *
 * It might seem an overkill, but better safe than sorry.
 * /Erik 001109
 */ 

#ifdef HAVE_CONFIG_H
#include <config.h>
#endif

#ifdef GMX_LIB_MPI
#include <mpi.h>
#endif
#ifdef GMX_THREADS
#include "tmpi.h"
#endif


#include <stdio.h>
#include <string.h>
#include <math.h>
#include "typedefs.h"
#include "txtdump.h"
#include "vec.h"
#include "gmxcomplex.h"
#include "smalloc.h"
#include "futil.h"
#include "coulomb.h"
#include "fftgrid.h"
#include "gmx_fatal.h"
#include "pme.h"
#include "network.h"
#include "physics.h"
#include "nrnb.h"
#include "copyrite.h"
#include "gmx_wallcycle.h"


#include "mpelogging.h"

#define DFT_TOL 1e-7
/* #define PRT_FORCE */
/* conditions for on the fly time-measurement */
/* #define TAKETIME (step > 1 && timesteps < 10) */
#define TAKETIME FALSE

#ifdef GMX_DOUBLE
#define mpi_type MPI_DOUBLE
#else
#define mpi_type MPI_FLOAT
#endif

/* TODO: fix thread-safety */

/* Internal datastructures */
typedef struct {
    int snd0;
    int snds;
    int rcv0;
    int rcvs;
} pme_grid_comm_t;

typedef struct {
#ifdef GMX_MPI
    MPI_Comm mpi_comm;
#endif
    int  nslab;
    int  *s2g;
    int  nleftbnd,nrightbnd;  /* The number of nodes to communicate with */
    int  nodeid,*leftid,*rightid;
    pme_grid_comm_t *leftc,*rightc;
} pme_overlap_t;

typedef struct {
    int  dimind;            /* The index of the dimension, 0=x, 1=y */
    int  nslab;
    int  nodeid;
#ifdef GMX_MPI
    MPI_Comm mpi_comm;
#endif

    int  *node_dest;        /* The nodes to send x and q to with DD */
    int  *node_src;         /* The nodes to receive x and q from with DD */
    int  *buf_index;        /* Index for commnode into the buffers */

    int  maxshift;

    int  npd;
    int  pd_nalloc;
    int  *pd;
    int  *count;            /* The number of atoms to send to each node */
    int  *rcount;           /* The number of atoms to receive */

    int  n;
    int  nalloc;
    rvec *x;
    real *q;
    rvec *f;
    bool bSpread;           /* These coordinates are used for spreading */
    int  pme_order;
    splinevec theta,dtheta;
    ivec *idx;
    rvec *fractx;            /* Fractional coordinate relative to the
                              * lower cell boundary 
                              */
} pme_atomcomm_t;

typedef struct gmx_pme {
    int  ndecompdim;         /* The number of decomposition dimensions */
    int  nodeid;             /* Our nodeid in mpi->mpi_comm */
    int  nnodes;             /* The number of nodes doing PME */
#ifdef GMX_MPI
    MPI_Comm mpi_comm;
    MPI_Comm mpi_comm_d[2];
    MPI_Datatype  rvec_mpi;  /* the pme vector's MPI type */
#endif

    bool bPPnode;            /* Node also does particle-particle forces */
    bool bFEP;               /* Compute Free energy contribution */
    int nkx,nky,nkz;         /* Grid dimensions */
    int pme_order;
    real epsilon_r;           
    t_fftgrid *gridA,*gridB;
    int  *nnx,*nny,*nnz;
    
    pme_atomcomm_t atc[2];
    matrix    recipbox;
    splinevec bsp_mod;
    
    pme_overlap_t overlap[2];

    pme_atomcomm_t atc_energy; /* Only for gmx_pme_calc_energy */
    
    rvec *bufv;             /* Communication buffer */
    real *bufr;             /* Communication buffer */
    int  buf_nalloc;        /* The communication buffer size */

    /* work data for solve_pme */
    int      maxkz;
    real *   work_mhz;
    real *   work_m2;
    real *   work_denom;
    real *   work_tmp1;
    real *   work_m2inv;

    /* Work data for PME_redist */
    bool     redist_init;
    int *    scounts; 
    int *    rcounts;
    int *    sdispls;
    int *    rdispls;
    int *    sidx;
    int *    idxa;    
    real *   redist_buf;
    int      redist_buf_nalloc;
    
    /* Work data for sum_qgrid */
    real *   sum_qgrid_tmp;
    real *   sum_qgrid_dd_tmp;
} t_gmx_pme;

/* The following stuff is needed for signal handling on the PME nodes. 
 * signal_handler needs to be defined in md.c, the bGot..Signal variables
 * here */ 
extern RETSIGTYPE signal_handler(int n);

volatile bool bGotTermSignal = FALSE, bGotUsr1Signal = FALSE; 

/* #define SORTPME */

static void pr_grid_dist(FILE *fp,char *title,t_fftgrid *grid)
{
  int     i,j,k,l,ntoti,ntot=0;
  int     nx,ny,nz,nx2,ny2,nz2,la12,la2;
  real *  ptr;

  /* Unpack structure */
  unpack_fftgrid(grid,&nx,&ny,&nz,&nx2,&ny2,&nz2,&la2,&la12,TRUE,&ptr);
  for(i=0; (i<nx); i++) {
    ntoti=0;
    for(j=0; (j<ny); j++)
      for(k=0; (k<nz); k++) {
        l= INDEX(i,j,k);
        if (ptr[l] != 0) {
          ntoti++;
          ntot++;
        }
      }
          fprintf(fp,"%-12s  %5d  %5d\n",title,i,ntoti);
  }
  fprintf(fp,"%d non zero elements in %s\n",ntot,title);
}
/* test */

static void calc_recipbox(matrix box,matrix recipbox)
{
  /* Save some time by assuming upper right part is zero */

  real tmp=1.0/(box[XX][XX]*box[YY][YY]*box[ZZ][ZZ]);

  recipbox[XX][XX]=box[YY][YY]*box[ZZ][ZZ]*tmp;
  recipbox[XX][YY]=0;
  recipbox[XX][ZZ]=0;
  recipbox[YY][XX]=-box[YY][XX]*box[ZZ][ZZ]*tmp;
  recipbox[YY][YY]=box[XX][XX]*box[ZZ][ZZ]*tmp;
  recipbox[YY][ZZ]=0;
  recipbox[ZZ][XX]=(box[YY][XX]*box[ZZ][YY]-box[YY][YY]*box[ZZ][XX])*tmp;
  recipbox[ZZ][YY]=-box[ZZ][YY]*box[XX][XX]*tmp;
  recipbox[ZZ][ZZ]=box[XX][XX]*box[YY][YY]*tmp;
}

static void calc_idx(gmx_pme_t pme,pme_atomcomm_t *atc)
{
    int  i;
    int  *idxptr,tix,tiy,tiz;
    real *xptr,*fptr,tx,ty,tz;
    real rxx,ryx,ryy,rzx,rzy,rzz;
    int  nx,ny,nz,nx2,ny2,nz2,la12,la2;
    real *ptr;

#if (defined __GNUC__ && (defined i386 || defined __386__) && !defined GMX_DOUBLE && defined GMX_X86TRUNC)
    int x86_cw,x86_cwsave;

    asm("fnstcw %0" : "=m" (*&x86_cwsave));
    x86_cw = x86_cwsave | 3072;
    asm("fldcw %0" : : "m" (*&x86_cw));
#define x86trunc(a,b) asm("fld %1\nfistpl %0\n" : "=m" (*&b) : "f" (a));
#endif
 
    /* Unpack structure */
    unpack_fftgrid(pme->gridA,&nx,&ny,&nz,&nx2,&ny2,&nz2,&la2,&la12,TRUE,&ptr);
    
    rxx = pme->recipbox[XX][XX];
    ryx = pme->recipbox[YY][XX];
    ryy = pme->recipbox[YY][YY];
    rzx = pme->recipbox[ZZ][XX];
    rzy = pme->recipbox[ZZ][YY];
    rzz = pme->recipbox[ZZ][ZZ];
    
    for(i=0; (i<atc->n); i++) {
        xptr   = atc->x[i];
        idxptr = atc->idx[i];
        fptr   = atc->fractx[i];
        
        /* Fractional coordinates along box vectors */
        tx = nx2 + nx * ( xptr[XX] * rxx + xptr[YY] * ryx + xptr[ZZ] * rzx );
        ty = ny2 + ny * (                  xptr[YY] * ryy + xptr[ZZ] * rzy );
        tz = nz2 + nz * (                                   xptr[ZZ] * rzz );
        
#if (defined __GNUC__ && (defined i386 || defined __386__) && !defined GMX_DOUBLE && defined GMX_X86TRUNC)
        x86trunc(tx,tix);
        x86trunc(ty,tiy);
        x86trunc(tz,tiz);
#else
        tix = (int)(tx);
        tiy = (int)(ty);
        tiz = (int)(tz);
#endif
        
        fptr[XX] = tx - tix;
        fptr[YY] = ty - tiy;
        fptr[ZZ] = tz - tiz;   
        
        idxptr[XX] = pme->nnx[tix];
        idxptr[YY] = pme->nny[tiy];
        idxptr[ZZ] = pme->nnz[tiz];

#ifdef DEBUG
        range_check(idxptr[XX],0,nx);
        range_check(idxptr[YY],0,ny);
        range_check(idxptr[ZZ],0,nz);
#endif
  }  
#if (defined __GNUC__ && (defined i386 || defined __386__) && !defined GMX_DOUBLE && defined GMX_X86TRUNC)  
    asm("fldcw %0" : : "m" (*&x86_cwsave));
#endif
}

static void pme_calc_pidx(int natoms,matrix box, rvec x[],
                          pme_atomcomm_t *atc)
{
    int  nslab,i;
    int  si;
    real *xptr,s;
    real rxx,ryx,rzx,ryy,rzy;
    matrix recipbox;
    
    /* Calculate PME task index (pidx) for each grid index.
     * Here we always assign equally sized slabs to each node
     * for load balancing reasons (the PME grid spacing is not used).
     */
    
    nslab = atc->nslab;

    /* Reset the count */
    for(i=0; i<nslab; i++)
    {
        atc->count[i] = 0;
    }
    
    calc_recipbox(box,recipbox);
    if (atc->dimind == 0)
    {
        rxx = recipbox[XX][XX];
        ryx = recipbox[YY][XX];
        rzx = recipbox[ZZ][XX];
        /* Calculate the node index in x-dimension */
        for(i=0; (i<natoms); i++)
        {
            xptr   = x[i];
            /* Fractional coordinates along box vectors */
            s = nslab*(xptr[XX]*rxx + xptr[YY]*ryx + xptr[ZZ]*rzx);
            si = (int)(s + nslab) - nslab;
            if (si < 0)
            {
                si += nslab;
            }
            else if (si >= nslab)
            {
                si -= nslab;
            }
            atc->pd[i] = si;
            atc->count[si]++;
        }
    }
    else
    {
        ryy = recipbox[YY][YY];
        rzy = recipbox[ZZ][YY];
        /* Calculate the node index in y-dimension */
        for(i=0; (i<natoms); i++)
        {
            xptr   = x[i];
            /* Fractional coordinates along box vectors */
            s = nslab*(xptr[YY]*ryy + xptr[ZZ]*rzy);
            si = (int)(s + nslab) - nslab;
            if (si < 0)
            {
                si += nslab;
            }
            else if (si >= nslab)
            {
                si -= nslab;
            }
            atc->pd[i] = si;
            atc->count[si]++;
        }
    }
}

static void pme_realloc_atomcomm_things(pme_atomcomm_t *atc)
{
    int i;
    
    if (atc->n > atc->nalloc) {
        atc->nalloc = over_alloc_dd(atc->n);
        
        if (atc->nslab > 1) {
            srenew(atc->x,atc->nalloc);
            srenew(atc->q,atc->nalloc);
            srenew(atc->f,atc->nalloc);
        }
        if (atc->bSpread) {
            for(i=0;i<DIM;i++) {
                srenew(atc->theta[i] ,atc->pme_order*atc->nalloc); 
                srenew(atc->dtheta[i],atc->pme_order*atc->nalloc);
            }
            srenew(atc->fractx,atc->nalloc); 
            srenew(atc->idx   ,atc->nalloc);
        }
    }
}

static void pmeredist(gmx_pme_t pme, bool forw,
                      int n, bool bXF, rvec *x_f, real *charge,
                      pme_atomcomm_t *atc)
/* Redistribute particle data for PME calculation */
/* domain decomposition by x coordinate           */
{
    int *idxa;
    int i, ii;
    
    if(FALSE == pme->redist_init) {
        snew(pme->scounts,atc->nslab);
        snew(pme->rcounts,atc->nslab);
        snew(pme->sdispls,atc->nslab);
        snew(pme->rdispls,atc->nslab);
        snew(pme->sidx,atc->nslab);
        pme->redist_init = TRUE;
    }
    if (n > pme->redist_buf_nalloc) {
        pme->redist_buf_nalloc = over_alloc_dd(n);
        srenew(pme->redist_buf,pme->redist_buf_nalloc*DIM);
    }
    
    pme->idxa = atc->pd;

#ifdef GMX_MPI
    if (forw && bXF) {
        /* forward, redistribution from pp to pme */ 
        
        /* Calculate send counts and exchange them with other nodes */
        for(i=0; (i<atc->nslab); i++) pme->scounts[i]=0;
        for(i=0; (i<n); i++) pme->scounts[pme->idxa[i]]++;
        MPI_Alltoall( pme->scounts, 1, MPI_INT, pme->rcounts, 1, MPI_INT, atc->mpi_comm);
        
        /* Calculate send and receive displacements and index into send 
           buffer */
        pme->sdispls[0]=0;
        pme->rdispls[0]=0;
        pme->sidx[0]=0;
        for(i=1; i<atc->nslab; i++) {
            pme->sdispls[i]=pme->sdispls[i-1]+pme->scounts[i-1];
            pme->rdispls[i]=pme->rdispls[i-1]+pme->rcounts[i-1];
            pme->sidx[i]=pme->sdispls[i];
        }
        /* Total # of particles to be received */
        atc->n = pme->rdispls[atc->nslab-1] + pme->rcounts[atc->nslab-1];
        
        pme_realloc_atomcomm_things(atc);
        
        /* Copy particle coordinates into send buffer and exchange*/
        for(i=0; (i<n); i++) {
            ii=DIM*pme->sidx[pme->idxa[i]];
            pme->sidx[pme->idxa[i]]++;
            pme->redist_buf[ii+XX]=x_f[i][XX];
            pme->redist_buf[ii+YY]=x_f[i][YY];
            pme->redist_buf[ii+ZZ]=x_f[i][ZZ];
        }
        MPI_Alltoallv(pme->redist_buf, pme->scounts, pme->sdispls, 
                      pme->rvec_mpi, atc->x, pme->rcounts, pme->rdispls, 
                      pme->rvec_mpi, atc->mpi_comm);
    }
    if (forw) {
        /* Copy charge into send buffer and exchange*/
        for(i=0; i<atc->nslab; i++) pme->sidx[i]=pme->sdispls[i];
        for(i=0; (i<n); i++) {
            ii=pme->sidx[pme->idxa[i]];
            pme->sidx[pme->idxa[i]]++;
            pme->redist_buf[ii]=charge[i];
        }
        MPI_Alltoallv(pme->redist_buf, pme->scounts, pme->sdispls, mpi_type,
                      atc->q, pme->rcounts, pme->rdispls, mpi_type,
                      atc->mpi_comm);
    }
    else { /* backward, redistribution from pme to pp */ 
        MPI_Alltoallv(atc->f, pme->rcounts, pme->rdispls, pme->rvec_mpi,
                      pme->redist_buf, pme->scounts, pme->sdispls, 
                      pme->rvec_mpi, atc->mpi_comm);
        
        /* Copy data from receive buffer */
        for(i=0; i<atc->nslab; i++)
            pme->sidx[i] = pme->sdispls[i];
        for(i=0; (i<n); i++) {
            ii = DIM*pme->sidx[pme->idxa[i]];
            x_f[i][XX] += pme->redist_buf[ii+XX];
            x_f[i][YY] += pme->redist_buf[ii+YY];
            x_f[i][ZZ] += pme->redist_buf[ii+ZZ];
            pme->sidx[pme->idxa[i]]++;
        }
    }
#endif 
}

static void pme_dd_sendrecv(pme_atomcomm_t *atc,
                            bool bBackward,int shift,
                            void *buf_s,int nbyte_s,
                            void *buf_r,int nbyte_r)
{
#ifdef GMX_MPI
    int dest,src;
    MPI_Status stat;
    
    if (bBackward == FALSE) {
        dest = atc->node_dest[shift];
        src  = atc->node_src[shift];
    } else {
        dest = atc->node_src[shift];
        src  = atc->node_dest[shift];
    }
    
    if (nbyte_s > 0 && nbyte_r > 0) {
        MPI_Sendrecv(buf_s,nbyte_s,MPI_BYTE,
                     dest,shift,
                     buf_r,nbyte_r,MPI_BYTE,
                     src,shift,
                     atc->mpi_comm,&stat);
    } else if (nbyte_s > 0) {
        MPI_Send(buf_s,nbyte_s,MPI_BYTE,
                 dest,shift,
                 atc->mpi_comm);
    } else if (nbyte_r > 0) {
        MPI_Recv(buf_r,nbyte_r,MPI_BYTE,
                 src,shift,
                 atc->mpi_comm,&stat);
    }
#endif
}

static void dd_pmeredist_x_q(gmx_pme_t pme, 
                             int n, bool bX, rvec *x, real *charge,
                             pme_atomcomm_t *atc)
{
    int *commnode,*buf_index;
    int nnodes_comm,i,nsend,local_pos,buf_pos,node,scount,rcount;
    
    commnode  = atc->node_dest;
    buf_index = atc->buf_index;
    
    nnodes_comm = min(2*atc->maxshift,atc->nslab-1);
    
    nsend = 0;
    for(i=0; i<nnodes_comm; i++) {
        buf_index[commnode[i]] = nsend;
        nsend += atc->count[commnode[i]];
    }
    if (bX) {
        if (atc->count[atc->nodeid] + nsend != n)
            gmx_fatal(FARGS,"%d particles communicated to PME node %d are more than a cell length out of the domain decomposition cell of their charge group in dimension %c",
                      n - (atc->count[atc->nodeid] + nsend),
                      pme->nodeid,'x'+atc->dimind);
        
        if (nsend > pme->buf_nalloc) {
            pme->buf_nalloc = over_alloc_dd(nsend);
            srenew(pme->bufv,pme->buf_nalloc);
            srenew(pme->bufr,pme->buf_nalloc);
        }
        
        atc->n = atc->count[atc->nodeid];
        for(i=0; i<nnodes_comm; i++) {
            scount = atc->count[commnode[i]];
            /* Communicate the count */
            if (debug)
                fprintf(debug,"dimind %d PME node %d send to node %d: %d\n",
                        atc->dimind,atc->nodeid,commnode[i],scount);
            pme_dd_sendrecv(atc,FALSE,i,
                            &scount,sizeof(int),
                            &atc->rcount[i],sizeof(int));
            atc->n += atc->rcount[i];
        }
        
        pme_realloc_atomcomm_things(atc);
    }
    
    local_pos = 0;
    for(i=0; i<n; i++) {
        node = atc->pd[i];
        if (node == atc->nodeid) {
            /* Copy direct to the receive buffer */
            if (bX) {
                copy_rvec(x[i],atc->x[local_pos]);
            }
            atc->q[local_pos] = charge[i];
            local_pos++;
        } else {
            /* Copy to the send buffer */
            if (bX) {
                copy_rvec(x[i],pme->bufv[buf_index[node]]);
            }
            pme->bufr[buf_index[node]] = charge[i];
            buf_index[node]++;
        }
    }
    
    buf_pos = 0;
    for(i=0; i<nnodes_comm; i++) {
        scount = atc->count[commnode[i]];
        rcount = atc->rcount[i];
        if (scount > 0 || rcount > 0) {
            if (bX) {
                /* Communicate the coordinates */
                pme_dd_sendrecv(atc,FALSE,i,
                                pme->bufv[buf_pos],scount*sizeof(rvec),
                                atc->x[local_pos],rcount*sizeof(rvec));
            }
            /* Communicate the charges */
            pme_dd_sendrecv(atc,FALSE,i,
                            pme->bufr+buf_pos,scount*sizeof(real),
                            atc->q+local_pos,rcount*sizeof(real));
            buf_pos   += scount;
            local_pos += atc->rcount[i];
        }
    }
}

static void dd_pmeredist_f(gmx_pme_t pme, pme_atomcomm_t *atc,
                           int n, rvec *f,
                           bool bAddF)
{
  int *commnode,*buf_index;
  int nnodes_comm,local_pos,buf_pos,i,scount,rcount,node;

  commnode  = atc->node_dest;
  buf_index = atc->buf_index;

  nnodes_comm = min(2*atc->maxshift,atc->nslab-1);

  local_pos = atc->count[atc->nodeid];
  buf_pos = 0;
  for(i=0; i<nnodes_comm; i++) {
    scount = atc->rcount[i];
    rcount = atc->count[commnode[i]];
    if (scount > 0 || rcount > 0) {
      /* Communicate the forces */
      pme_dd_sendrecv(atc,TRUE,i,
                      atc->f[local_pos],scount*sizeof(rvec),
                      pme->bufv[buf_pos],rcount*sizeof(rvec));
      local_pos += scount;
    }
    buf_index[commnode[i]] = buf_pos;
    buf_pos   += rcount;
  }

    local_pos = 0;
    if (bAddF)
    {
        for(i=0; i<n; i++)
        {
            node = atc->pd[i];
            if (node == atc->nodeid)
            {
                /* Add from the local force array */
                rvec_inc(f[i],atc->f[local_pos]);
                local_pos++;
            }
            else
            {
                /* Add from the receive buffer */
                rvec_inc(f[i],pme->bufv[buf_index[node]]);
                buf_index[node]++;
            }
        }
    }
    else
    {
        for(i=0; i<n; i++)
        {
            node = atc->pd[i];
            if (node == atc->nodeid)
            {
                /* Copy from the local force array */
                copy_rvec(atc->f[local_pos],f[i]);
                local_pos++;
            }
            else
            {
                /* Copy from the receive buffer */
                copy_rvec(pme->bufv[buf_index[node]],f[i]);
                buf_index[node]++;
            }
        }
    }
}

static void gmx_sum_qgrid_dd(gmx_pme_t pme, pme_overlap_t *ol,t_fftgrid *grid,
                             int direction)
{
    int b,i;
    int la12r,localsize;
    pme_grid_comm_t *pgc;
    real *from, *to;
    real *tmp;
#ifdef GMX_MPI
    MPI_Status stat;
#endif
    
    GMX_MPE_LOG(ev_sum_qgrid_start);
    
#ifdef GMX_MPI
    
    la12r      = grid->la12r;
    localsize  = la12r*grid->pfft.local_nx;
    
    if (grid->workspace) {
        tmp = grid->workspace;
    } else {
        if (pme->sum_qgrid_dd_tmp == NULL) {
            snew(pme->sum_qgrid_dd_tmp,localsize);
        }
        tmp = pme->sum_qgrid_dd_tmp;
    }
    
    if (direction == GMX_SUM_QGRID_FORWARD) { 
        /* sum contributions to local grid */
        /* Send left boundaries */
        for(b=0; b<ol->nleftbnd; b++) {
            pgc = &ol->leftc[b];
            from = grid->ptr + la12r*pgc->snd0;
            to   = grid->ptr + la12r*pgc->rcv0;
            MPI_Sendrecv(from,la12r*pgc->snds,mpi_type,
                         ol->leftid[b], ol->nodeid,
                         tmp, la12r*pgc->rcvs,mpi_type,
                         ol->rightid[b],ol->rightid[b],
                         ol->mpi_comm,&stat);
            GMX_MPE_LOG(ev_test_start); 
            for(i=0; (i<la12r*pgc->rcvs); i++) {
                to[i] += tmp[i];
            }
        }
        GMX_MPE_LOG(ev_test_finish);
        /* Send right boundaries */
        for(b=0; b<ol->nrightbnd; b++) {
            pgc = &ol->rightc[b];
            from = grid->ptr + la12r*pgc->snd0;
            to   = grid->ptr + la12r*pgc->rcv0;
            MPI_Sendrecv(from,la12r*pgc->snds,mpi_type,
                         ol->rightid[b],ol->nodeid,
                         tmp, la12r*pgc->rcvs,mpi_type,
                         ol->leftid[b], ol->leftid[b],
                         ol->mpi_comm,&stat);
            GMX_MPE_LOG(ev_test_start); 
            for(i=0; (i<la12r*pgc->rcvs); i++) {
                to[i] += tmp[i];
            }
        }
        GMX_MPE_LOG(ev_test_finish);
    }
    else if (direction  == GMX_SUM_QGRID_BACKWARD) { 
        /* distribute local grid to all processors */
        /* Send right boundaries */
        for(b=0; b<ol->nrightbnd; b++) {
            pgc = &ol->rightc[b];
            from = grid->ptr + la12r*pgc->rcv0;
            to   = grid->ptr + la12r*pgc->snd0;
            MPI_Sendrecv(from,la12r*pgc->rcvs,mpi_type,
                         ol->leftid[b], ol->nodeid,
                         to,  la12r*pgc->snds,mpi_type,
                         ol->rightid[b],ol->rightid[b],
                         ol->mpi_comm,&stat);
        }
        /* Send left boundaries */
        for(b=0; b<ol->nleftbnd; b++) {
            pgc = &ol->leftc[b];
            from = grid->ptr + la12r*pgc->rcv0;
            to   = grid->ptr + la12r*pgc->snd0;
            MPI_Sendrecv(from,la12r*pgc->rcvs,mpi_type,
                         ol->rightid[b],ol->nodeid,
                         to,  la12r*pgc->snds,mpi_type,
                         ol->leftid[b], ol->leftid[b],
                         ol->mpi_comm,&stat);
        }
    }
    else {
        gmx_fatal(FARGS,"Invalid direction %d for summing qgrid",direction);
    }
    
#else
    gmx_fatal(FARGS,"Parallel grid summation requires MPI and FFTW.\n");    
#endif
    GMX_MPE_LOG(ev_sum_qgrid_finish);
}

void gmx_sum_qgrid(gmx_pme_t pme,t_commrec *cr,t_fftgrid *grid,int direction)
{
    int i;
    int localsize;
    int maxproc;
    real *tmp;
    
#ifdef GMX_MPI
    localsize=grid->la12r*grid->pfft.local_nx;
    maxproc=grid->nx/grid->pfft.local_nx;

    if(grid->workspace!=NULL)
    {
        tmp = grid->workspace;
    }
    else 
    {
        if(pme->sum_qgrid_tmp==NULL)
        {
            snew(pme->sum_qgrid_tmp,localsize);
        }
        tmp = pme->sum_qgrid_tmp;
    }

    /* NOTE: FFTW doesnt necessarily use all processors for the fft;
     * above I assume that the ones that do have equal amounts of data.
     * this is bad since its not guaranteed by fftw, but works for now...
     * This will be fixed in the next release.
     */
    if (direction == GMX_SUM_QGRID_FORWARD) { 
        /* sum contributions to local grid */
        
        GMX_BARRIER(cr->mpi_comm_mygroup);
        GMX_MPE_LOG(ev_reduce_start);
        for(i=0;i<maxproc;i++) {
            MPI_Reduce(grid->ptr+i*localsize, /*ptr arithm.     */
                       tmp,localsize,      
                       GMX_MPI_REAL,MPI_SUM,i,cr->mpi_comm_mygroup);
        }
        GMX_MPE_LOG(ev_reduce_finish);
        
        if(cr->nodeid<maxproc) {
            memcpy(grid->ptr+cr->nodeid*localsize,tmp,localsize*sizeof(real));
        }
    }
    else if (direction == GMX_SUM_QGRID_BACKWARD) { 
    /* distribute local grid to all processors */
        for(i=0;i<maxproc;i++)
            MPI_Bcast(grid->ptr+i*localsize, /* ptr arithm     */
                      localsize,       
                      GMX_MPI_REAL,i,cr->mpi_comm_mygroup);
    }
    else {
        gmx_fatal(FARGS,"Invalid direction %d for summing qgrid",direction);
    }
    
#else
    gmx_fatal(FARGS,"Parallel grid summation requires MPI and FFTW.\n");    
#endif
}

/* This has to be a macro to enable full compiler optimization with xlC (and probably others too) */
#define DO_BSPLINE(order)                            \
for(ithx=0; (ithx<order); ithx++)                    \
{                                                    \
    index_x = la12*i0[ithx];                         \
    valx    = qn*thx[ithx];                          \
                                                     \
    for(ithy=0; (ithy<order); ithy++)                \
    {                                                \
        valxy    = valx*thy[ithy];                   \
        index_xy = index_x+la2*j0[ithy];             \
                                                     \
        for(ithz=0; (ithz<order); ithz++)            \
        {                                            \
            index_xyz       = index_xy+k0[ithz];     \
            ptr[index_xyz] += valxy*thz[ithz];       \
        }                                            \
    }                                                \
}



static void spread_q_bsplines(gmx_pme_t pme, pme_atomcomm_t *atc, 
                              t_fftgrid *grid)
{
  /* spread charges from home atoms to local grid */
    real     *ptr;
    pme_overlap_t *ol;
    int      b,i,nn,n,*i0,*j0,*k0,*ii0,*jj0,*kk0,ithx,ithy,ithz;
    int      nx,ny,nz,nx2,ny2,nz2,la2,la12;
    int      order,norder,*idxptr,index_x,index_xy,index_xyz;
    real     valx,valxy,qn;
    real     *thx,*thy,*thz;
    int localsize, bndsize;
  
    if (pme->ndecompdim == 0) {
        clear_fftgrid(grid); 
#ifdef GMX_MPI
    } else {
        localsize = grid->la12r*grid->pfft.local_nx;
        ptr = grid->ptr + grid->la12r*grid->pfft.local_x_start;
        for (i=0; (i<localsize); i++) {
            ptr[i] = 0;
        }
        ol = &pme->overlap[0];
        /* clear left boundary area */
        for(b=0; b<ol->nleftbnd; b++) {
            ptr     = grid->ptr + ol->leftc[b].snd0*grid->la12r;
            bndsize =             ol->leftc[b].snds*grid->la12r;
            for (i=0; (i<bndsize); i++) {
                ptr[i] = 0;
            }
        }
        /* clear right boundary area */
        for(b=0; b<ol->nrightbnd; b++) {
            ptr     = grid->ptr + ol->rightc[b].snd0*grid->la12r;
            bndsize =             ol->rightc[b].snds*grid->la12r;
            for (i=0; (i<bndsize); i++) {
                ptr[i] = 0;
            }
        }
#endif
    }

    unpack_fftgrid(grid,&nx,&ny,&nz,&nx2,&ny2,&nz2,&la2,&la12,TRUE,&ptr);

    order = pme->pme_order;

    ii0   = pme->nnx + nx2 + 1 - order/2;
    jj0   = pme->nny + ny2 + 1 - order/2;
    kk0   = pme->nnz + nz2 + 1 - order/2;
    
    switch (order) 
	{
		case 4:
			for(nn=0; (nn<atc->n);nn++) 
			{
				n      = nn;
				qn     = atc->q[n];
				idxptr = atc->idx[n];

				if(qn != 0) 
				{
					norder = n*4;
					
					/* Pointer arithmetic alert, next six statements */
					i0  = ii0 + idxptr[XX]; 
					j0  = jj0 + idxptr[YY];
					k0  = kk0 + idxptr[ZZ];
					thx = atc->theta[XX] + norder;
					thy = atc->theta[YY] + norder;
					thz = atc->theta[ZZ] + norder;
					
#if ((defined __IBMC__ || defined __IBMCPP__) && defined _IBMSMP)
					/* Magic optimization pragma proposed by Mathias Puetz */
#pragma ibm independent_loop
#endif
					DO_BSPLINE(4);
				}
			}
			break;
			
		default:
			for(nn=0; (nn<atc->n); nn++) 
			{
				n = nn;
				qn     = atc->q[n];
				idxptr = atc->idx[n];
				
				if (qn != 0) 
				{
					norder  = n*order;
					
					/* Pointer arithmetic alert, next six statements */
					i0  = ii0 + idxptr[XX]; 
					j0  = jj0 + idxptr[YY];
					k0  = kk0 + idxptr[ZZ];
					thx = atc->theta[XX] + norder;
					thy = atc->theta[YY] + norder;
					thz = atc->theta[ZZ] + norder;
			
#if ((defined __IBMC__ || defined __IBMCPP__) && defined _IBMSMP)
					/* Magic optimization pragma proposed by Mathias Puetz */
#pragma ibm independent_loop
#endif
					DO_BSPLINE(order);
				}
			}
			break;
			
    }
	
}

real solve_pme(gmx_pme_t pme,t_fftgrid *grid,
               real ewaldcoeff,real vol,matrix vir,t_commrec *cr)
{
    /* do recip sum over local cells in grid */
    t_complex *ptr,*p0;
    int     nx,ny,nz,nx2,ny2,nz2,la2,la12;
    int     kx,ky,kz,maxkx,maxky,maxkz,kystart=0,kyend=0,kzstart;
    real    mx,my,mz;
    real    factor=M_PI*M_PI/(ewaldcoeff*ewaldcoeff);
    real    ets2,struct2,vfactor,ets2vf;
    real    eterm,d1,d2,energy=0;
    real    bx,by;
    real    mhx,mhy;
    real    virxx=0,virxy=0,virxz=0,viryy=0,viryz=0,virzz=0;
    real    rxx,ryx,ryy,rzx,rzy,rzz;
	real    *mhz,*m2,*denom,*tmp1,*m2inv;

#if ((defined __IBMC__ || defined __IBMCPP__) && defined _IBMSMP)
	/* xlc optimization proposed by Mathias Puetz */
#pragma disjoint(*mhz,*m2,*denom,*tmp1,*m2inv,*p0)
#endif
	
    unpack_fftgrid(grid,&nx,&ny,&nz,
                   &nx2,&ny2,&nz2,&la2,&la12,FALSE,(real **)&ptr);
    
    rxx = pme->recipbox[XX][XX];
    ryx = pme->recipbox[YY][XX];
    ryy = pme->recipbox[YY][YY];
    rzx = pme->recipbox[ZZ][XX];
    rzy = pme->recipbox[ZZ][YY];
    rzz = pme->recipbox[ZZ][ZZ];
    
    maxkx = (nx+1)/2;
    maxky = (ny+1)/2;
    maxkz = nz/2+1;

	if(maxkz > pme->maxkz)
	{
		/* At the moment the dimensions are actually fixed, but this is for the future... */
		srenew(pme->work_mhz,maxkz);
		srenew(pme->work_m2,maxkz);
		srenew(pme->work_denom,maxkz);
		srenew(pme->work_tmp1,maxkz);
		srenew(pme->work_m2inv,maxkz);
		pme->maxkz=maxkz;
	}
	
	mhz   = pme->work_mhz;
	m2    = pme->work_m2;
	denom = pme->work_denom;
	tmp1  = pme->work_tmp1;
	m2inv = pme->work_m2inv;	
	
    if (pme->ndecompdim > 0) { 
        /* transpose X & Y and only sum local cells */
#ifdef GMX_MPI
        kystart = grid->pfft.local_y_start_after_transpose;
        kyend   = kystart+grid->pfft.local_ny_after_transpose;
        if (debug)
            fprintf(debug,"solve_pme: kystart = %d, kyend=%d\n",kystart,kyend);
#else
        gmx_fatal(FARGS,"Parallel PME attempted without MPI and FFTW");
#endif /* end of parallel case loop */
    }
    else {
        kystart = 0;
        kyend   = ny;
    }
    
    for(ky=kystart; (ky<kyend); ky++) {  /* our local cells */
        
        if(ky<maxky) {
            my = ky;
        } else {
            my = (ky-ny);
        }
        by = M_PI*vol*pme->bsp_mod[YY][ky];
        
        for(kx=0; (kx<nx); kx++) {    
            if(kx < maxkx) {
                mx = kx;
            } else {
                mx = (kx-nx);
            }

            mhx = mx * rxx;
            mhy = mx * ryx + my * ryy;
            
            bx = pme->bsp_mod[XX][kx];
            
            if (pme->nnodes > 1) {
                p0 = ptr + INDEX(ky,kx,0); /* Pointer Arithmetic */
            } else {
                p0 = ptr + INDEX(kx,ky,0); /* Pointer Arithmetic */
            }
            
            if ((kx>0) || (ky>0)) {
                kzstart = 0;
            } else {
                kzstart = 1;
                p0++;
            }
			
            for(kz=kzstart,mz=kzstart; (kz<maxkz); kz++,mz+=1.0)  {
                mhz[kz]   = mx * rzx + my * rzy + mz * rzz;
                m2[kz]    = mhx*mhx+mhy*mhy+mhz[kz]*mhz[kz];
                denom[kz] = m2[kz]*bx*by*pme->bsp_mod[ZZ][kz];
                tmp1[kz]  = -factor*m2[kz];
            }
			
            for(kz=kzstart; (kz<maxkz); kz++) m2inv[kz] = 1.0/m2[kz];
            for(kz=kzstart; (kz<maxkz); kz++) denom[kz] = 1.0/denom[kz];
            for(kz=kzstart; (kz<maxkz); kz++) tmp1[kz]  = exp(tmp1[kz]);
			
            for(kz=kzstart; (kz<maxkz); kz++,p0++)  {
                d1      = p0->re;
                d2      = p0->im;
				
                eterm    = ONE_4PI_EPS0/pme->epsilon_r*tmp1[kz]*denom[kz];
				
                p0->re  = d1*eterm;
                p0->im  = d2*eterm;
				
                struct2 = 2.0*(d1*d1+d2*d2);
				
                tmp1[kz] = eterm*struct2;
            }
			
            /* 0.5 correction for corner points */
			
            if (kzstart == 0)
                tmp1[0] *= 0.5;
			
            if (((nz+1)/2) < maxkz)
                tmp1[((nz+1)/2)] *= 0.5;
			
            for(kz=kzstart; (kz<maxkz); kz++)  {
                ets2     = tmp1[kz];
                vfactor  = (factor*m2[kz]+1.0)*2.0*m2inv[kz];
                energy  += ets2;
				
                ets2vf   = ets2*vfactor;
                virxx   += ets2vf*mhx*mhx-ets2;
                virxy   += ets2vf*mhx*mhy;
                virxz   += ets2vf*mhx*mhz[kz];
                viryy   += ets2vf*mhy*mhy-ets2;
                viryz   += ets2vf*mhy*mhz[kz];
                virzz   += ets2vf*mhz[kz]*mhz[kz]-ets2;
            }
        }
    }
    
    /* Update virial with local values. The virial is symmetric by definition.
     * this virial seems ok for isotropic scaling, but I'm
     * experiencing problems on semiisotropic membranes.
     * IS THAT COMMENT STILL VALID??? (DvdS, 2001/02/07).
     */
    vir[XX][XX] = 0.25*virxx;
    vir[YY][YY] = 0.25*viryy;
    vir[ZZ][ZZ] = 0.25*virzz;
    vir[XX][YY] = vir[YY][XX] = 0.25*virxy;
    vir[XX][ZZ] = vir[ZZ][XX] = 0.25*virxz;
    vir[YY][ZZ] = vir[ZZ][YY] = 0.25*viryz;
	
    /* This energy should be corrected for a charged system */
    return(0.5*energy);
}

#define DO_FSPLINE(order)                      \
for(ithx=0; (ithx<order); ithx++)              \
{           								   \
    index_x = la12*i0[ithx];                   \
    tx      = thx[ithx];                       \
    dx      = dthx[ithx];                      \
											   \
    for(ithy=0; (ithy<order); ithy++)          \
	{										   \
        index_xy = index_x+la2*j0[ithy];       \
        ty       = thy[ithy];                  \
        dy       = dthy[ithy];                 \
        fxy1     = fz1 = 0;                    \
                                               \
        for(ithz=0; (ithz<order); ithz++)      \
		{     								   \
		gval  = ptr[index_xy+k0[ithz]];        \
		fxy1 += thz[ithz]*gval;                \
		fz1  += dthz[ithz]*gval;               \
		}                                      \
		fx += dx*ty*fxy1;                      \
		fy += tx*dy*fxy1;                      \
		fz += tx*ty*fz1;                       \
	}                                          \
}


void gather_f_bsplines(gmx_pme_t pme,t_fftgrid *grid,
                       bool bClearF,pme_atomcomm_t *atc,real scale)
{
    /* sum forces for local particles */  
    int     nn,n,*i0,*j0,*k0,*ii0,*jj0,*kk0,ithx,ithy,ithz;
    int     nx,ny,nz,nx2,ny2,nz2,la2,la12,index_x,index_xy;
    real *  ptr;
    real    tx,ty,dx,dy,qn;
    real    fx,fy,fz,gval;
    real    fxy1,fz1;
    real    *thx,*thy,*thz,*dthx,*dthy,*dthz;
    int     norder,*idxptr;
    real    rxx,ryx,ryy,rzx,rzy,rzz;
    int     order;
    
    unpack_fftgrid(grid,&nx,&ny,&nz,&nx2,&ny2,&nz2,&la2,&la12,TRUE,&ptr);
    order = pme->pme_order;
    thx   = atc->theta[XX];
    thy   = atc->theta[YY];
    thz   = atc->theta[ZZ];
    dthx  = atc->dtheta[XX];
    dthy  = atc->dtheta[YY];
    dthz  = atc->dtheta[ZZ];
    ii0   = pme->nnx + nx2 + 1 - order/2;
    jj0   = pme->nny + ny2 + 1 - order/2;
    kk0   = pme->nnz + nz2 + 1 - order/2;
    
    rxx   = pme->recipbox[XX][XX];
    ryx   = pme->recipbox[YY][XX];
    ryy   = pme->recipbox[YY][YY];
    rzx   = pme->recipbox[ZZ][XX];
    rzy   = pme->recipbox[ZZ][YY];
    rzz   = pme->recipbox[ZZ][ZZ];

    for(nn=0; (nn<atc->n); nn++) {
        n = nn;
        qn      = scale*atc->q[n];
        
        if (bClearF) {
            atc->f[n][XX] = 0;
            atc->f[n][YY] = 0;
            atc->f[n][ZZ] = 0;
        }
        if (qn != 0) {
            fx     = 0;
            fy     = 0;
            fz     = 0;
            idxptr = atc->idx[n];
            norder = n*order;
            
            /* Pointer arithmetic alert, next nine statements */
            i0   = ii0 + idxptr[XX]; 
            j0   = jj0 + idxptr[YY];
            k0   = kk0 + idxptr[ZZ];
            thx  = atc->theta[XX] + norder;
            thy  = atc->theta[YY] + norder;
            thz  = atc->theta[ZZ] + norder;
            dthx = atc->dtheta[XX] + norder;
            dthy = atc->dtheta[YY] + norder;
            dthz = atc->dtheta[ZZ] + norder;
            
            switch(order)
			{
				case 4 :
					DO_FSPLINE(4);
					break;
				default:
					DO_FSPLINE(order);
					break;
            }
			
            atc->f[n][XX] += -qn*( fx*nx*rxx );
            atc->f[n][YY] += -qn*( fx*nx*ryx + fy*ny*ryy );
            atc->f[n][ZZ] += -qn*( fx*nx*rzx + fy*ny*rzy + fz*nz*rzz );
        }
    }
    /* Since the energy and not forces are interpolated
     * the net force might not be exactly zero.
     * This can be solved by also interpolating F, but
     * that comes at a cost.
     * A better hack is to remove the net force every
     * step, but that must be done at a higher level
     * since this routine doesn't see all atoms if running
     * in parallel. Don't know how important it is?  EL 990726
     */
}

static real gather_energy_bsplines(gmx_pme_t pme,t_fftgrid *grid,
                                   pme_atomcomm_t *atc)
{
    int     n,*i0,*j0,*k0,*ii0,*jj0,*kk0,ithx,ithy,ithz;
    int     nx,ny,nz,nx2,ny2,nz2,la2,la12,index_x,index_xy;
    real *  ptr;
    real    energy,pot,tx,ty,qn,gval;
    real    *thx,*thy,*thz;
    int     norder,*idxptr;
    int     order;
    
    unpack_fftgrid(grid,&nx,&ny,&nz,&nx2,&ny2,&nz2,&la2,&la12,TRUE,&ptr);
    order = pme->pme_order;
    thx   = atc->theta[XX];
    thy   = atc->theta[YY];
    thz   = atc->theta[ZZ];
    ii0   = pme->nnx + nx2 + 1 - order/2;
    jj0   = pme->nny + ny2 + 1 - order/2;
    kk0   = pme->nnz + nz2 + 1 - order/2;
    
    energy = 0;
    for(n=0; (n<atc->n); n++) {
        qn      = atc->q[n];
        
        if (qn != 0) {
            idxptr = atc->idx[n];
            norder = n*order;
            
            /* Pointer arithmetic alert, next nine statements */
            i0   = ii0 + idxptr[XX]; 
            j0   = jj0 + idxptr[YY];
            k0   = kk0 + idxptr[ZZ];
            thx  = atc->theta[XX] + norder;
            thy  = atc->theta[YY] + norder;
            thz  = atc->theta[ZZ] + norder;

            pot = 0;
            for(ithx=0; (ithx<order); ithx++)
            {
                index_x = la12*i0[ithx];
                tx      = thx[ithx];

                for(ithy=0; (ithy<order); ithy++)
                {
                    index_xy = index_x+la2*j0[ithy];
                    ty       = thy[ithy];

                    for(ithz=0; (ithz<order); ithz++)
                    {
                        gval  = ptr[index_xy+k0[ithz]];
                        pot  += tx*ty*thz[ithz]*gval;
                    }

                }
            }

            energy += pot*qn;
        }
    }

    return energy;
}

void make_bsplines(splinevec theta,splinevec dtheta,int order,int nx,int ny,
                   int nz,rvec fractx[],int nr,real charge[],
                   bool bFreeEnergy)
{
    /* construct splines for local atoms */
    int  i,j,k,l;
    real dr,div;
    real *data,*ddata,*xptr;
    
    for(i=0; (i<nr); i++) {
        /* With free energy we do not use the charge check.
         * In most cases this will be more efficient than calling make_bsplines
         * twice, since usually more than half the particles have charges.
         */
        if (bFreeEnergy || charge[i] != 0.0) {
            xptr = fractx[i];
            for(j=0; (j<DIM); j++) {
                dr  = xptr[j];
                
                /* dr is relative offset from lower cell limit */
                data=&(theta[j][i*order]);
                data[order-1]=0;
                data[1]=dr;
                data[0]=1-dr;
                
                for(k=3; (k<order); k++) {
                    div=1.0/(k-1.0);    
                    data[k-1]=div*dr*data[k-2];
                    for(l=1; (l<(k-1)); l++) {
                        data[k-l-1]=div*((dr+l)*data[k-l-2]+(k-l-dr)*
                                         data[k-l-1]);
                    }
                    data[0]=div*(1-dr)*data[0];
                }
                /* differentiate */
                ddata    = &(dtheta[j][i*order]);
                ddata[0] = -data[0];
                for(k=1; (k<order); k++) {
                    ddata[k]=data[k-1]-data[k];
                }
                
                div=1.0/(order-1);
                data[order-1]=div*dr*data[order-2];
                for(l=1; (l<(order-1)); l++) {
                    data[order-l-1]=div*((dr+l)*data[order-l-2]+
                                         (order-l-dr)*data[order-l-1]);
                }
                data[0]=div*(1-dr)*data[0]; 
            }
        }
    }
}


void make_dft_mod(real *mod,real *data,int ndata)
{
  int i,j;
  real sc,ss,arg;
    
  for(i=0;i<ndata;i++) {
    sc=ss=0;
    for(j=0;j<ndata;j++) {
      arg=(2.0*M_PI*i*j)/ndata;
      sc+=data[j]*cos(arg);
      ss+=data[j]*sin(arg);
    }
    mod[i]=sc*sc+ss*ss;
  }
  for(i=0;i<ndata;i++)
    if(mod[i]<1e-7)
      mod[i]=(mod[i-1]+mod[i+1])*0.5;
}



void make_bspline_moduli(splinevec bsp_mod,int nx,int ny,int nz,int order)
{
  int nmax=max(nx,max(ny,nz));
  real *data,*ddata,*bsp_data;
  int i,k,l;
  real div;
    
  snew(data,order);
  snew(ddata,order);
  snew(bsp_data,nmax);

  data[order-1]=0;
  data[1]=0;
  data[0]=1;
	    
  for(k=3;k<order;k++) {
    div=1.0/(k-1.0);
    data[k-1]=0;
    for(l=1;l<(k-1);l++)
      data[k-l-1]=div*(l*data[k-l-2]+(k-l)*data[k-l-1]);
    data[0]=div*data[0];
  }
  /* differentiate */
  ddata[0]=-data[0];
  for(k=1;k<order;k++)
    ddata[k]=data[k-1]-data[k];
  div=1.0/(order-1);
  data[order-1]=0;
  for(l=1;l<(order-1);l++)
    data[order-l-1]=div*(l*data[order-l-2]+(order-l)*data[order-l-1]);
  data[0]=div*data[0]; 

  for(i=0;i<nmax;i++)
    bsp_data[i]=0;
  for(i=1;i<=order;i++)
    bsp_data[i]=data[i-1];
    
  make_dft_mod(bsp_mod[XX],bsp_data,nx);
  make_dft_mod(bsp_mod[YY],bsp_data,ny);
  make_dft_mod(bsp_mod[ZZ],bsp_data,nz);

  sfree(data);
  sfree(ddata);
  sfree(bsp_data);
}

static void setup_coordinate_communication(pme_atomcomm_t *atc)
{
  int nslab,n,i;
  int fw,bw;

  nslab = atc->nslab;

  n = 0;
  for(i=1; i<=nslab/2; i++) {
    fw = (atc->nodeid + i) % nslab;
    bw = (atc->nodeid - i + nslab) % nslab;
    if (n < nslab - 1) {
      atc->node_dest[n] = fw;
      atc->node_src[n]  = bw;
      n++;
    } 
    if (n < nslab - 1) {
      atc->node_dest[n] = bw;
      atc->node_src[n]  = fw;
      n++;
    }
  }
}

int gmx_pme_destroy(FILE *log,gmx_pme_t *pmedata)
{
    if(NULL != log)
    {
        fprintf(log,"Destroying PME data structures.\n");
    }

    sfree((*pmedata)->nnx);
    sfree((*pmedata)->nny);
    sfree((*pmedata)->nnz);
	
    done_fftgrid((*pmedata)->gridA);
    if((*pmedata)->gridB)
    {
        done_fftgrid((*pmedata)->gridB);
    }
    sfree((*pmedata)->work_mhz);
    sfree((*pmedata)->work_m2);
    sfree((*pmedata)->work_denom);
    sfree((*pmedata)->work_tmp1);
    sfree((*pmedata)->work_m2inv);
	
    sfree(*pmedata);
    *pmedata = NULL;
  
  return 0;
}

int pme_inconvenient_nnodes(int nkx,int nky,int nnodes)
{
  int   nnx,nny;
  float imbal;
  int   ret;

  ret = 0;
  if (nnodes > nkx && nnodes > nky) {
    /* This is probably always bad */
    ret = 2;
  } else if (2*nnodes > nkx && nnodes != nkx) {
    /* This is inconvenient for the grid overlap communication */
    ret = 1;
  } 

  /* Determine the maximum number of grid slabs per PME node */
  nnx = (nkx + nnodes - 1)/nnodes;
  nny = (nky + nnodes - 1)/nnodes;
  /* Estimate the FFT + solve_pme load imbalance.
   * Imbalance in x for 2D FFT.
   * Imbalance in y for 1D FFT + solve_pme.
   * x and y imbalance affect the performance roughly equally.
   */
  imbal = (nnx*nnodes/(float)nkx + nny*nnodes/(float)nky)*0.5 - 1;
  if (debug)
    fprintf(debug,"PME load imbalance estimate for npme=%d: %f\n",
	    nnodes,imbal);

  /* The cost of charge spreading and force gathering (which is always
   * load balanced) is usually 1-2 times more than FFT+solve_pme.
   * So we compare the imbalance to (a rough guess of) the performance gain
   * in spreading and gathering with respect to one node less.
   */
  if (imbal > 2.0/nnodes) {
    ret = max(ret,2);
  } else if (imbal > 1.0/nnodes) {
    ret = max(ret,1);
  }

  return ret;
}

static void init_atomcomm(gmx_pme_t pme,pme_atomcomm_t *atc, t_commrec *cr,
                          int dimind,bool bSpread)
{
    int lbnd,rbnd,maxlr,b,i;
    int nn,nk;
    pme_grid_comm_t *pgc;

    atc->dimind = dimind;
    atc->nslab  = 1;
    atc->nodeid = 0;
    atc->pd_nalloc = 0;
#ifdef GMX_MPI
    if (PAR(cr))
    {
        atc->mpi_comm = pme->mpi_comm_d[atc->dimind];
        MPI_Comm_size(atc->mpi_comm,&atc->nslab);
        MPI_Comm_rank(atc->mpi_comm,&atc->nodeid);
    }
    if (debug)
    {
        fprintf(debug,"For PME atom communication in dimind %d: nslab %d rank %d\n",atc->dimind,atc->nslab,atc->nodeid);
    }
#endif

    atc->bSpread   = bSpread;
    atc->pme_order = pme->pme_order;

    if (atc->nslab > 1)
    {
        /* These three allocations are not required for particle decomp. */
        snew(atc->node_dest,atc->nslab);
        snew(atc->node_src,atc->nslab);
        setup_coordinate_communication(atc);
        
        snew(atc->count,atc->nslab);
        snew(atc->rcount,atc->nslab);
        snew(atc->buf_index,atc->nslab);
    }
}

static void init_overlap_comm(gmx_pme_t pme,pme_overlap_t *ol, t_commrec *cr)
{
    int lbnd,rbnd,maxlr,b,i;
    int nn,nk;
    pme_grid_comm_t *pgc;

#ifdef GMX_MPI
    ol->mpi_comm = pme->mpi_comm;
#endif

    ol->nodeid = pme->nodeid;
    
    nn = pme->nnodes;
    nk = pme->nkx;

    /* Determine the grid boundary communication sizes and nodes */
    if (nk % nn == 0) {
        lbnd = pme->pme_order/2 - 1;
    } else {
        lbnd = pme->pme_order - (pme->pme_order/2 - 1) - 1;
    }
    rbnd     = pme->pme_order - (pme->pme_order/2 - 1) - 1;
    /* Round up */
    ol->nleftbnd  = (lbnd*nn + nk - 1)/nk;
    ol->nrightbnd = (rbnd*nn + nk - 1)/nk;
    maxlr = max(ol->nleftbnd,ol->nrightbnd);
    snew(ol->leftid, maxlr);
    snew(ol->rightid,maxlr);
    for(b=0; b<maxlr; b++) {
        ol->leftid[b]  = (ol->nodeid - (b + 1) + nn) % nn;
        ol->rightid[b] = (ol->nodeid + (b + 1)) % nn;
    }
    snew(ol->leftc, ol->nleftbnd);
    snew(ol->rightc,ol->nrightbnd);
    snew(ol->s2g,nn+1);
    for(i=0; i<nn+1; i++) {
        /* The definition of the grid position requires rounding up here */
        ol->s2g[i] = (i*nk + nn - 1)/nn;
    }
    /* The left boundary */
    for(b=0; b<ol->nleftbnd; b++) {
        pgc = &ol->leftc[b];
        /* Send */
        i = ol->s2g[ol->nodeid];
        if (ol->leftid[b] > ol->nodeid) {
            i += pme->nkx;
        }
        pgc->snd0 = max(i - lbnd,ol->s2g[ol->leftid[b]]);
        pgc->snds = min(i       ,ol->s2g[ol->leftid[b]+1]) - pgc->snd0;
        pgc->snds = max(pgc->snds,0);
        /* Receive */
        i = ol->s2g[ol->rightid[b]];
        if (ol->rightid[b] < ol->nodeid)
            i += pme->nkx;
        pgc->rcv0 = max(i - lbnd,ol->s2g[ol->nodeid]);
        pgc->rcvs = min(i       ,ol->s2g[ol->nodeid+1]) - pgc->rcv0;
        pgc->rcvs = max(pgc->rcvs,0);
    }
    /* The right boundary */
    for(b=0; b<ol->nrightbnd; b++) {
        pgc = &ol->rightc[b];
        /* Send */
        i = ol->s2g[ol->nodeid+1];
        if (ol->rightid[b] < ol->nodeid) {
            i -= nk;
        }
        pgc->snd0 = max(i       ,ol->s2g[ol->rightid[b]]);
        pgc->snds = min(i + rbnd,ol->s2g[ol->rightid[b]+1]) - pgc->snd0;
        pgc->snds = max(pgc->snds,0);
        /* Receive */
        i = ol->s2g[ol->leftid[b]+1];
        if (ol->leftid[b] > ol->nodeid)
            i -= pme->nkx;
        pgc->rcv0 = max(i       ,ol->s2g[ol->nodeid]);
        pgc->rcvs = min(i + rbnd,ol->s2g[ol->nodeid+1]) - pgc->rcv0;
        pgc->rcvs = max(pgc->rcvs,0);
    }
}

int gmx_pme_init(gmx_pme_t *pmedata,t_commrec *cr,int nnodes_major,
                 t_inputrec *ir,int homenr,
                 bool bFreeEnergy,
                 bool bReproducible)
{
    gmx_pme_t pme=NULL;
    
    pme_atomcomm_t *atc;
    int nminor,b,d,i,lbnd,rbnd,maxlr;

    
    if (debug)
        fprintf(debug,"Creating PME data structures.\n");
    snew(pme,1);
    
   
    pme->redist_init   = FALSE;
    pme->sum_qgrid_tmp = NULL;
    pme->sum_qgrid_dd_tmp = NULL;
    pme->buf_nalloc = 0;
    pme->redist_buf_nalloc = 0;
    
    pme->nnodes  = 1;
    pme->bPPnode = TRUE;
#ifdef GMX_MPI
    if (PAR(cr)) 
    {
        pme->mpi_comm = cr->mpi_comm_mygroup;
        MPI_Comm_rank(pme->mpi_comm,&pme->nodeid);
        MPI_Comm_size(pme->mpi_comm,&pme->nnodes);

        pme->mpi_comm_d[0] = pme->mpi_comm;
    }
#endif

    if (pme->nnodes == 1)
    {
        pme->ndecompdim = 0;
    }
    else
    {
        if (pme->nnodes == nnodes_major)
        {
            pme->ndecompdim = 1;
        }
        else
        {
            if (pme->nnodes % nnodes_major != 0)
            {
                gmx_incons("nnodes_major incompatible with #PME nodes");
            }
            pme->ndecompdim = 2;
#ifdef GMX_MPI
            nminor = pme->nnodes/nnodes_major;
            MPI_Comm_split(pme->mpi_comm,pme->nodeid % nminor,
                           pme->nodeid,&pme->mpi_comm_d[0]);
            MPI_Comm_split(pme->mpi_comm,pme->nodeid/nminor,
                           pme->nodeid,&pme->mpi_comm_d[1]);
#endif
        }
        pme->bPPnode = (cr->duty & DUTY_PP);
    }
    
    if (ir->ePBC == epbcSCREW)
    {
        gmx_fatal(FARGS,"pme does not (yet) work with pbc = screw");
    }
    
    pme->bFEP = ((ir->efep != efepNO) && bFreeEnergy);
    pme->nkx  = ir->nkx;
    pme->nky  = ir->nky;
    pme->nkz  = ir->nkz;
    pme->pme_order   = ir->pme_order;
    pme->epsilon_r   = ir->epsilon_r;
    
    /* Use atc[0] for spreading */
    init_atomcomm(pme,&pme->atc[0],cr,0,TRUE);
    if (pme->ndecompdim >= 2)
    {
        init_atomcomm(pme,&pme->atc[1],cr,1,FALSE);
    }
    
    if (pme->nkx <= pme->pme_order*(pme->nnodes > 1 ? 2 : 1) ||
        pme->nky <= pme->pme_order ||
        pme->nkz <= pme->pme_order)
        gmx_fatal(FARGS,"The pme grid dimensions need to be larger than pme_order (%d) and in parallel larger than 2*pme_order for x",pme->pme_order);
    
    if (pme->nnodes > 1) {
#ifdef GMX_MPI
        MPI_Type_contiguous(DIM, mpi_type, &(pme->rvec_mpi));
        MPI_Type_commit(&(pme->rvec_mpi));
#endif
        
        /* Note that the charge spreading and force gathering, which usually
         * takes about the same amount of time as FFT+solve_pme,
         * is always fully load balanced
         * (unless the charge distribution is inhomogeneous).
         */
        
        if (pme_inconvenient_nnodes(pme->nkx,pme->nky,pme->nnodes) &&
            pme->nodeid == 0) {
            fprintf(stderr,
                    "\n"
                    "NOTE: For optimal PME load balancing at high parallelization\n"
                    "      PME grid_x (%d) and grid_y (%d) should be divisible by #PME_nodes (%d)\n"
                    "\n",
                    pme->nkx,pme->nky,pme->nnodes);
        }
        
        if (debug) {
            fprintf(debug,"Parallelized PME sum used. nkx=%d, npme=%d\n",
                    ir->nkx,pme->nnodes);
            if ((ir->nkx % pme->nnodes) != 0)
                fprintf(debug,"Warning: For load balance, fourier_nx should be divisible by the number of PME nodes\n");
        }

        init_overlap_comm(pme,&pme->overlap[0],cr);
    } else {
        pme->overlap[0].s2g = NULL;
    }
    
    /* With domain decomposition we need nnx on the PP only nodes */
    snew(pme->nnx,5*pme->nkx);
    snew(pme->nny,5*pme->nky);
    snew(pme->nnz,5*pme->nkz);
    for(i=0; (i<5*pme->nkx); i++) {
        pme->nnx[i] = i % pme->nkx;
    }
    for(i=0; (i<5*pme->nky); i++) {
        pme->nny[i] = i % pme->nky;
    }
    for(i=0; (i<5*pme->nkz); i++) {
        pme->nnz[i] = i % pme->nkz;
    }
    
    snew(pme->bsp_mod[XX],pme->nkx);
    snew(pme->bsp_mod[YY],pme->nky);
    snew(pme->bsp_mod[ZZ],pme->nkz);
    
    pme->gridA = mk_fftgrid(pme->nkx,pme->nky,pme->nkz,
                            NULL,pme->overlap[0].s2g,cr,
                            bReproducible);
    if (bFreeEnergy) {
        pme->gridB = mk_fftgrid(pme->nkx,pme->nky,pme->nkz,
                                NULL,pme->overlap[0].s2g,cr,
                                bReproducible);
    } else {
        pme->gridB = NULL;
    }
    
    make_bspline_moduli(pme->bsp_mod,pme->nkx,pme->nky,pme->nkz,pme->pme_order);
    
    if (pme->nnodes == 1) {
        pme->atc[0].n = homenr;
        pme_realloc_atomcomm_things(&pme->atc[0]);
    }
    
	pme->maxkz = pme->nkz/2+1;
	snew(pme->work_mhz,pme->maxkz);
	snew(pme->work_m2,pme->maxkz);
	snew(pme->work_denom,pme->maxkz);
	snew(pme->work_tmp1,pme->maxkz);
	snew(pme->work_m2inv,pme->maxkz);

    *pmedata = pme;
    
    return 0;
}

static void spread_on_grid(gmx_pme_t pme,
                           pme_atomcomm_t *atc,t_fftgrid *grid,
                           bool bCalcSplines,bool bSpread)
{ 
    int nx,ny,nz,nx2,ny2,nz2,la2,la12;
    real *ptr;
    
    if (bCalcSplines)
    {
        /* Unpack structure */
        unpack_fftgrid(grid,&nx,&ny,&nz,&nx2,&ny2,&nz2,&la2,&la12,TRUE,&ptr);
    
        /* Compute fftgrid index for all atoms,
         * with help of some extra variables.
         */
        calc_idx(pme,atc);
        
        /* make local bsplines  */
        make_bsplines(atc->theta,atc->dtheta,pme->pme_order,nx,ny,nz,
                      atc->fractx,atc->n,atc->q,pme->bFEP);
    }    
    
    if (bSpread)
    {
        /* put local atoms on grid. */
        spread_q_bsplines(pme,atc,grid);
        /*    pr_grid_dist(logfile,"spread",grid); */
    }
}

void gmx_pme_calc_energy(gmx_pme_t pme,int n,rvec *x,real *q,real *V)
{
    pme_atomcomm_t *atc;
    t_fftgrid *grid;

    if (pme->nnodes > 1)
    {
        gmx_incons("gmx_pme_calc_energy called in parallel");
    }
    if (pme->bFEP > 1)
    {
        gmx_incons("gmx_pme_calc_energy with free energy");
    }

    atc = &pme->atc_energy;
    atc->nslab     = 1;
    atc->bSpread   = TRUE;
    atc->pme_order = pme->pme_order;
    atc->n         = n;
    pme_realloc_atomcomm_things(atc);
    atc->x         = x;
    atc->q         = q;
    
    /* We only use the A-charges grid */
    grid = pme->gridA;

    spread_on_grid(pme,atc,grid,TRUE,FALSE);

    *V = gather_energy_bsplines(pme,grid,atc);
}


static void reset_pmeonly_counters(t_commrec *cr,gmx_wallcycle_t wcycle,
        t_nrnb *nrnb,t_inputrec *ir, gmx_large_int_t step_rel)
{
    /* Reset all the counters related to performance over the run */
    wallcycle_stop(wcycle,ewcRUN);
    wallcycle_reset_all(wcycle);
    init_nrnb(nrnb);
    ir->init_step += step_rel;
    ir->nsteps    -= step_rel;
    wallcycle_start(wcycle,ewcRUN);
}


int gmx_pmeonly(gmx_pme_t pme,
                t_commrec *cr,    t_nrnb *nrnb,
                gmx_wallcycle_t wcycle,
                real ewaldcoeff,  bool bGatherOnly,
                t_inputrec *ir)
{
    gmx_pme_pp_t pme_pp;
    int  natoms;
    matrix box;
    rvec *x_pp=NULL,*f_pp=NULL;
    real *chargeA=NULL,*chargeB=NULL;
    real lambda=0;
    int  maxshift0=0,maxshift1=0;
    real energy,dvdl;
    matrix vir;
    float cycles;
    int  count;
    gmx_large_int_t step,step_rel;
    
    
    pme_pp = gmx_pme_pp_init(cr);
    
    init_nrnb(nrnb);
    
    count = 0;
    do /****** this is a quasi-loop over time steps! */
    {
        /* Domain decomposition */
        natoms = gmx_pme_recv_q_x(pme_pp,
                                  &chargeA,&chargeB,box,&x_pp,&f_pp,
                                  &maxshift0,&maxshift1,
                                  &pme->bFEP,&lambda,&step);
        
        if (natoms == -1) {
            /* We should stop: break out of the loop */
            break;
        }
        
        step_rel = step - ir->init_step;
        
        if (count == 0)
            wallcycle_start(wcycle,ewcRUN);
        
        wallcycle_start(wcycle,ewcPMEMESH);
        
        dvdl = 0;
        clear_mat(vir);
        gmx_pme_do(pme,0,natoms,x_pp,f_pp,chargeA,chargeB,box,
<<<<<<< HEAD
                   cr,maxshift0,maxshift1,nrnb,vir,ewaldcoeff,
                   &energy,lambda,&dvdl,
=======
                   cr,maxshift0,maxshift1,nrnb,wcycle,vir,ewaldcoeff,
                   &energy,lambda,&dvdlambda,
>>>>>>> a40476a3
                   GMX_PME_DO_ALL);
        
        cycles = wallcycle_stop(wcycle,ewcPMEMESH);
        
        gmx_pme_send_force_vir_ener(pme_pp,
                                    f_pp,vir,energy,dvdl,
                                    cycles,bGotTermSignal,bGotUsr1Signal);
        
        count++;

        if (step_rel == wcycle_get_reset_counters(wcycle))
        {
            /* Reset all the counters related to performance over the run */
            reset_pmeonly_counters(cr,wcycle,nrnb,ir,step_rel);
            wcycle_set_reset_counters(wcycle, 0);
        }
        
    } /***** end of quasi-loop, we stop with the break above */
    while (TRUE);
    
    return 0;
}

int gmx_pme_do(gmx_pme_t pme,
               int start,       int homenr,
               rvec x[],        rvec f[],
               real *chargeA,   real *chargeB,
               matrix box,	t_commrec *cr,
               int  maxshift0,  int maxshift1,
               t_nrnb *nrnb,    gmx_wallcycle_t wcycle,
               matrix vir,      real ewaldcoeff,
               real *energy,    real lambda, 
               real *dvdl, int flags)
{
    int     q,d,i,j,ntot,npme;
    int     nx,ny,nz,nx2,ny2,nz2,la12,la2;
    int     n_d,local_ny;
    pme_atomcomm_t *atc=NULL;
    t_fftgrid *grid=NULL;
    real    *ptr;
    rvec    *x_d,*f_d;
    real    *charge=NULL,*q_d,vol;
    real    energy_AB[2];
    matrix  vir_AB[2];
    bool    bClearF;


    if (pme->nnodes > 1) {
        atc = &pme->atc[0];
        atc->npd = homenr;
        if (atc->npd > atc->pd_nalloc) {
            atc->pd_nalloc = over_alloc_dd(atc->npd);
            srenew(atc->pd,atc->pd_nalloc);
        }
        atc->maxshift = maxshift0;
    }
    
    for(q=0; q<(pme->bFEP ? 2 : 1); q++) {
        if (q == 0) {
            grid = pme->gridA;
            charge = chargeA+start;
        } else {
            grid = pme->gridB;
            charge = chargeB+start;
        }
        /* Unpack structure */
        if (debug) {
            fprintf(debug,"PME: nnodes = %d, nodeid = %d\n",
                    cr->nnodes,cr->nodeid);
            fprintf(debug,"Grid = %p\n",(void*)grid);
            if (grid == NULL)
                gmx_fatal(FARGS,"No grid!");
        }
        where();
        unpack_fftgrid(grid,&nx,&ny,&nz,&nx2,&ny2,&nz2,&la2,&la12,TRUE,&ptr);
#ifdef GMX_MPI
        if (pme->nnodes > 1) {
            local_ny = grid->pfft.local_ny_after_transpose;
        } else {
            local_ny = ny;
        }
#else
        local_ny = ny;
#endif
        where();
        
        if (pme->nnodes == 1) {
            atc = &pme->atc[0];
            if (DOMAINDECOMP(cr)) {
                atc->n = homenr;
                pme_realloc_atomcomm_things(atc);
            }
            atc->x = x;
            atc->q = charge;
            atc->f = f;
        } else {
            wallcycle_start(wcycle,ewcPME_REDISTXF);
            for(d=pme->ndecompdim-1; d>=0; d--)
            {
                if (d == pme->ndecompdim-1)
                {
                    n_d = homenr;
                    x_d = x + start;
                    q_d = charge;
                }
                else
                {
                    n_d = pme->atc[d+1].n;
                    x_d = atc->x;
                    q_d = atc->q;
                }
                atc = &pme->atc[d];
                atc->npd = n_d;
                if (atc->npd > atc->pd_nalloc) {
                    atc->pd_nalloc = over_alloc_dd(atc->npd);
                    srenew(atc->pd,atc->pd_nalloc);
                }
                atc->maxshift = (d==0 ? maxshift0 : maxshift1);
                pme_calc_pidx(n_d,box,x_d,atc);
                where();
                
                GMX_BARRIER(cr->mpi_comm_mygroup);
                /* Redistribute x (only once) and qA or qB */
                if (DOMAINDECOMP(cr)) {
                    dd_pmeredist_x_q(pme, n_d, q==0, x_d, q_d, atc);
                } else {
                    pmeredist(pme, TRUE, n_d, q==0, x_d, q_d, atc);
                }
            }
            where();
            wallcycle_stop(wcycle,ewcPME_REDISTXF);
        }
        
        if (debug)
            fprintf(debug,"Node= %6d, pme local particles=%6d\n",
                    cr->nodeid,atc->n);

        calc_recipbox(box,pme->recipbox); 

        if (flags & GMX_PME_SPREAD_Q)
        {
            wallcycle_start(wcycle,ewcPME_SPREADGATHER);

            /* Spread the charges on a grid */
            GMX_MPE_LOG(ev_spread_on_grid_start);
            
            /* Spread the charges on a grid */
            spread_on_grid(pme,&pme->atc[0],grid,q==0,TRUE);
            GMX_MPE_LOG(ev_spread_on_grid_finish);

            if (q == 0)
            {
                inc_nrnb(nrnb,eNR_WEIGHTS,DIM*atc->n);
            }
            inc_nrnb(nrnb,eNR_SPREADQBSP,
                     pme->pme_order*pme->pme_order*pme->pme_order*atc->n);

            /* sum contributions to local grid from other nodes */
            if (pme->nnodes > 1) {
#ifdef DEBUG
                if (debug)
                    pr_fftgrid(debug,"qgrid before dd sum",grid);
#endif
                GMX_BARRIER(cr->mpi_comm_mygroup);
                gmx_sum_qgrid_dd(pme,&pme->overlap[0],grid,
                                 GMX_SUM_QGRID_FORWARD);
                where();
            }
#ifdef DEBUG
            if (debug)
                pr_fftgrid(debug,"qgrid",grid);
#endif
            where();
            wallcycle_stop(wcycle,ewcPME_SPREADGATHER);
        }
         
        if (flags & GMX_PME_SOLVE)
        {
            /* do 3d-fft */ 
            GMX_BARRIER(cr->mpi_comm_mygroup);
            GMX_MPE_LOG(ev_gmxfft3d_start);
            wallcycle_start(wcycle,ewcPME_FFT);
            gmxfft3D(grid,GMX_FFT_REAL_TO_COMPLEX,cr);
            wallcycle_stop(wcycle,ewcPME_FFT);
            GMX_MPE_LOG(ev_gmxfft3d_finish);
            where();
            
            /* solve in k-space for our local cells */
            vol = det(box);
            GMX_BARRIER(cr->mpi_comm_mygroup);
            GMX_MPE_LOG(ev_solve_pme_start);
            wallcycle_start(wcycle,ewcPME_SOLVE);
            energy_AB[q]=solve_pme(pme,grid,ewaldcoeff,vol,vir_AB[q],cr);
            wallcycle_stop(wcycle,ewcPME_SOLVE);
            where();
            GMX_MPE_LOG(ev_solve_pme_finish);
            inc_nrnb(nrnb,eNR_SOLVEPME,nx*local_ny*(nz/2+1));
            
            /* do 3d-invfft */
            GMX_BARRIER(cr->mpi_comm_mygroup);
            GMX_MPE_LOG(ev_gmxfft3d_start);
            where();
            wallcycle_start(wcycle,ewcPME_FFT);
            gmxfft3D(grid,GMX_FFT_COMPLEX_TO_REAL,cr);
            wallcycle_stop(wcycle,ewcPME_FFT);
            where();
            GMX_MPE_LOG(ev_gmxfft3d_finish);
            
            ntot  = grid->nxyz;  
            npme  = ntot*log((real)ntot)/log(2.0);
            if (pme->nnodes > 1) {
                npme /= (cr->nnodes - cr->npmenodes);
            }
            inc_nrnb(nrnb,eNR_FFT,2*npme);
            where();
        }

        if (flags & GMX_PME_CALC_F)
        {
            wallcycle_start(wcycle,ewcPME_SPREADGATHER);

            /* distribute local grid to all nodes */
            if (pme->nnodes > 1) {
                GMX_BARRIER(cr->mpi_comm_mygroup);
                gmx_sum_qgrid_dd(pme, &pme->overlap[0],grid,
                                 GMX_SUM_QGRID_BACKWARD);
            }
            where();
#ifdef DEBUG
            if (debug)
                pr_fftgrid(debug,"potential",grid);
#endif
            
            /* interpolate forces for our local atoms */
            GMX_BARRIER(cr->mpi_comm_mygroup);
            GMX_MPE_LOG(ev_gather_f_bsplines_start);

            where();
            
            /* If we are running without parallelization,
             * atc->f is the actual force array, not a buffer,
             * therefore we should not clear it.
             */
            bClearF = (q == 0 && PAR(cr));
            gather_f_bsplines(pme,grid,bClearF,&pme->atc[0],
                              pme->bFEP ? (q==0 ? 1.0-lambda : lambda) : 1.0);
            where();
            
            GMX_MPE_LOG(ev_gather_f_bsplines_finish);
            
            inc_nrnb(nrnb,eNR_GATHERFBSP,
                     pme->pme_order*pme->pme_order*pme->pme_order*pme->atc[0].n);
            wallcycle_stop(wcycle,ewcPME_SPREADGATHER);
       }
    } /* of q-loop */
    
    if ((flags & GMX_PME_CALC_F) && pme->nnodes > 1) {
        wallcycle_start(wcycle,ewcPME_REDISTXF);
        for(d=0; d<pme->ndecompdim; d++)
        {
            atc = &pme->atc[d];
            if (d == pme->ndecompdim - 1)
            {
                n_d = homenr;
                f_d = f + start;
            }
            else
            {
                n_d = pme->atc[d+1].n;
                f_d = pme->atc[d+1].f;
            }
            GMX_BARRIER(cr->mpi_comm_mygroup);
            if (DOMAINDECOMP(cr)) {
                dd_pmeredist_f(pme,atc,n_d,f_d,
                               d==pme->ndecompdim-1 && pme->bPPnode);
            } else {
                pmeredist(pme, FALSE, n_d, TRUE, f_d, NULL, atc);
            }
        }
        wallcycle_stop(wcycle,ewcPME_REDISTXF);
    }
    where();
    
    if (!pme->bFEP) {
        *energy = energy_AB[0];
        m_add(vir,vir_AB[0],vir);
    } else {
        *energy = (1.0-lambda)*energy_AB[0] + lambda*energy_AB[1];
        *dvdl += energy_AB[1] - energy_AB[0];
        for(i=0; i<DIM; i++)
            for(j=0; j<DIM; j++)
                vir[i][j] += (1.0-lambda)*vir_AB[0][i][j] + lambda*vir_AB[1][i][j];
    }
    if (debug)
        fprintf(debug,"PME mesh energy: %g\n",*energy);
    
    return 0;
}<|MERGE_RESOLUTION|>--- conflicted
+++ resolved
@@ -1968,13 +1968,8 @@
         dvdl = 0;
         clear_mat(vir);
         gmx_pme_do(pme,0,natoms,x_pp,f_pp,chargeA,chargeB,box,
-<<<<<<< HEAD
                    cr,maxshift0,maxshift1,nrnb,vir,ewaldcoeff,
                    &energy,lambda,&dvdl,
-=======
-                   cr,maxshift0,maxshift1,nrnb,wcycle,vir,ewaldcoeff,
-                   &energy,lambda,&dvdlambda,
->>>>>>> a40476a3
                    GMX_PME_DO_ALL);
         
         cycles = wallcycle_stop(wcycle,ewcPMEMESH);
