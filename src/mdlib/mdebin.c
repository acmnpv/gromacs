--- conflicted
+++ resolved
@@ -520,11 +520,8 @@
                 const output_env_t oenv)
 {
     FILE *fp;
-<<<<<<< HEAD
-    const char *dhdl="dH/d\\8l\\4",*deltag="\\8D\\4H",*lambda="\\8l\\4",*remain="remaining";
-=======
-    const char *dhdl="dH/d\\lambda",*deltag="\\DeltaH",*lambda="\\lambda";
->>>>>>> 938053d7
+    const char *dhdl="dH/d\\lambda",*deltag="\\DeltaH",*lambda="\\lambda",
+          *remain="remaining";
     char title[STRLEN],label_x[STRLEN],label_y[STRLEN];
     int  i,np,nps,nsets,nsets_de,nsetsbegin;
     char **setname,buf[STRLEN];
@@ -546,20 +543,13 @@
         sprintf(label_y,"%s and %s (%s %s)",
                 dhdl,deltag,unit_energy,"[\\8l\\4]\\S-1\\N");
     }
-<<<<<<< HEAD
-    sprintf(label_x,"%s (%s)","Time",unit_time);
-    
-    fp = xvgropen(filename,title,label_x,label_y,oenv);
-    
-    /* count the number of dv/dl components */
-=======
     fp = gmx_fio_fopen(filename,"w+");
     xvgr_header(fp,title,label_x,label_y,exvggtXNY,oenv);
 
-    if (ir->delta_lambda == 0)
+    if (ir->fepvals->delta_lambda == 0)
     {
         sprintf(buf,"T = %g (K), %s = %g",
-                ir->opts.ref_t[0],lambda,ir->init_lambda);
+                ir->opts.ref_t[0],lambda,ir->fepvals->init_lambda);
     }
     else
     {
@@ -567,7 +557,6 @@
                 ir->opts.ref_t[0]);
     }
     xvgr_subtitle(fp,buf,oenv);
->>>>>>> 938053d7
 
     for (i=0;i<efptNR;i++) 
     {
