/* -*- mode: c; tab-width: 4; indent-tabs-mode: nil; c-basic-offset: 4; c-file-style: "stroustrup"; -*-
 * $Id: gentop.c,v 1.26 2009/05/20 10:48:03 spoel Exp $
 * 
 *                This source code is part of
 * 
 *                 G   R   O   M   A   C   S
 * 
 *          GROningen MAchine for Chemical Simulations
 * 
 *                        VERSION 4.0.99
 * Written by David van der Spoel, Erik Lindahl, Berk Hess, and others.
 * Copyright (c) 1991-2000, University of Groningen, The Netherlands.
 * Copyright (c) 2001-2008, The GROMACS development team,
 * check out http://www.gromacs.org for more information.

 * This program is free software; you can redistribute it and/or
 * modify it under the terms of the GNU General Public License
 * as published by the Free Software Foundation; either version 2
 * of the License, or (at your option) any later version.
 * 
 * If you want to redistribute modifications, please consider that
 * scientific software is very special. Version control is crucial -
 * bugs must be traceable. We will be happy to consider code for
 * inclusion in the official distribution, but derived work must not
 * be called official GROMACS. Details are found in the README & COPYING
 * files - if they are missing, get the official version at www.gromacs.org.
 * 
 * To help us fund GROMACS development, we humbly ask that you cite
 * the papers on the package - you can find them in the top README file.
 * 
 * For more info, check our website at http://www.gromacs.org
 * 
 * And Hey:
 * Groningen Machine for Chemical Simulation
 */
#ifdef HAVE_CONFIG_H
#include <config.h>
#endif

#include <ctype.h>
#include "maths.h"
#include "macros.h"
#include "copyrite.h"
#include "bondf.h"
#include "string2.h"
#include "smalloc.h"
#include "strdb.h"
#include "sysstuff.h"
#include "confio.h"
#include "physics.h"
#include "statutil.h"
#include "vec.h"
#include "random.h"
#include "3dview.h"
#include "txtdump.h"
#include "readinp.h"
#include "names.h"
#include "filenm.h"
#include "pbc.h"
#include "pdbio.h"
#include "vec.h"
#include "gmx_random.h"
#include "pdb2top.h"
#include "gen_ad.h"
#include "toputil.h"
#include "slater_integrals.h"
#include "gpp_atomtype.h"
#include "gmx_resp.h"
#include "gentop_vsite.h"
#include "gentop_nm2type.h"
#include "gentop_core.h"
#include "gentop_qgen.h"
#include "atomprop.h"
#include "molprop_util.h"
#include "molprop_xml.h"
#include "poldata.h"
#include "poldata_xml.h"

enum { edihNo, edihOne, edihAll, edihNR };

static int get_option(const char **opts)
{
    int val = 0;
  
    if (!opts)
        return NOTSET;
    if (opts[val] != NULL)
        for(val=1; (opts[val] != NULL); val++)
            if (strcasecmp(opts[0],opts[val]) == 0)
                break;
    if (opts[val] == NULL)
        val = 0;
    else
        val--;
    
    return val;
}

static void clean_pdb_names(t_atoms *atoms,t_symtab *tab)
{
    int  i,changed;
    char *ptr,buf[128];
  
    for(i=0; (i<atoms->nr); i++) {
        changed = 0;
        strncpy(buf,*(atoms->atomname[i]),sizeof(buf));
        while ((ptr = strchr(buf,' ')) != NULL) {
            *ptr = '_';
            changed = 1;
        }
        if (changed)
            atoms->atomname[i] = put_symtab(tab,buf);
    }
}

static void print_qpol(t_atoms *atoms,char **smnames,gmx_poldata_t pd)
{
    int    i,np;
    double poltot,pol,sigpol,qtot,sptot;
    char   *gt_type;
    
    poltot = 0;
    sptot  = 0;
    np     = 0;
    for(i=0; (i<atoms->nr); i++) 
    {
        gt_type = gmx_poldata_get_gt_type(pd,smnames[i]);  
        if ((NULL != gt_type) && 
            gmx_poldata_gt_type_polarizability(pd,gt_type,&pol,&sigpol))
        {
            np++;
            poltot += pol;
            sptot  += sqr(sigpol);
        }
    }
    printf("Polarizability is %g +/- %g A^3.\n",poltot,sqrt(sptot/atoms->nr));
}

void put_in_box(int natom,matrix box,rvec x[],real dbox)
{
    int  i,m;
    real xx,yy,zz;
    rvec invxyz;
    rvec xmin,xmax,xcom,xcob;
  
    clear_rvec(xcom);
    copy_rvec(x[0],xmin);
    copy_rvec(x[0],xmax);
    for(i=0; (i<natom); i++)
    {
        rvec_inc(xcom,x[i]);
        for(m=0; (m<DIM); m++)
        {
            if (xmin[m] > x[i][m])
                xmin[m] = x[i][m];
            else if (xmax[m] < x[i][m])
                xmax[m] = x[i][m];
        }
    }
    for(m=0; (m<DIM); m++)
    {
        xcom[m] /= natom;
        box[m][m] = (dbox+xmax[m]-xmin[m]);
        xcob[m] = box[m][m]/2;
    }
}

void write_zeta_q(FILE *fp,gentop_qgen_t qgen,
                  t_atoms *atoms,gmx_poldata_t pd,int iModel)
{
    int    i,j,k,nz,row;
    double zeta,q,qtot;
    gmx_bool   bAtom;
    
    fprintf(fp,"[ zeta_q ]\n");
    fprintf(fp,"; i     type    nq  row       zeta          q\n");
    if (NULL == qgen)
        return;
    k = -1;
    for(i=0; (i<atoms->nr); i++)
    {
        bAtom = (atoms->atom[i].ptype == eptAtom);
        if (bAtom)
            k++;
        if (k == -1)
            gmx_fatal(FARGS,"The first atom must be a real atom, not a shell");
        nz = gentop_qgen_get_nzeta(qgen,k);
        fprintf(fp,"%5d %6s %5d",i+1,get_eemtype_name(iModel),(bAtom) ? nz-1 : 1);
        qtot = 0;
        for(j=(bAtom ? 0 : nz-1); (j<(bAtom ? nz-1 : nz)); j++)
        {
            row   = gentop_qgen_get_row(qgen,k,j);
            q     = gentop_qgen_get_q(qgen,k,j);
            qtot += q;
            zeta  = gentop_qgen_get_zeta(qgen,k,j);
            fprintf(fp,"%5d %10g %10g",row,zeta,q);
        }
        atoms->atom[i].q = qtot;
        fprintf(fp,"\n");
    }
    fprintf(fp,"\n");
}

int main(int argc, char *argv[])
{
    static const char *desc[] = {
        "gentop generates a topology from molecular coordinates",
        "either from a file, from a database, or from a gaussian log file.",
        "The program assumes all hydrogens are present when defining",
        "the hybridization from the atom name and the number of bonds.",
        "The program can also make an rtp entry, which you can then add",
        "to the rtp database.[PAR]",
        "If the [TT]-oi[tt] option is set an [TT]itp[tt] file will be generated",
        "instead of a [TT]top[tt] file.",
        "When [TT]-param[tt] is set, equilibrium distances and angles",
        "and force constants will be printed in the topology for all",
        "interactions. The equilibrium distances and angles are taken",
        "from the input coordinates, the force constant are set with",
        "command line options.",
        "With the [TT]-db molecule[tt] option a file is extracted from the",
        "database from one of the specified QM calculations (given with [TT]-lot[tt]).",
        "An alternative to the system-wide database [TT]molprops.dat[tt]",
        "can be passed along using the [TT]-mpdb[tt] flag.[PAR]",
        "If the flag [TT]-qgen[tt] is given, charges will be generated using the",
        "specified algorithm. Without the flag the charges from the QM calculation",
        "will be used.",
        "The only supported force field for this tool is Alexandria.[PAR]",
        "oplsaa OPLS-AA/L all-atom force field (2001 aminoacid dihedrals)[PAR]",
        "The corresponding data files can be found in the library directory",
        "with names like ffXXXX.YYY. Check chapter 5 of the manual for more",
        "information about file formats. By default the forcefield selection",
        "is interactive, but you can use the [TT]-ff[tt] option to specify",
        "one of the short names above on the command line instead. In that",
        "case gentop just looks for the corresponding file.[PAR]",
    };
    const char *bugs[] = {
        "No force constants for impropers are generated"
    };
    FILE       *fp;
    t_params   *plist;
    t_excls    *excls;
    t_atoms    *atoms;       /* list with all atoms */
    gpp_atomtype_t atype;
    output_env_t oenv;
    t_nextnb   nnb;
    t_mols     mymol;
    gmx_atomprop_t aps;
    gmx_poldata_t  pd;
    char       title[STRLEN];
    rvec       *x=NULL;        /* coordinates? */
    int        *nbonds;
    char       **smnames;
    int        *cgnr;
    int        bts[] = { 1,1,3,1 };
    int        nalloc,nelec,ePBC;
    matrix     box;          /* box length matrix */
    t_pbc      pbc;
    int        natoms;       /* number of atoms in one molecule  */
    int        nres;         /* number of molecules? */
    int        i,j,k,l,m,ndih,dih,cgtp,eQGEN,*symmetric_charges=NULL;
    real       mu;
    gmx_bool       bRTP,bTOP;
    t_symtab   symtab;
    int        nqa=0,iModel;
    real       cutoff,qtot,mtot;
<<<<<<< HEAD
    char       *gentop_version = (char *)"v0.99";
=======
    char       *gentop_version = (char *)"v0.99b";
>>>>>>> 2fa47f25
    const char *fn,*xmlf;
    char       rtp[STRLEN],forcefield[STRLEN],ffdir[STRLEN];
    char       ffname[STRLEN],suffix[STRLEN],buf[STRLEN],gentopdat[STRLEN];
    gmx_conect gc = NULL;
    const char *potfn,*rhofn,*hisfn,*difffn,*diffhistfn,*reffn;
    gmx_resp_t gr = NULL;
    gmx_resp_t grref = NULL;
    gentop_vsite_t gvt = NULL;
    gentop_qgen_t  qqgen = NULL;
    char qgen_msg[STRLEN];
    
    t_filenm fnm[] = {
        { efPDB, "-f",    "conf", ffOPTRD },
        { efTOP, "-o",    "out",  ffOPTWR },
        { efITP, "-oi",   "out",  ffOPTWR },
        { efSTO, "-c",    "out",  ffWRITE },
        { efRTP, "-r",    "out",  ffOPTWR },
        { efLOG, "-g03",  "gauss",  ffOPTRD },
        { efDAT, "-q",    "qout", ffOPTWR },
        { efDAT, "-x",    "mol",  ffOPTWR },
        { efDAT, "-mpdb", "molprops", ffOPTRD },
        { efCUB, "-pot",  "potential", ffOPTWR },
        { efCUB, "-ref",  "refpot", ffOPTRD },
        { efCUB, "-diff", "diffpot", ffOPTWR },
        { efCUB, "-rho",  "density", ffOPTWR },
        { efXVG, "-diffhist", "diffpot", ffOPTWR },
        { efXVG, "-his",  "pot-histo", ffOPTWR },
        { efXVG, "-pc",   "pot-comp", ffOPTWR },
        { efPDB, "-pdbdiff", "pdbdiff", ffOPTWR }
    };
#define NFILE asize(fnm)
    static real scale = 1.1, kb = 4e5,kt = 400,kp = 5;
    static real btol=0.2,qtol=1e-2,zmin=5,zmax=100,delta_z=-1;
    static real hfac=0,qweight=1e-3,bhyper=0.1;
    static real th_toler=170,ph_toler=5,watoms=1,spacing=0.1;
    static real dbox=0.370424,pfac=1,epsr=1;
    static int  qtotref=0,nexcl = 2;
    static int  maxiter=25000,maxcycle=1;
    static int  idihtp=1,pdihtp=3;
    static real rDecrZeta = -1;
    static gmx_bool bRemoveDih=FALSE,bQsym=TRUE,bZatype=TRUE,bFitCube=FALSE;
    static gmx_bool bParam=FALSE,bH14=TRUE,bRound=TRUE,bITP,bAddShells=FALSE;
    static gmx_bool bPairs = TRUE, bPBC = TRUE, bResp = FALSE;
    static gmx_bool bUsePDBcharge = FALSE,bVerbose=FALSE,bAXpRESP=FALSE;
    static gmx_bool bCONECT=FALSE,bRandZeta=FALSE,bFitZeta=TRUE,bEntropy=FALSE;
    static gmx_bool bSkipVSites=TRUE;
    static char *molnm = "",*dbname = "", *symm_string = "";
    static const char *cqgen[] = { NULL, "None", "Yang", "Bultinck", "Rappe", 
                                   "AXp", "AXs", "AXg", "ESP", "RESP", NULL };
    static const char *dihopt[] = { NULL, "No", "Single", "All", NULL };
    static const char *cgopt[] = { NULL, "Atom", "Group", "Neutral", NULL };
    static const char *lot = "B3LYP/aug-cc-pVTZ",*cat="Other";
    static const char *dzatoms = "";
    static const char *ff = "select";
    t_pargs pa[] = {
        { "-v",      FALSE, etBOOL, {&bVerbose},
          "Generate verbose output in the top file and on terminal." },
        { "-ff",     FALSE, etSTR,  {&ff},
          "Force field, interactive by default. Use -h for information." },
        { "-db",     FALSE, etSTR,  {&dbname},
          "Read a molecule from the database rather than from a file" },
        { "-lot",    FALSE, etSTR,  {&lot},
          "Use this method and level of theory when selecting coordinates and charges" },
        { "-nexcl", FALSE, etINT,  {&nexcl},
          "Number of exclusions" },
        { "-H14",    FALSE, etBOOL, {&bH14}, 
          "Use 3rd neighbour interactions for hydrogen atoms" },
        { "-dih",    FALSE, etSTR,  {dihopt}, 
          "Which proper dihedrals to generate: none, one per rotatable bond, or all possible." },
        { "-remdih", FALSE, etBOOL, {&bRemoveDih}, 
          "Remove dihedrals on the same bond as an improper" },
        { "-pairs",  FALSE, etBOOL, {&bPairs},
          "Output 1-4 interactions (pairs) in topology file" },
        { "-name",   FALSE, etSTR,  {&molnm},
          "Name of your molecule" },
        { "-pbc",    FALSE, etBOOL, {&bPBC},
          "Use periodic boundary conditions." },
        { "-conect", FALSE, etBOOL, {&bCONECT},
          "Use CONECT records in the pdb file to signify bonds" },
        { "-skipvsites", FALSE, etBOOL, {&bSkipVSites},
          "[HIDDEN]Skip virtual sites in the input pdb file" },
        { "-pdbq",  FALSE, etBOOL, {&bUsePDBcharge},
          "[HIDDEN]Use the B-factor supplied in a pdb file for the atomic charges" },
        { "-btol",  FALSE, etREAL, {&btol},
          "Relative tolerance for determining whether two atoms are bonded." },
        { "-epsr", FALSE, etREAL, {&epsr},
          "Relative dielectric constant to account for intramolecular polarization. Should be >= 1." },
        { "-spacing", FALSE, etREAL, {&spacing},
          "Spacing of grid points for computing the potential (not used when a reference file is read)." },
        { "-dbox", FALSE, etREAL, {&dbox},
          "[HIDDEN]Extra space around the molecule when generating an ESP output file with the [TT]-pot[tt] option. The strange default value corresponds to 0.7 a.u. that is sometimes used in other programs." },
        { "-axpresp", FALSE, etBOOL, {&bAXpRESP}, 
          "Turn on RESP features for AXp fitting" },
        { "-qweight", FALSE, etREAL, {&qweight},
          "Restraining force constant for the RESP algorithm (AXp only, and with [TT]-axpresp[tt])." },
        { "-bhyper", FALSE, etREAL, {&bhyper},
          "Hyperbolic term for the RESP algorithm (AXp only), and with [TT]-axpresp[tt])." },
        { "-entropy", FALSE, etBOOL, {&bEntropy},
          "Use maximum entropy criterion for optimizing to ESP data rather than good ol' RMS" },
        { "-fitcube", FALSE, etBOOL, {&bFitCube},
          "Fit to the potential in the cube file rather than the log file. This typically gives incorrect results if it converges at all, because points close to the atoms are taken into account on equal footing with points further away." },
        { "-zmin",  FALSE, etREAL, {&zmin},
          "Minimum allowed zeta (1/nm) when fitting models containing gaussian or Slater charges to the ESP" },
        { "-zmax",  FALSE, etREAL, {&zmax},
          "Maximum allowed zeta (1/nm) when fitting models containing gaussian or Slater charges to the ESP" },
        { "-deltaz", FALSE, etREAL, {&delta_z},
          "Maximum allowed deviation from the starting value of zeta. If this option is set then both zmin and zmax will be ignored. A reasonable value would be 10/nm." },
        { "-dzatoms", FALSE, etSTR, {&dzatoms},
          "List of atomtypes for which the fitting is restrained by the -deltaz option." },
        { "-zatype", FALSE, etBOOL, {&bZatype},
          "Use the same zeta for each atom with the same atomtype in a molecule when fitting gaussian or Slater charges to the ESP" },
        { "-decrzeta", FALSE, etREAL, {&rDecrZeta},
          "Generate decreasing zeta with increasing row numbers for atoms that have multiple distributed charges. In this manner the 1S electrons are closer to the nucleus than 2S electrons and so on. If this number is < 0, nothing is done, otherwise a penalty is imposed in fitting if the Z2-Z1 < this number." },
        { "-randzeta", FALSE, etBOOL, {&bRandZeta},
          "Use random zeta values within the zmin zmax interval when optimizing against Gaussian ESP data. If FALSE the initial values from the gentop.dat file will be used." },
        { "-fitzeta", FALSE, etBOOL, {&bFitZeta},
          "Controls whether or not the Gaussian/Slater widths are optimized when fitting to a QM computed ESP" },
        { "-pfac",   FALSE, etREAL, {&pfac},
          "Factor for weighing penalty function for e.g. [TT]-decrzeta[tt] option." },
        { "-watoms", FALSE, etREAL, {&watoms},
          "Weight for the atoms when fitting the charges to the electrostatic potential. The potential on atoms is usually two orders of magnitude larger than on other points (and negative). For point charges or single smeared charges use zero. For point+smeared charges 1 is recommended (the default)." },
        { "-param", FALSE, etBOOL, {&bParam},
          "Print parameters in the output" },
        { "-round",  FALSE, etBOOL, {&bRound},
          "Round off measured values" },
        { "-qgen",   FALSE, etENUM, {cqgen},
          "Algorithm used for charge generation" },
        { "-shells", FALSE, etBOOL, {&bAddShells},
          "Add shell particles to the topology" },
        { "-qtol",   FALSE, etREAL, {&qtol},
          "Tolerance for assigning charge generation algorithm" },
        { "-qtot",   FALSE, etINT,  {&qtotref},
          "Net charge on molecule when generating a charge" },
        { "-maxiter",FALSE, etINT, {&maxiter},
          "Max number of iterations for charge generation algorithm" },
        { "-maxcycle", FALSE, etINT, {&maxcycle},
          "Max number of tries for optimizing the charges. The trial with lowest chi2 will be used for generating a topology. Will be turned off if randzeta is No." },
        { "-hfac",    FALSE, etREAL, {&hfac},
          "Fudge factor for AXx algorithms that modulates J00 for hydrogen atoms by multiplying it by (1 + hfac*qH). This hack is originally due to Rappe & Goddard." },
        { "-qsymm",  FALSE, etBOOL, {&bQsym},
          "Symmetrize the charges on symmetric groups, e.g. CH3, NH2." },
        { "-symm",   FALSE, etSTR, {&symm_string},
          "Use the order given here for symmetrizing, e.g. when specifying [TT]-symm '0 1 0'[tt] for a water molecule (H-O-H) the hydrogens will have obtain the same charge. For simple groups, like methyl this is done automatically, but higher symmetry is not detected by the program. The numbers should correspond to atom numbers ,minus 1, and point to either the atom itself or to a previous atom." },
        { "-cgsort", FALSE, etSTR, {cgopt},
          "Option for assembling charge groups: based on Group (default, e.g. CH3 groups are kept together), Atom, or Neutral sections" },
        { "-th_toler",FALSE, etREAL, {&th_toler},
          "If bond angles are larger than this value the group will be treated as a linear one and a virtual site will be created to keep the group linear" },
        { "-ph_toler", FALSE, etREAL, {&ph_toler},
          "If dihedral angles are less than this (in absolute value) the atoms will be treated as a planar group with an improper dihedral being added to keep the group planar" },
        { "-kb",    FALSE, etREAL, {&kb},
          "Bonded force constant (kJ/mol/nm^2)" },
        { "-kt",    FALSE, etREAL, {&kt},
          "Angle force constant (kJ/mol/rad^2)" },
        { "-kp",    FALSE, etREAL, {&kp},
          "Dihedral angle force constant (kJ/mol/rad^2)" },
        { "-pdihtp", FALSE, etINT, {&pdihtp},
          "Type to use for proper dihedrals (see GROMACS manual)" },
        { "-idihtp", FALSE, etINT, {&idihtp},
          "Type to use for improper dihedrals (see GROMACS manual)" }
    };
  
    CopyRight(stdout,argv[0]);

    parse_common_args(&argc,argv,0,NFILE,fnm,asize(pa),pa,
                      asize(desc),desc,asize(bugs),bugs,&oenv);
    
    /* Force field selection, interactive or direct */
    choose_ff(strcmp(ff,"select") == 0 ? NULL : ff,
              forcefield,sizeof(forcefield),
              ffdir,sizeof(ffdir));

    if (strlen(forcefield) > 0) 
    {
        strcpy(ffname,forcefield);
        ffname[0] = toupper(ffname[0]);
    } 
    else 
    {
        gmx_fatal(FARGS,"Empty forcefield string");
    }
    sprintf(gentopdat,"%s/gentop.dat",ffdir);
    printf("\nUsing the %s force field file %s\n\n",
           ffname,gentopdat);
    
    /* Check the options */
    bRTP = opt2bSet("-r",NFILE,fnm);
    bITP = opt2bSet("-oi",NFILE,fnm);
    bTOP = TRUE;
  
    if (!bRandZeta)
        maxcycle = 1;
        
    if (!bRTP && !bTOP)
        gmx_fatal(FARGS,"Specify at least one output file");
  
    if ((btol < 0) || (btol > 1)) 
        gmx_fatal(FARGS,"Bond tolerance should be between 0 and 1 (not %g)",btol);
    if ((qtol < 0) || (qtol > 1)) 
        gmx_fatal(FARGS,"Charge tolerance should be between 0 and 1 (not %g)",qtol);
    /* Check command line options of type enum */
    dih  = get_option(dihopt);
    cgtp = get_option(cgopt);
    if ((iModel = name2eemtype(cqgen[0])) == -1)
        gmx_fatal(FARGS,"Invalid model %s. How could you!\n",cqgen[0]);
    
    /* Set bts for topology output */
    bts[2] = pdihtp;
    bts[3] = idihtp;
    
    /* Read standard atom properties */
    aps = gmx_atomprop_init();
  
    /* Read polarization stuff */
    if ((pd = gmx_poldata_read(gentopdat,aps)) == NULL)
        gmx_fatal(FARGS,"Can not read the force field information. File missing or incorrect.");
    if (bVerbose)
        printf("Reading force field information. There are %d atomtypes.\n",
               gmx_poldata_get_natypes(pd));
  
    /* Init parameter lists */
    snew(plist,F_NRE);
    init_plist(plist);
    snew(atoms,1);
    open_symtab(&symtab);
    reffn  = opt2fn_null("-ref",NFILE,fnm);

    if (strlen(dbname) > 0) 
    {
        gmx_molprop_t *mp;
        int np;
    
        mymol.name = strdup(dbname);
        mymol.nr   = 1;
        if (bVerbose)
            printf("Reading molecule database.\n");
        mp = gmx_molprops_read(opt2fn_null("-mpdb",NFILE,fnm),&np);
        for(i=0; (i<np); i++) 
        {
            if (strcasecmp(dbname,gmx_molprop_get_molname(mp[i])) == 0)
                break;
        }
        if (i == np)
            gmx_fatal(FARGS,"Molecule %s not found in database",dbname);
        if (molprop_2_atoms(mp[i],aps,&symtab,lot,atoms,get_eemtype_name(iModel),
                            &x) == 0)
            gmx_fatal(FARGS,"Could not convert molprop to atoms structure");
        ePBC = epbcNONE;
        clear_mat(box);
        put_in_box(atoms->nr,box,x,dbox);
    }
    else if (opt2bSet("-g03",NFILE,fnm))
    {
        gr = gmx_resp_init(pd,iModel,bAXpRESP,qweight,bhyper,qtotref,
                           zmin,zmax,delta_z,
                           bZatype,watoms,rDecrZeta,bRandZeta,pfac,bFitZeta,
                           bEntropy,dzatoms);
        gmx_resp_read_log(gr,aps,pd,opt2fn("-g03",NFILE,fnm));
        gmx_resp_get_atom_info(gr,atoms,&symtab,&x);
        if ((NULL != reffn) && bFitCube)
            gmx_resp_read_cube(gr,reffn,TRUE);
        ePBC = epbcNONE;
        clear_mat(box);
        put_in_box(atoms->nr,box,x,dbox);
        if ((NULL == molnm) || (strlen(molnm) == 0))
        {
            char *ptr = gmx_resp_get_stoichiometry(gr);
            if (NULL == ptr)
                mymol.name = strdup("BOE");
            else
                mymol.name = strdup(ptr);
        }
        else
            mymol.name = strdup(molnm);
        mymol.nr   = 1;
    }
    else 
    {
        if ((NULL == molnm) || (strlen(molnm) == 0))
        {
            mymol.name = strdup("BOE");
            molnm = strdup(mymol.name);
        }
        else
            mymol.name = strdup(molnm);
        mymol.nr   = 1;
        /* Read coordinates */
        get_stx_coordnum(opt2fn("-f",NFILE,fnm),&natoms); 
    
        /* make space for all the atoms */
        init_t_atoms(atoms,natoms,TRUE);
        snew(x,natoms);              
    
        if (bCONECT)
            gc = gmx_conect_init();
        read_pdb_conf(opt2fn("-f",NFILE,fnm),title,atoms,x,&ePBC,box,FALSE,gc);
        if (bSkipVSites) 
        {
            for(i=0; (i<atoms->nr); i++) {
                if (strcmp(*atoms->atomname[i],"ML") == 0) {
                    for(j=i; (j<atoms->nr-1); j++) {
                        atoms->atom[j] = atoms->atom[j+1];
                        atoms->atomname[j] = atoms->atomname[j+1];
                        if (NULL != atoms->atomtype)
                            atoms->atomtype[j] = atoms->atomtype[j+1];
                        if (NULL != atoms->atomtypeB)
                            atoms->atomtypeB[j] = atoms->atomtypeB[j+1];
                    }
                    atoms->nr--;
                }
            }
        }
        get_pdb_atomnumber(atoms,aps);
        
        /* Check input consistency */  
        nelec = 0;
        for(i=0; (i<atoms->nr); i++)
            nelec += atoms->atom[i].atomnumber;
        if (((nelec % 2) == 1) && (((qtotref+32) % 2) != 1))
            gmx_fatal(FARGS,"Number of electrons in %s is %d, but your charge is %d",
                      molnm,nelec,qtotref);
        clean_pdb_names(atoms,&symtab);
        if (bCONECT && (NULL != debug))
            gmx_conect_dump(debug,gc);
        /*for(i=0; (i<atoms->nr); i++)
          t_atoms_set_resinfo(atoms,i,&symtab,mymol.name,1,' ',' ');
        */
    }
    set_pbc(&pbc,ePBC,box);

    if (bVerbose)  
        printf("Generating bonds from distances...\n");
    snew(nbonds,atoms->nr);
    snew(smnames,atoms->nr);
    mk_bonds(pd,atoms,x,gc,&(plist[F_BONDS]),nbonds,bPBC,box,aps,btol);

    /* Setting the atom types: this depends on the bonding */
    gvt = gentop_vsite_init(egvtALL);
    if ((atype = set_atom_type(stderr,molnm,&symtab,atoms,&(plist[F_BONDS]),
                               nbonds,smnames,pd,aps,x,&pbc,th_toler,ph_toler,
                               gvt)) == NULL) 
        gmx_fatal(FARGS,"Can not find all atomtypes. Better luck next time!");
    
    if (NULL != gr)
        gmx_resp_update_atomtypes(gr,atoms);
    
    if ((NULL != debug)) 
        dump_hybridization(debug,atoms,nbonds);
    sfree(nbonds);
  
    /* Check which algorithm to use for charge generation */
    bQsym = bQsym || (opt2parg_bSet("-symm",asize(pa),pa));
    symmetric_charges = symmetrize_charges(bQsym,atoms,&(plist[F_BONDS]),
                                           pd,aps,symm_string);
    
    if (NULL != gr)
    {    
        gmx_resp_add_atom_info(gr,atoms,pd);
        gmx_resp_add_atom_symmetry(gr,pd,symmetric_charges);
        gmx_resp_summary(stdout,gr,symmetric_charges);
    }
        
    strcpy(qgen_msg,"");
    if (iModel == eqgNone)
    {
        printf("Using charges from gentop.dat\n");
        for(i=0; (i<atoms->nr); i++)
        {
            char *qq = gmx_poldata_get_charge(pd,smnames[i]);
            double q;
            if (NULL != qq)
                sscanf(qq,"%lf",&q);
            else
                q = 0;
            atoms->atom[i].q  = atoms->atom[i].qB = q;
        }
        eQGEN = eQGEN_OK;
    }
    else if (((iModel == eqgESP) || (iModel == eqgRESP)) &&
             opt2parg_bSet("-db",asize(pa),pa))
    {
        printf("Using %s charges\n",get_eemtype_name(iModel));
        eQGEN = eQGEN_OK;
    }
    else 
    {
        qqgen = gentop_qgen_init(pd,atoms,aps,x,iModel,hfac,qtotref,epsr);

        if (NULL == qqgen)
            gmx_fatal(FARGS,"Can not generate charges for %s. Probably due to issues with atomtype detection or support.\n",molnm);
        eQGEN = generate_charges(bVerbose ? stdout : NULL,
                                 qqgen,gr,molnm,pd,atoms,x,qtol,
                                 maxiter,maxcycle,aps,hfac);
        qgen_message(qqgen,sizeof(qgen_msg),qgen_msg,gr);
    }
    if (NULL != gr) 
    {
        /* This has to be done before the grid is f*cked up by 
           writing a cube file */
        gmx_resp_potcomp(gr,opt2fn_null("-pc",NFILE,fnm),
                         opt2fn_null("-pdbdiff",NFILE,fnm),oenv);
        /* Dump potential if needed */
        potfn  = opt2fn_null("-pot",NFILE,fnm);
        rhofn  = opt2fn_null("-rho",NFILE,fnm);
        hisfn  = opt2fn_null("-his",NFILE,fnm);
        difffn = opt2fn_null("-diff",NFILE,fnm);
        diffhistfn = opt2fn_null("-diffhist",NFILE,fnm);
        if ((NULL != potfn) || (NULL != hisfn) || (NULL != rhofn) || 
            ((NULL != difffn) && (NULL != reffn)))
        {
            char buf[256];
            
            sprintf(buf,"Potential generated by %s based on %s charges",
                    gentop_version,
                    get_eemtype_name(iModel));
                    
            if (NULL != difffn)
            {
                grref = gmx_resp_init(pd,iModel,bAXpRESP,qweight,bhyper,
                                      qtotref,zmin,zmax,delta_z,bZatype,watoms,
                                      rDecrZeta,bRandZeta,pfac,bFitZeta,
                                      bEntropy,dzatoms);
                gmx_resp_add_atom_info(grref,atoms,pd);
                gmx_resp_add_atom_symmetry(grref,pd,symmetric_charges);
                gmx_resp_read_cube(grref,opt2fn("-ref",NFILE,fnm),FALSE);
                gmx_resp_copy_grid(gr,grref);
            }
            else 
            {
                gmx_resp_make_grid(gr,spacing,box,x);
            }
            if (NULL != rhofn)
            {
                sprintf(buf,"Electron density generated by %s based on %s charges",
                        gentop_version,get_eemtype_name(iModel));
                gmx_resp_calc_rho(gr);
                gmx_resp_write_rho(gr,rhofn,buf);
            }
            sprintf(buf,"Potential generated by %s based on %s charges",
                    gentop_version,get_eemtype_name(iModel));
            if (NULL != potfn)
            {
                gmx_resp_calc_pot(gr);
                gmx_resp_write_cube(gr,potfn,buf);
            }
            if (NULL != hisfn)
            {
                gmx_resp_write_histo(gr,hisfn,buf,oenv);
            }
            if ((NULL != difffn) || (NULL != diffhistfn))
            {
                sprintf(buf,"Potential difference generated by %s based on %s charges",
                        gentop_version,
                        get_eemtype_name(iModel));
                gmx_resp_write_diff_cube(grref,gr,difffn,diffhistfn,buf,oenv,0);
                gmx_resp_destroy(grref);
            }
        }
        gmx_resp_destroy(gr);
    }
    /* Check whether our charges are OK, quit otherwise */
    if (eQGEN != eQGEN_OK) 
    {
        fprintf(stderr,"Not generating topology and coordinate files\n");
    }
    else 
    {
        int  anr;
        
        /* Make Angles and Dihedrals */
        snew(excls,atoms->nr);
        if (bVerbose)
            printf("Generating angles and dihedrals from bonds...\n");
        init_nnb(&nnb,atoms->nr,nexcl+2);
        gen_nnb(&nnb,plist);
        print_nnb(&nnb,"NNB");
        gen_pad(&nnb,atoms,bH14,nexcl,plist,excls,NULL,
                (dih == edihAll),bRemoveDih,TRUE);
        generate_excls(&nnb,nexcl,excls);
        done_nnb(&nnb);
    
        anr = atoms->nr;    
        gentop_vsite_generate_vsites(gvt,atoms,&x,plist,&symtab,atype,&excls);
        if (atoms->nr > anr) 
        {
            srenew(smnames,atoms->nr);
            for(i=anr; (i<atoms->nr); i++)
                smnames[i] = strdup("ML");
        }
    
    
        if (!bPairs)
            plist[F_LJ14].nr = 0;
        if (dih == edihNo)
            plist[F_PDIHS].nr = 0;
    
        if (bAddShells)
        {
            nalloc = atoms->nr*2+2;
            srenew(x,nalloc);
            srenew(smnames,nalloc);
            srenew(excls,nalloc);
            add_shells(pd,nalloc,atoms,atype,plist,x,&symtab,excls,smnames);
        }
        mu = calc_dip(atoms,x);
        
        calc_angles_dihs(&plist[F_ANGLES],&plist[F_PDIHS],x,bPBC,box);
    
        if ((cgnr = generate_charge_groups(cgtp,atoms,
                                           &plist[F_BONDS],&plist[F_POLARIZATION],
                                           bUsePDBcharge,
                                           &qtot,&mtot)) == NULL)
            gmx_fatal(FARGS,"Error generating charge groups");
        if (cgtp != ecgAtom)
            sort_on_charge_groups(cgnr,atoms,plist,x,excls,smnames,NULL);
    
        if (bVerbose) 
        {
            printf("There are %4d proper dihedrals, %4d impropers, %4d angles\n"
                   "          %4d pairs,     %4d bonds and  %4d atoms\n"
                   "          %4d polarizations\n",
                   plist[F_PDIHS].nr, 
                   plist[F_IDIHS].nr, plist[F_ANGLES].nr,
                   plist[F_LJ14].nr, plist[F_BONDS].nr,atoms->nr,
                   plist[F_POLARIZATION].nr);
        }
        printf("Total charge is %g, total mass is %g, dipole is %g D\n",
               qtot,mtot,mu);
        reset_q(atoms);
        print_qpol(atoms,smnames,pd);

        snew(atoms->atomtype,atoms->nr);
        for(i=0; (i<atoms->nr); i++)
            atoms->atomtype[i] = put_symtab(&symtab,
                                            get_atomtype_name(atoms->atom[i].type,atype));
    
        set_force_const(plist,kb,kt,kp,bRound,bParam);
    
        if (bTOP) 
        {    
            /* Write topology file */
            if (bITP)
                fn = ftp2fn(efITP,NFILE,fnm);
            else
                fn = ftp2fn(efTOP,NFILE,fnm);
            fp = ffopen(fn,"w");
            if (!bITP)
                print_top_header(fp,fn,gentop_version,bITP,forcefield,
                                 1.0,qgen_msg);

            if (strlen(dbname) > 0)
            {
                fprintf(fp,"; This topology was generated based on calculations\n");
                fprintf(fp,"; due to Paul J. van Maaren, Carl Caleman, Luciano T. Costa, E. Roos van der Spoel and David van der Spoel\n");
                fprintf(fp,"; (in preparation)\n");
            }
            if (bAddShells)
                write_zeta_q(fp,qqgen,atoms,pd,iModel);
            write_top(fp,NULL,mymol.name,atoms,FALSE,bts,plist,excls,atype,cgnr,nexcl);
            if (!bITP)
                print_top_mols(fp,mymol.name,forcefield,NULL,0,NULL,1,&mymol);
            fclose(fp);
        }
        if (iModel != eqgNone)
            gentop_qgen_done(atoms,qqgen);
        if (bRTP) 
        {
            /* Write force field component */
            print_rtp((char *)ftp2fn(efRTP,NFILE,fnm),gentop_version,
                      atoms,plist,cgnr,asize(bts),bts);
        }
        /* Write coordinates */ 
        if ((xmlf = opt2fn_null("-x",NFILE,fnm)) != NULL) 
        {
            gmx_molprop_t mp;
            mp = atoms_2_molprop(molnm,atoms,smnames,aps,pd,TRUE,th_toler,ph_toler);
            gmx_molprops_write(xmlf,1,&mp,0);
            gmx_molprop_delete(mp);
        }
    
        close_symtab(&symtab);
    }
    sprintf(title,"%s processed by %s",molnm,ShortProgram());
    write_sto_conf(opt2fn("-c",NFILE,fnm),title,atoms,x,NULL,ePBC,box);
    
  
    thanx(stderr);
  
    return 0;
}<|MERGE_RESOLUTION|>--- conflicted
+++ resolved
@@ -263,11 +263,7 @@
     t_symtab   symtab;
     int        nqa=0,iModel;
     real       cutoff,qtot,mtot;
-<<<<<<< HEAD
-    char       *gentop_version = (char *)"v0.99";
-=======
     char       *gentop_version = (char *)"v0.99b";
->>>>>>> 2fa47f25
     const char *fn,*xmlf;
     char       rtp[STRLEN],forcefield[STRLEN],ffdir[STRLEN];
     char       ffname[STRLEN],suffix[STRLEN],buf[STRLEN],gentopdat[STRLEN];
