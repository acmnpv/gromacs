/* -*- mode: c; tab-width: 4; indent-tabs-mode: nil; c-basic-offset: 4; c-file-style: "stroustrup"; -*-
 *
 * 
 *                This source code is part of
 * 
 *                 G   R   O   M   A   C   S
 * 
 *          GROningen MAchine for Chemical Simulations
 * 
 * Written by David van der Spoel, Erik Lindahl, Berk Hess, and others.
 * Copyright (c) 1991-2000, University of Groningen, The Netherlands.
 * Copyright (c) 2001-2010, The GROMACS development team,
 * check out http://www.gromacs.org for more information.

 * This program is free software; you can redistribute it and/or
 * modify it under the terms of the GNU General Public License
 * as published by the Free Software Foundation; either version 2
 * of the License, or (at your option) any later version.
 * 
 * If you want to redistribute modifications, please consider that
 * scientific software is very special. Version control is crucial -
 * bugs must be traceable. We will be happy to consider code for
 * inclusion in the official distribution, but derived work must not
 * be called official GROMACS. Details are found in the README & COPYING
 * files - if they are missing, get the official version at www.gromacs.org.
 * 
 * To help us fund GROMACS development, we humbly ask that you cite
 * the papers on the package - you can find them in the top README file.
 * 
 * For more info, check our website at http://www.gromacs.org
 * 
 * And Hey:
 * Gallium Rubidium Oxygen Manganese Argon Carbon Silicon
 */

#ifdef HAVE_CONFIG_H
#include <config.h>
#endif

#include <signal.h>
#include <stdlib.h>

#if ((defined WIN32 || defined _WIN32 || defined WIN64 || defined _WIN64) && !defined __CYGWIN__ && !defined __CYGWIN32__)
/* _isnan() */
#include <float.h>
#endif

#include "typedefs.h"
#include "smalloc.h"
#include "sysstuff.h"
#include "vec.h"
#include "statutil.h"
#include "vcm.h"
#include "mdebin.h"
#include "nrnb.h"
#include "calcmu.h"
#include "index.h"
#include "vsite.h"
#include "update.h"
#include "ns.h"
#include "trnio.h"
#include "xtcio.h"
#include "mdrun.h"
#include "confio.h"
#include "network.h"
#include "pull.h"
#include "xvgr.h"
#include "physics.h"
#include "names.h"
#include "xmdrun.h"
#include "ionize.h"
#include "disre.h"
#include "orires.h"
#include "dihre.h"
#include "pppm.h"
#include "pme.h"
#include "mdatoms.h"
#include "qmmm.h"
#include "mpelogging.h"
#include "domdec.h"
#include "partdec.h"
#include "topsort.h"
#include "coulomb.h"
#include "constr.h"
#include "compute_io.h"
#include "mvdata.h"
#include "checkpoint.h"
#include "mtop_util.h"
#include "sighandler.h"
#include "genborn.h"
#include "string2.h"
#include "copyrite.h"

#ifdef GMX_THREADS
#include "tmpi.h"
#endif

/* include even when OpenMM not used to force compilation of do_md_openmm */
#include "openmm_wrapper.h"

/* simulation conditions to transmit */
enum { eglsNABNSB, eglsCHKPT, eglsSTOPCOND, eglsRESETCOUNTERS, eglsNR };

typedef struct
{
    int nstms;       /* The frequency for intersimulation communication */
    int sig[eglsNR]; /* The signal set by one process in do_md */
    int set[eglsNR]; /* The communicated signal, equal for all processes */
} globsig_t;


static int multisim_min(const gmx_multisim_t *ms,int nmin,int n)
{
    int  *buf;
    gmx_bool bPos,bEqual;
    int  s,d;

    snew(buf,ms->nsim);
    buf[ms->sim] = n;
    gmx_sumi_sim(ms->nsim,buf,ms);
    bPos   = TRUE;
    bEqual = TRUE;
    for (s=0; s<ms->nsim; s++)
    {
        bPos   = bPos   && (buf[s] > 0);
        bEqual = bEqual && (buf[s] == buf[0]);
    }
    if (bPos)
    {
        if (bEqual)
        {
            nmin = min(nmin,buf[0]);
        }
        else
        {
            /* Find the least common multiple */
            for (d=2; d<nmin; d++)
            {
                s = 0;
                while (s < ms->nsim && d % buf[s] == 0)
                {
                    s++;
                }
                if (s == ms->nsim)
                {
                    /* We found the LCM and it is less than nmin */
                    nmin = d;
                    break;
                }
            }
        }
    }
    sfree(buf);

    return nmin;
}

static int multisim_nstsimsync(const t_commrec *cr,
                               const t_inputrec *ir,int repl_ex_nst)
{
    int nmin;

    if (MASTER(cr))
    {
        nmin = INT_MAX;
        nmin = multisim_min(cr->ms,nmin,ir->nstlist);
        nmin = multisim_min(cr->ms,nmin,ir->nstcalcenergy);
        nmin = multisim_min(cr->ms,nmin,repl_ex_nst);
        if (nmin == INT_MAX)
        {
            gmx_fatal(FARGS,"Can not find an appropriate interval for inter-simulation communication, since nstlist, nstcalcenergy and -replex are all <= 0");
        }
        /* Avoid inter-simulation communication at every (second) step */
        if (nmin <= 2)
        {
            nmin = 10;
        }
    }

    gmx_bcast(sizeof(int),&nmin,cr);

    return nmin;
}

static void init_global_signals(globsig_t *gs,const t_commrec *cr,
                                const t_inputrec *ir,int repl_ex_nst)
{
    int i;

    gs->nstms = 1;

    for (i=0; i<eglsNR; i++)
    {
        gs->sig[i] = 0;
        gs->set[i] = 0;
    }
}


double do_md_openmm(FILE *fplog,t_commrec *cr,int nfile,const t_filenm fnm[],
                    const output_env_t oenv, gmx_bool bVerbose,gmx_bool bCompact,
                    int nstglobalcomm,
                    gmx_vsite_t *vsite,gmx_constr_t constr,
                    int stepout,t_inputrec *ir,
                    gmx_mtop_t *top_global,
                    t_fcdata *fcd,
                    t_state *state_global,
                    t_mdatoms *mdatoms,
                    t_nrnb *nrnb,gmx_wallcycle_t wcycle,
                    gmx_edsam_t ed,t_forcerec *fr,
                    int repl_ex_nst,int repl_ex_seed,
                    real cpt_period,real max_hours,
                    const char *deviceOptions,
                    unsigned long Flags,
                    gmx_runtime_t *runtime)
{
    gmx_mdoutf_t *outf;
    gmx_large_int_t step,step_rel;
    double     run_time;
    double     t,t0,lam0;
    gmx_bool       bSimAnn,
    bFirstStep,bStateFromTPX,bLastStep,bStartingFromCpt;
    gmx_bool       bInitStep=TRUE;
    gmx_bool       do_ene,do_log, do_verbose,
    bX,bV,bF,bCPT;
    tensor     force_vir,shake_vir,total_vir,pres;
    int        i,m;
    int        mdof_flags;
    rvec       mu_tot;
    t_vcm      *vcm;
    int        nchkpt=1;
    gmx_localtop_t *top;
    t_mdebin *mdebin=NULL;
    t_state    *state=NULL;
    rvec       *f_global=NULL;
    int        n_xtc=-1;
    rvec       *x_xtc=NULL;
    gmx_enerdata_t *enerd;
    rvec       *f=NULL;
    gmx_global_stat_t gstat;
    gmx_update_t upd=NULL;
    t_graph    *graph=NULL;
    globsig_t   gs;

    gmx_groups_t *groups;
    gmx_ekindata_t *ekind, *ekind_save;
    gmx_bool        bAppend;
    int         a0,a1;
    matrix      lastbox;
    real        reset_counters=0,reset_counters_now=0;
    char        sbuf[STEPSTRSIZE],sbuf2[STEPSTRSIZE];
    int         handled_stop_condition=gmx_stop_cond_none; 

    const char *ommOptions = NULL;
    void   *openmmData;

    bAppend  = (Flags & MD_APPENDFILES);
    check_ir_old_tpx_versions(cr,fplog,ir,top_global);

    groups = &top_global->groups;

    /* Initial values */
    init_md(fplog,cr,ir,oenv,&t,&t0,state_global->lambda,
            &(state_global->fep_state),&lam0,
            nrnb,top_global,&upd,
            nfile,fnm,&outf,&mdebin,
            force_vir,shake_vir,mu_tot,&bSimAnn,&vcm,state_global,Flags);

    clear_mat(total_vir);
    clear_mat(pres);
    /* Energy terms and groups */
    snew(enerd,1);
    init_enerdata(top_global->groups.grps[egcENER].nr,ir->fepvals->n_lambda,
                  enerd);
    snew(f,top_global->natoms);

    /* Kinetic energy data */
    snew(ekind,1);
    init_ekindata(fplog,top_global,&(ir->opts),ekind);
    /* needed for iteration of constraints */
    snew(ekind_save,1);
    init_ekindata(fplog,top_global,&(ir->opts),ekind_save);
    /* Copy the cos acceleration to the groups struct */
    ekind->cosacc.cos_accel = ir->cos_accel;

    gstat = global_stat_init(ir);
    debug_gmx();

    {
        double io = compute_io(ir,top_global->natoms,groups,mdebin->ebin->nener,1);
        if ((io > 2000) && MASTER(cr))
            fprintf(stderr,
                    "\nWARNING: This run will generate roughly %.0f Mb of data\n\n",
                    io);
    }

    top = gmx_mtop_generate_local_top(top_global,ir);

    a0 = 0;
    a1 = top_global->natoms;

    state = partdec_init_local_state(cr,state_global);
    f_global = f;

    atoms2md(top_global,ir,0,NULL,a0,a1-a0,mdatoms);

    if (vsite)
    {
        set_vsite_top(vsite,top,mdatoms,cr);
    }

    if (ir->ePBC != epbcNONE && !ir->bPeriodicMols)
    {
        graph = mk_graph(fplog,&(top->idef),0,top_global->natoms,FALSE,FALSE);
    }

    update_mdatoms(mdatoms,state->lambda[efptMASS]);

    if (deviceOptions[0]=='\0')
    {
        /* empty options, which should default to OpenMM in this build */
        ommOptions=deviceOptions;
    }
    else
    {
        if (gmx_strncasecmp(deviceOptions,"OpenMM",6)!=0)
        {
            gmx_fatal(FARGS, "This Gromacs version currently only works with OpenMM. Use -device \"OpenMM:<options>\"");
        }
        else
        {
            ommOptions=strchr(deviceOptions,':');
            if (NULL!=ommOptions)
            {
                /* Increase the pointer to skip the colon */
                ommOptions++;
            }
        }
    }

    openmmData = openmm_init(fplog, ommOptions, ir, top_global, top, mdatoms, fr, state);
    please_cite(fplog,"Friedrichs2009");

    if (MASTER(cr))
    {
        /* Update mdebin with energy history if appending to output files */
        if ( Flags & MD_APPENDFILES )
        {
            restore_energyhistory_from_state(mdebin,&state_global->enerhist);
        }
        /* Set the initial energy history in state to zero by updating once */
        update_energyhistory(&state_global->enerhist,mdebin);
    }

    if (constr)
    {
        set_constraints(constr,top,ir,mdatoms,cr);
    }

    if (!ir->bContinuation)
    {
        if (mdatoms->cFREEZE && (state->flags & (1<<estV)))
        {
            /* Set the velocities of frozen particles to zero */
            for (i=mdatoms->start; i<mdatoms->start+mdatoms->homenr; i++)
            {
                for (m=0; m<DIM; m++)
                {
                    if (ir->opts.nFreeze[mdatoms->cFREEZE[i]][m])
                    {
                        state->v[i][m] = 0;
                    }
                }
            }
        }

        if (constr)
        {
            /* Constrain the initial coordinates and velocities */
            do_constrain_first(fplog,constr,ir,mdatoms,state,f,
                               graph,cr,nrnb,fr,top,shake_vir);
        }
        if (vsite)
        {
            /* Construct the virtual sites for the initial configuration */
            construct_vsites(fplog,vsite,state->x,nrnb,ir->delta_t,NULL,
                             top->idef.iparams,top->idef.il,
                             fr->ePBC,fr->bMolPBC,graph,cr,state->box);
        }
    }

    debug_gmx();

    if (MASTER(cr))
    {
        char tbuf[20];
        fprintf(fplog,"Initial temperature: %g K\n",enerd->term[F_TEMP]);
        fprintf(stderr,"starting mdrun '%s'\n",
                *(top_global->name));
        if (ir->nsteps >= 0)
        {
            sprintf(tbuf,"%8.1f",(ir->init_step+ir->nsteps)*ir->delta_t);
        }
        else
        {
            sprintf(tbuf,"%s","infinite");
        }
        if (ir->init_step > 0)
        {
            fprintf(stderr,"%s steps, %s ps (continuing from step %s, %8.1f ps).\n",
                    gmx_step_str(ir->init_step+ir->nsteps,sbuf),tbuf,
                    gmx_step_str(ir->init_step,sbuf2),
                    ir->init_step*ir->delta_t);
        }
        else
        {
            fprintf(stderr,"%s steps, %s ps.\n",
                    gmx_step_str(ir->nsteps,sbuf),tbuf);
        }
    }

    fprintf(fplog,"\n");

    /* Set and write start time */
    runtime_start(runtime);
    print_date_and_time(fplog,cr->nodeid,"Started mdrun",runtime);
    wallcycle_start(wcycle,ewcRUN);
    if (fplog)
        fprintf(fplog,"\n");

    /* safest point to do file checkpointing is here.  More general point would be immediately before integrator call */

    debug_gmx();
    /***********************************************************
     *
     *             Loop over MD steps
     *
     ************************************************************/

    /* loop over MD steps or if rerunMD to end of input trajectory */
    bFirstStep = TRUE;
    /* Skip the first Nose-Hoover integration when we get the state from tpx */
    bStateFromTPX = !opt2bSet("-cpi",nfile,fnm);
    bInitStep = bFirstStep && bStateFromTPX;
    bStartingFromCpt = (Flags & MD_STARTFROMCPT) && bInitStep;
    bLastStep = FALSE;

    init_global_signals(&gs,cr,ir,repl_ex_nst);

    step = ir->init_step;
    step_rel = 0;

    while (!bLastStep)
    {
        wallcycle_start(wcycle,ewcSTEP);

        GMX_MPE_LOG(ev_timestep1);

        bLastStep = (step_rel == ir->nsteps);
        t = t0 + step*ir->delta_t;

        if (gs.set[eglsSTOPCOND] != 0)
        {
            bLastStep = TRUE;
        }

        do_log = do_per_step(step,ir->nstlog) || bFirstStep || bLastStep;
        do_verbose = bVerbose &&
                     (step % stepout == 0 || bFirstStep || bLastStep);

        if (MASTER(cr) && do_log)
        {
            print_ebin_header(fplog,step,t,state->lambda[efptFEP]);
        }

        clear_mat(force_vir);
        GMX_MPE_LOG(ev_timestep2);

        /* We write a checkpoint at this MD step when:
         * either when we signalled through gs (in OpenMM NS works different),
         * or at the last step (but not when we do not want confout),
         * but never at the first step.
         */
        bCPT = ((gs.set[eglsCHKPT] ||
                 (bLastStep && (Flags & MD_CONFOUT))) &&
                step > ir->init_step );
        if (bCPT)
        {
            gs.set[eglsCHKPT] = 0;
        }

        /* Now we have the energies and forces corresponding to the
         * coordinates at time t. We must output all of this before
         * the update.
         * for RerunMD t is read from input trajectory
         */
        GMX_MPE_LOG(ev_output_start);

        mdof_flags = 0;
        if (do_per_step(step,ir->nstxout))
        {
            mdof_flags |= MDOF_X;
        }
        if (do_per_step(step,ir->nstvout))
        {
            mdof_flags |= MDOF_V;
        }
        if (do_per_step(step,ir->nstfout))
        {
            mdof_flags |= MDOF_F;
        }
        if (do_per_step(step,ir->nstxtcout))
        {
            mdof_flags |= MDOF_XTC;
        }
        if (bCPT)
        {
            mdof_flags |= MDOF_CPT;
        };
        do_ene = (do_per_step(step,ir->nstenergy) || bLastStep);

        if (mdof_flags != 0 || do_ene || do_log)
        {
            wallcycle_start(wcycle,ewcTRAJ);
            bF = (mdof_flags & MDOF_F);
            bX = (mdof_flags & (MDOF_X | MDOF_XTC | MDOF_CPT));
            bV = (mdof_flags & (MDOF_V | MDOF_CPT));

            openmm_copy_state(openmmData, state, &t, f, enerd, bX, bV, bF, do_ene);

<<<<<<< HEAD
        if (mdof_flags != 0 || do_ene || do_log)
        {
            wallcycle_start(wcycle,ewcTRAJ);
            bF = (mdof_flags & MDOF_F);
            if (bF || do_ene || do_log)
            {
                openmm_copy_state(openmmData, state, &t, f, enerd, 0, 0, bF, do_ene);
            }
            upd_mdebin(mdebin, NULL,TRUE,
                       t,mdatoms->tmass,enerd,state, ir->fepvals,lastbox,
=======
            upd_mdebin(mdebin, FALSE,TRUE,
                       t,mdatoms->tmass,enerd,state,lastbox,
>>>>>>> be66ba7f
                       shake_vir,force_vir,total_vir,pres,
                       ekind,mu_tot,constr);
            print_ebin(outf->fp_ene,do_ene,FALSE,FALSE,do_log?fplog:NULL,
                       step,t,
                       eprNORMAL,bCompact,mdebin,fcd,groups,&(ir->opts));
            write_traj(fplog,cr,outf,mdof_flags,top_global,
                       step,t,state,state_global,f,f_global,&n_xtc,&x_xtc);
            if (bCPT)
            {
                nchkpt++;
                bCPT = FALSE;
            }
            debug_gmx();
            if (bLastStep && step_rel == ir->nsteps &&
                    (Flags & MD_CONFOUT) && MASTER(cr))
            {
                /* x and v have been collected in write_traj,
                 * because a checkpoint file will always be written
                 * at the last step.
                 */
                fprintf(stderr,"\nWriting final coordinates.\n");
                if (ir->ePBC != epbcNONE && !ir->bPeriodicMols)
                {
                    /* Make molecules whole only for confout writing */
                    do_pbc_mtop(fplog,ir->ePBC,state->box,top_global,state_global->x);
                }
                write_sto_conf_mtop(ftp2fn(efSTO,nfile,fnm),
                                    *top_global->name,top_global,
                                    state_global->x,state_global->v,
                                    ir->ePBC,state->box);
                debug_gmx();
            }
            wallcycle_stop(wcycle,ewcTRAJ);
        }
        GMX_MPE_LOG(ev_output_finish);


        /* Determine the wallclock run time up till now */
        run_time = gmx_gettime() - (double)runtime->real;

        /* Check whether everything is still allright */
        if (((int)gmx_get_stop_condition() > handled_stop_condition)
#ifdef GMX_THREADS
            && MASTER(cr)
#endif
            )
        {
           /* this is just make gs.sig compatible with the hack 
               of sending signals around by MPI_Reduce with together with
               other floats */
            /* NOTE: this only works for serial code. For code that allows
               MPI nodes to propagate their condition, see kernel/md.c*/
            if ( gmx_get_stop_condition() == gmx_stop_cond_next_ns )
                gs.set[eglsSTOPCOND]=1;
            if ( gmx_get_stop_condition() == gmx_stop_cond_next )
                gs.set[eglsSTOPCOND]=1;
            /* < 0 means stop at next step, > 0 means stop at next NS step */
            if (fplog)
            {
                fprintf(fplog,
                        "\n\nReceived the %s signal, stopping at the next %sstep\n\n",
                        gmx_get_signal_name(),
                        gs.sig[eglsSTOPCOND]==1 ? "NS " : "");
                fflush(fplog);
            }
            fprintf(stderr,
                    "\n\nReceived the %s signal, stopping at the next %sstep\n\n",
                    gmx_get_signal_name(),
                    gs.sig[eglsSTOPCOND]==1 ? "NS " : "");
            fflush(stderr);
            handled_stop_condition=(int)gmx_get_stop_condition();
        }
        else if (MASTER(cr) &&
                 (max_hours > 0 && run_time > max_hours*60.0*60.0*0.99) &&
                 gs.set[eglsSTOPCOND] == 0)
        {
            /* Signal to terminate the run */
            gs.set[eglsSTOPCOND] = 1;
            if (fplog)
            {
                fprintf(fplog,"\nStep %s: Run time exceeded %.3f hours, will terminate the run\n",gmx_step_str(step,sbuf),max_hours*0.99);
            }
            fprintf(stderr, "\nStep %s: Run time exceeded %.3f hours, will terminate the run\n",gmx_step_str(step,sbuf),max_hours*0.99);
        }

        /* checkpoints */
        if (MASTER(cr) && (cpt_period >= 0 &&
                           (cpt_period == 0 ||
                            run_time >= nchkpt*cpt_period*60.0)) &&
                gs.set[eglsCHKPT] == 0)
        {
            gs.set[eglsCHKPT] = 1;
        }

        /* Time for performance */
        if (((step % stepout) == 0) || bLastStep)
        {
            runtime_upd_proc(runtime);
        }

        if (do_per_step(step,ir->nstlog))
        {
            if (fflush(fplog) != 0)
            {
                gmx_fatal(FARGS,"Cannot flush logfile - maybe you are out of quota?");
            }
        }

        /* Remaining runtime */
        if (MULTIMASTER(cr) && (do_verbose || gmx_got_usr_signal() ))
        {
            print_time(stderr,runtime,step,ir,cr);
        }

        bFirstStep = FALSE;
        bInitStep = FALSE;
        bStartingFromCpt = FALSE;
        step++;
        step_rel++;

        openmm_take_one_step(openmmData);
    }
    /* End of main MD loop */
    debug_gmx();

    /* Stop the time */
    runtime_end(runtime);

    if (MASTER(cr))
    {
        if (ir->nstcalcenergy > 0) 
        {
            print_ebin(outf->fp_ene,FALSE,FALSE,FALSE,fplog,step,t,
                       eprAVER,FALSE,mdebin,fcd,groups,&(ir->opts));
        }
    }

    openmm_cleanup(fplog, openmmData);

    done_mdoutf(outf);

    debug_gmx();

    runtime->nsteps_done = step_rel;

    return 0;
}<|MERGE_RESOLUTION|>--- conflicted
+++ resolved
@@ -528,21 +528,8 @@
 
             openmm_copy_state(openmmData, state, &t, f, enerd, bX, bV, bF, do_ene);
 
-<<<<<<< HEAD
-        if (mdof_flags != 0 || do_ene || do_log)
-        {
-            wallcycle_start(wcycle,ewcTRAJ);
-            bF = (mdof_flags & MDOF_F);
-            if (bF || do_ene || do_log)
-            {
-                openmm_copy_state(openmmData, state, &t, f, enerd, 0, 0, bF, do_ene);
-            }
-            upd_mdebin(mdebin, NULL,TRUE,
+            upd_mdebin(mdebin,TRUE,
                        t,mdatoms->tmass,enerd,state, ir->fepvals,lastbox,
-=======
-            upd_mdebin(mdebin, FALSE,TRUE,
-                       t,mdatoms->tmass,enerd,state,lastbox,
->>>>>>> be66ba7f
                        shake_vir,force_vir,total_vir,pres,
                        ekind,mu_tot,constr);
             print_ebin(outf->fp_ene,do_ene,FALSE,FALSE,do_log?fplog:NULL,
