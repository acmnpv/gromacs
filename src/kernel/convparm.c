/*
 * 
 *                This source code is part of
 * 
 *                 G   R   O   M   A   C   S
 * 
 *          GROningen MAchine for Chemical Simulations
 * 
 *                        VERSION 3.2.0
 * Written by David van der Spoel, Erik Lindahl, Berk Hess, and others.
 * Copyright (c) 1991-2000, University of Groningen, The Netherlands.
 * Copyright (c) 2001-2004, The GROMACS development team,
 * check out http://www.gromacs.org for more information.

 * This program is free software; you can redistribute it and/or
 * modify it under the terms of the GNU General Public License
 * as published by the Free Software Foundation; either version 2
 * of the License, or (at your option) any later version.
 * 
 * If you want to redistribute modifications, please consider that
 * scientific software is very special. Version control is crucial -
 * bugs must be traceable. We will be happy to consider code for
 * inclusion in the official distribution, but derived work must not
 * be called official GROMACS. Details are found in the README & COPYING
 * files - if they are missing, get the official version at www.gromacs.org.
 * 
 * To help us fund GROMACS development, we humbly ask that you cite
 * the papers on the package - you can find them in the top README file.
 * 
 * For more info, check our website at http://www.gromacs.org
 * 
 * And Hey:
 * Gallium Rubidium Oxygen Manganese Argon Carbon Silicon
 */
/* This file is completely threadsafe - keep it that way! */
#ifdef HAVE_CONFIG_H
#include <config.h>
#endif

#include <math.h>
#include "sysstuff.h"
#include "physics.h"
#include "vec.h"
#include "smalloc.h"
#include "typedefs.h"
#include "gmx_fatal.h"
#include "topio.h"
#include "toputil.h"
#include "convparm.h"
#include "names.h"
#include "gpp_atomtype.h"

static int round_check(real r,int limit,int ftype,const char *name)
{
  int i;

  if (r >= 0)
    i = (int)(r + 0.5);
  else
    i = (int)(r - 0.5);

  if (r-i > 0.01 || r-i < -0.01)
    gmx_fatal(FARGS,"A non-integer value (%f) was supplied for '%s' in %s",
	      r,name,interaction_function[ftype].longname);

  if (i < limit)
    gmx_fatal(FARGS,"Value of '%s' in %s is %d, which is smaller than the minimum of %d",
	      name,interaction_function[ftype].longname,i,limit);

  return i;
}

static void set_ljparams(int comb,double reppow,real v,real w,
			 real *c6,real *c12)
{
  if (comb == eCOMB_ARITHMETIC || comb == eCOMB_GEOM_SIG_EPS) {
    if (v >= 0) {
      *c6  = 4*w*pow(v,6.0);
      *c12 = 4*w*pow(v,reppow);
    } else {
      /* Interpret negative sigma as c6=0 and c12 with -sigma */
      *c6  = 0;
      *c12 = 4*w*pow(-v,reppow);
    }
  } else {
    *c6  = v;
    *c12 = w;
  }
}

static void assign_param(t_functype ftype,t_iparams *newparam,
			 real old[MAXFORCEPARAM],int comb,double reppow)
{
  int  i,j;
  real tmp;

  /* Set to zero */
<<<<<<< HEAD
  for(j=0; (j<MAXFORCEPARAM); j++)
=======
  for(j=0; (j<MAXFORCEPARAM); j++) 
>>>>>>> e4779c72
    {
      newparam->generic.buf[j]=0.0;
    }
  switch (ftype) {
  case F_G96ANGLES:
    /* Post processing of input data: store cosine iso angle itself */
    newparam->harmonic.rA =cos(old[0]*DEG2RAD);
    newparam->harmonic.krA=old[1];
    newparam->harmonic.rB =cos(old[2]*DEG2RAD);
    newparam->harmonic.krB=old[3];
    break;
  case F_G96BONDS:
    /* Post processing of input data: store square of length itself */
    newparam->harmonic.rA =sqr(old[0]);
    newparam->harmonic.krA=old[1];
    newparam->harmonic.rB =sqr(old[2]);
    newparam->harmonic.krB=old[3];
    break;
  case F_FENEBONDS:
    newparam->fene.bm=old[0];
    newparam->fene.kb=old[1];
    break;
  case F_RESTRBONDS:
    newparam->restraint.lowA = old[0];
    newparam->restraint.up1A = old[1];
    newparam->restraint.up2A = old[2];
    newparam->restraint.kA   = old[3];
    newparam->restraint.lowB = old[4];
    newparam->restraint.up1B = old[5];
    newparam->restraint.up2B = old[6];
    newparam->restraint.kB   = old[7];
    break;
  case F_TABBONDS:
  case F_TABBONDSNC:
  case F_TABANGLES:
  case F_TABDIHS:
    newparam->tab.table = round_check(old[0],0,ftype,"table index");
    newparam->tab.kA    = old[1];
    newparam->tab.kB    = old[3];
    break;
  case F_CROSS_BOND_BONDS:
    newparam->cross_bb.r1e=old[0];
    newparam->cross_bb.r2e=old[1];
    newparam->cross_bb.krr=old[2];
    break;
  case F_CROSS_BOND_ANGLES:
    newparam->cross_ba.r1e=old[0];
    newparam->cross_ba.r2e=old[1];
    newparam->cross_ba.r3e=old[2];
    newparam->cross_ba.krt=old[3];
    break;
  case F_UREY_BRADLEY:
    newparam->u_b.theta=old[0];
    newparam->u_b.ktheta=old[1];
    newparam->u_b.r13=old[2];
    newparam->u_b.kUB=old[3];
    break;
  case F_QUARTIC_ANGLES:
    newparam->qangle.theta=old[0];
    for(i=0; i<5; i++)
      newparam->qangle.c[i]=old[i+1];
    break;
  case F_ANGLES:
  case F_BONDS:
  case F_HARMONIC:
  case F_IDIHS:
    newparam->harmonic.rA =old[0];
    newparam->harmonic.krA=old[1];
    newparam->harmonic.rB =old[2];
    newparam->harmonic.krB=old[3];
    break;
  case F_MORSE:
    newparam->morse.b0    =old[0];
    newparam->morse.cb    =old[1];
    newparam->morse.beta  =old[2];
    break;
  case F_CUBICBONDS:
    newparam->cubic.b0    =old[0];
    newparam->cubic.kb    =old[1];
    newparam->cubic.kcub  =old[2];
    break;
  case F_CONNBONDS:
    break;
  case F_POLARIZATION:
    newparam->polarize.alpha = old[0];
    break;
  case F_WATER_POL:
    newparam->wpol.al_x   =old[0];
    newparam->wpol.al_y   =old[1];
    newparam->wpol.al_z   =old[2];
    newparam->wpol.rOH    =old[3];
    newparam->wpol.rHH    =old[4];
    newparam->wpol.rOD    =old[5];
    break;
  case F_THOLE_POL:
    newparam->thole.a      = old[0];
    newparam->thole.alpha1 = old[1];
    newparam->thole.alpha2 = old[2];
    if ((old[1] > 0) && (old[2] > 0))
      newparam->thole.rfac = old[0]*pow(old[1]*old[2],-1.0/6.0);
    else
      newparam->thole.rfac = 1;
    break;
  case F_BHAM:
    newparam->bham.a = old[0];
    newparam->bham.b = old[1];
    newparam->bham.c = old[2];
    break;
  case F_LJ14:
    set_ljparams(comb,reppow,old[0],old[1],&newparam->lj14.c6A,&newparam->lj14.c12A);
    set_ljparams(comb,reppow,old[2],old[3],&newparam->lj14.c6B,&newparam->lj14.c12B);
    break;
  case F_LJC14_Q:
    newparam->ljc14.fqq = old[0];
    newparam->ljc14.qi  = old[1];
    newparam->ljc14.qj  = old[2];
    set_ljparams(comb,reppow,old[3],old[4],&newparam->ljc14.c6,&newparam->ljc14.c12);
    break;
  case F_LJC_PAIRS_NB:
    newparam->ljcnb.qi = old[0];
    newparam->ljcnb.qj = old[1];
    set_ljparams(comb,reppow,old[2],old[3],&newparam->ljcnb.c6,&newparam->ljcnb.c12);
    break;
  case F_LJ:
    set_ljparams(comb,reppow,old[0],old[1],&newparam->lj.c6,&newparam->lj.c12);
    break;
  case F_PDIHS:
  case F_ANGRES:
  case F_ANGRESZ:
    newparam->pdihs.phiA = old[0];
    newparam->pdihs.cpA  = old[1];
		  
    /* Dont do any checks if all parameters are zero (such interactions will be removed) */
    tmp=fabs(old[0])+fabs(old[1])+fabs(old[2])+fabs(old[3])+fabs(old[4]);
    newparam->pdihs.mult = (tmp < GMX_REAL_MIN) ? 0 : round_check(old[2],1,ftype,"multiplicity");
		  
    newparam->pdihs.phiB = old[3];
    newparam->pdihs.cpB  = old[4];
    break;
  case F_POSRES:
    newparam->posres.fcA[XX]   = old[0];
    newparam->posres.fcA[YY]   = old[1];
    newparam->posres.fcA[ZZ]   = old[2];
    newparam->posres.fcB[XX]   = old[3];
    newparam->posres.fcB[YY]   = old[4];
    newparam->posres.fcB[ZZ]   = old[5];
    newparam->posres.pos0A[XX] = old[6];
    newparam->posres.pos0A[YY] = old[7];
    newparam->posres.pos0A[ZZ] = old[8];
    newparam->posres.pos0B[XX] = old[9];
    newparam->posres.pos0B[YY] = old[10];
    newparam->posres.pos0B[ZZ] = old[11];
    break;
  case F_DISRES:
    newparam->disres.label = round_check(old[0],0,ftype,"label");
    newparam->disres.type  = round_check(old[1],1,ftype,"type'");
    newparam->disres.low   = old[2];
    newparam->disres.up1   = old[3];
    newparam->disres.up2   = old[4];
    newparam->disres.kfac  = old[5];
    break;
  case F_ORIRES:
    newparam->orires.ex    = round_check(old[0],1,ftype,"experiment") - 1;
    newparam->orires.label = round_check(old[1],1,ftype,"label");
    newparam->orires.power = round_check(old[2],0,ftype,"power");
    newparam->orires.c     = old[3];
    newparam->orires.obs   = old[4];
    newparam->orires.kfac  = old[5];
    break;
  case F_DIHRES:
    newparam->dihres.label = round_check(old[0],0,ftype,"label");
<<<<<<< HEAD
    newparam->dihres.phiA  = old[1];
    newparam->dihres.dphiA = old[2];
    newparam->dihres.kfacA = old[3];
=======
    newparam->dihres.phi   = old[1];
    newparam->dihres.dphi  = old[2];
    newparam->dihres.kfac  = old[3];
>>>>>>> e4779c72
    newparam->dihres.power = round_check(old[4],0,ftype,"power");
    break;
  case F_RBDIHS:
    for (i=0; (i<NR_RBDIHS); i++) {
      newparam->rbdihs.rbcA[i]=old[i]; 
      newparam->rbdihs.rbcB[i]=old[NR_RBDIHS+i]; 
    }
    break;
  case F_FOURDIHS:
    /* Read the dihedral parameters to temporary arrays,
     * and convert them to the computationally faster
     * Ryckaert-Bellemans form.
     */   
    /* Use conversion formula for OPLS to Ryckaert-Bellemans: */
    newparam->rbdihs.rbcA[0]=old[1]+0.5*(old[0]+old[2]);
    newparam->rbdihs.rbcA[1]=0.5*(3.0*old[2]-old[0]);
    newparam->rbdihs.rbcA[2]=4.0*old[3]-old[1];
    newparam->rbdihs.rbcA[3]=-2.0*old[2];
    newparam->rbdihs.rbcA[4]=-4.0*old[3];
    newparam->rbdihs.rbcA[5]=0.0;

    newparam->rbdihs.rbcB[0]=old[NR_FOURDIHS+1]+0.5*(old[NR_FOURDIHS+0]+old[NR_FOURDIHS+2]);
    newparam->rbdihs.rbcB[1]=0.5*(3.0*old[NR_FOURDIHS+2]-old[NR_FOURDIHS+0]);
    newparam->rbdihs.rbcB[2]=4.0*old[NR_FOURDIHS+3]-old[NR_FOURDIHS+1];
    newparam->rbdihs.rbcB[3]=-2.0*old[NR_FOURDIHS+2];
    newparam->rbdihs.rbcB[4]=-4.0*old[NR_FOURDIHS+3];
    newparam->rbdihs.rbcB[5]=0.0;
    break;    
  case F_CONSTR:
  case F_CONSTRNC:
    newparam->constr.dA = old[0];
    newparam->constr.dB = old[1];
    break;
  case F_SETTLE:
    newparam->settle.doh=old[0];
    newparam->settle.dhh=old[1];
    break;
  case F_VSITE2:
  case F_VSITE3:
  case F_VSITE3FD:
  case F_VSITE3OUT:
  case F_VSITE4FD:
  case F_VSITE4FDN:
    newparam->vsite.a=old[0];
    newparam->vsite.b=old[1];
    newparam->vsite.c=old[2];
    newparam->vsite.d=old[3];
    newparam->vsite.e=old[4];
    newparam->vsite.f=old[5];
    break;
  case F_VSITE3FAD:
    newparam->vsite.a=old[1] * cos(DEG2RAD * old[0]);
    newparam->vsite.b=old[1] * sin(DEG2RAD * old[0]);
    newparam->vsite.c=old[2];
    newparam->vsite.d=old[3];
    newparam->vsite.e=old[4];
    newparam->vsite.f=old[5];
    break;
  case F_VSITEN:
    newparam->vsiten.n = round_check(old[0],1,ftype,"number of atoms");
    newparam->vsiten.a = old[1];
    break;
  case F_CMAP:
    newparam->cmap.cmapA=old[0];
    newparam->cmap.cmapB=old[1];
    break;
  case F_GB12:
  case F_GB13:
  case F_GB14:
    newparam->gb.sar  = old[0];
    newparam->gb.st   = old[1];
    newparam->gb.pi   = old[2];
    newparam->gb.gbr  = old[3];
    newparam->gb.bmlt = old[4];
    break;
  default:
    gmx_fatal(FARGS,"unknown function type %d in %s line %d",
	      ftype,__FILE__,__LINE__);
  }
}

static int enter_params(gmx_ffparams_t *ffparams, t_functype ftype,
			real forceparams[MAXFORCEPARAM],int comb,real reppow,
			int start,bool bAppend)
{
  t_iparams newparam;
  int       type;
  
  assign_param(ftype,&newparam,forceparams,comb,reppow);
  if (!bAppend) {
    for (type=start; (type<ffparams->ntypes); type++) {
      if (ffparams->functype[type]==ftype) {
	if (memcmp(&newparam,&ffparams->iparams[type],(size_t)sizeof(newparam)) == 0)
	  return type;
      }
    }
  }
  else {
    type = ffparams->ntypes;
  }
  if (debug)
    fprintf(debug,"copying newparam to ffparams->iparams[%d] (ntypes=%d)\n",
	    type,ffparams->ntypes);
  memcpy(&ffparams->iparams[type],&newparam,(size_t)sizeof(newparam));
  
  ffparams->ntypes++;
  ffparams->functype[type]=ftype;

  return type;
}

static void append_interaction(t_ilist *ilist,
                               int type,int nral,atom_id a[MAXATOMLIST])
{
  int i,where1;
  
  where1     = ilist->nr;
  ilist->nr += nral+1;

  ilist->iatoms[where1++]=type;
  for (i=0; (i<nral); i++) 
    ilist->iatoms[where1++]=a[i];
}

static void enter_function(t_params *p,t_functype ftype,int comb,real reppow,
                           gmx_ffparams_t *ffparams,t_ilist *il,
			   int *maxtypes,
			   bool bNB,bool bAppend)
{
  int     k,type,nr,nral,delta,start;
  
  start = ffparams->ntypes;
  nr    = p->nr;
  
  for (k=0; k<nr; k++) {
    if (*maxtypes <= ffparams->ntypes) {
      *maxtypes += 1000;
      srenew(ffparams->functype,*maxtypes);
      srenew(ffparams->iparams, *maxtypes);
      if (debug) 
	fprintf(debug,"%s, line %d: srenewed idef->functype and idef->iparams to %d\n",
		__FILE__,__LINE__,*maxtypes);
    }
    type = enter_params(ffparams,ftype,p->param[k].c,comb,reppow,start,bAppend);
    if (!bNB) {
      nral  = NRAL(ftype);
      delta = nr*(nral+1);
      srenew(il->iatoms,il->nr+delta);
      append_interaction(il,type,nral,p->param[k].a);
    }
  }
}

static void new_interaction_list(t_ilist *ilist)
{
  int i;
  
  ilist->nr=0;
  ilist->iatoms=NULL;
}

void convert_params(int atnr,t_params nbtypes[],
		    t_molinfo *mi,int comb,double reppow,real fudgeQQ,
		    gmx_mtop_t *mtop)
{
  int    i,j,maxtypes,mt;
  unsigned long  flags;
  gmx_ffparams_t *ffp;
  gmx_moltype_t *molt;
  t_params *plist;

  maxtypes=0;
  
  ffp = &mtop->ffparams;
  ffp->ntypes   = 0;
  ffp->atnr     = atnr;
  ffp->functype = NULL;
  ffp->iparams  = NULL;
  ffp->reppow   = reppow;

  enter_function(&(nbtypes[F_LJ]),  (t_functype)F_LJ,    comb,reppow,ffp,NULL,
		 &maxtypes,TRUE,TRUE);
  enter_function(&(nbtypes[F_BHAM]),(t_functype)F_BHAM,  comb,reppow,ffp,NULL,
		 &maxtypes,TRUE,TRUE);

  for(mt=0; mt<mtop->nmoltype; mt++) {
    molt = &mtop->moltype[mt];
    for(i=0; (i<F_NRE); i++) {
      molt->ilist[i].nr     = 0;
      molt->ilist[i].iatoms = NULL;
      
      plist = mi[mt].plist;

      flags = interaction_function[i].flags;
      if ((i != F_LJ) && (i != F_BHAM) && ((flags & IF_BOND) ||
					   (flags & IF_VSITE) ||
					   (flags & IF_CONSTRAINT))) {
	enter_function(&(plist[i]),(t_functype)i,comb,reppow,
		       ffp,&molt->ilist[i],
		       &maxtypes,FALSE,(i == F_POSRES));
      }
    }
  }
  if (debug) {
    fprintf(debug,"%s, line %d: There are %d functypes in idef\n",
	    __FILE__,__LINE__,ffp->ntypes);
  }

  ffp->fudgeQQ = fudgeQQ;
}<|MERGE_RESOLUTION|>--- conflicted
+++ resolved
@@ -95,11 +95,7 @@
   real tmp;
 
   /* Set to zero */
-<<<<<<< HEAD
-  for(j=0; (j<MAXFORCEPARAM); j++)
-=======
   for(j=0; (j<MAXFORCEPARAM); j++) 
->>>>>>> e4779c72
     {
       newparam->generic.buf[j]=0.0;
     }
@@ -271,16 +267,13 @@
     break;
   case F_DIHRES:
     newparam->dihres.label = round_check(old[0],0,ftype,"label");
-<<<<<<< HEAD
     newparam->dihres.phiA  = old[1];
     newparam->dihres.dphiA = old[2];
     newparam->dihres.kfacA = old[3];
-=======
-    newparam->dihres.phi   = old[1];
-    newparam->dihres.dphi  = old[2];
-    newparam->dihres.kfac  = old[3];
->>>>>>> e4779c72
     newparam->dihres.power = round_check(old[4],0,ftype,"power");
+    newparam->dihres.phiB   = old[5];
+    newparam->dihres.dphiB  = old[6];
+    newparam->dihres.kfacB  = old[7];
     break;
   case F_RBDIHS:
     for (i=0; (i<NR_RBDIHS); i++) {
