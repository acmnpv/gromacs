--- conflicted
+++ resolved
@@ -63,13 +63,4 @@
 
                        Good luck with your simulations!
 
-<<<<<<< HEAD
-                              The GROMACS Crew
-
-
-
-
-
-=======
-                              The GROMACS Crew
->>>>>>> 13c2117e
+                              The GROMACS Crew