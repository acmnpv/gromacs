--- conflicted
+++ resolved
@@ -70,13 +70,8 @@
 } t_nblists;
 
 /* macros for the cginfo data in forcerec */
-<<<<<<< HEAD
 /* The maximum cg size in cginfo is 63
  * because we only have space for 6 bits in cginfo,
-=======
-/* The maximum cg size in cginfo is 255,
- * because we only have space for 8 bits in cginfo,
->>>>>>> 0fd439d0
  * this cg size entry is actually only read with domain decomposition.
  * But there is a smaller limit due to the t_excl data structure
  * which is defined in nblist.h.
@@ -267,6 +262,7 @@
   int  solvent_opt;
   int  nWatMol;
   gmx_bool bGrid;
+  gmx_bool bExcl_IntraCGAll_InterCGNone;
   cginfo_mb_t *cginfo_mb;
   int  *cginfo;
   rvec *cg_cm;
