/*
 * 
 *                This source code is part of
 * 
 *                 G   R   O   M   A   C   S
 * 
 *          GROningen MAchine for Chemical Simulations
 * 
 *                        VERSION 3.2.0
 * Written by David van der Spoel, Erik Lindahl, Berk Hess, and others.
 * Copyright (c) 1991-2000, University of Groningen, The Netherlands.
 * Copyright (c) 2001-2004, The GROMACS development team,
 * check out http://www.gromacs.org for more information.

 * This program is free software; you can redistribute it and/or
 * modify it under the terms of the GNU General Public License
 * as published by the Free Software Foundation; either version 2
 * of the License, or (at your option) any later version.
 * 
 * If you want to redistribute modifications, please consider that
 * scientific software is very special. Version control is crucial -
 * bugs must be traceable. We will be happy to consider code for
 * inclusion in the official distribution, but derived work must not
 * be called official GROMACS. Details are found in the README & COPYING
 * files - if they are missing, get the official version at www.gromacs.org.
 * 
 * To help us fund GROMACS development, we humbly ask that you cite
 * the papers on the package - you can find them in the top README file.
 * 
 * For more info, check our website at http://www.gromacs.org
 * 
 * And Hey:
 * GRoups of Organic Molecules in ACtion for Science
 */

#ifdef __cplusplus
extern "C" {
#endif

/* note: these enums should correspond to the names in gmxlib/names.c */

enum {
  epbcXYZ, epbcNONE, epbcXY, epbcSCREW, epbcNR
};

enum {
  etcNO, etcBERENDSEN, etcNOSEHOOVER, etcYES, etcANDERSEN, etcANDERSENINTERVAL, etcVRESCALE, etcNR
}; /* yes is an alias for berendsen */

enum {
  epcNO, epcBERENDSEN, epcPARRINELLORAHMAN, epcISOTROPIC, epcMTTK, epcNR
}; /* isotropic is an alias for berendsen */

/* trotter decomposition extended variable parts */
enum {
  etrtNONE, etrtNHC, etrtBAROV, etrtBARONHC, etrtNHC2, etrtBAROV2, etrtBARONHC2, 
  etrtVELOCITY1, etrtVELOCITY2, etrtPOSITION, etrtSKIPALL, etrtNR
};

/* sequenced parts of the trotter decomposition */
enum {
  ettTSEQ0,  ettTSEQ1,  ettTSEQ2,  ettTSEQ3,  ettTSEQ4, ettTSEQMAX
};

enum {
  epctISOTROPIC, epctSEMIISOTROPIC, epctANISOTROPIC,
  epctSURFACETENSION, epctNR
};

enum {
  erscNO, erscALL, erscCOM, erscNR
};

/*
 * eelNOTUSED1 used to be GB, but to enable generalized born with different
 * forms of electrostatics (RF, switch, etc.) in the future it is now selected
 * separately (through the implicit_solvent option).
 */
enum {
  eelCUT,     eelRF,     eelGRF,   eelPME,  eelEWALD,  eelPPPM, 
  eelPOISSON, eelSWITCH, eelSHIFT, eelUSER, eelGB_NOTUSED, eelRF_NEC, eelENCADSHIFT, 
  eelPMEUSER, eelPMESWITCH, eelPMEUSERSWITCH, eelRF_ZERO, eelNR
};

/* Ewald geometry */
enum { 
  eewg3D, eewg3DC, eewgNR
};

#define EEL_RF(e) ((e) == eelRF || (e) == eelGRF || (e) == eelRF_NEC || (e) == eelRF_ZERO )

#define EEL_PME(e)  ((e) == eelPME || (e) == eelPMESWITCH || (e) == eelPMEUSER || (e) == eelPMEUSERSWITCH)
#define EEL_FULL(e) (EEL_PME(e) || (e) == eelPPPM || (e) == eelPOISSON || (e) == eelEWALD)

#define EEL_SWITCHED(e) ((e) == eelSWITCH || (e) == eelSHIFT || (e) == eelENCADSHIFT || (e) == eelPMESWITCH || (e) == eelPMEUSERSWITCH)

#define EEL_IS_ZERO_AT_CUTOFF(e) (EEL_SWITCHED(e) || (e) == eelRF_ZERO)

#define EEL_MIGHT_BE_ZERO_AT_CUTOFF(e) (EEL_IS_ZERO_AT_CUTOFF(e) || (e) == eelUSER || (e) == eelPMEUSER)

enum {
  evdwCUT, evdwSWITCH, evdwSHIFT, evdwUSER, evdwENCADSHIFT, evdwNR
};

#define EVDW_SWITCHED(e) ((e) == evdwSWITCH || (e) == evdwSHIFT || (e) == evdwENCADSHIFT)

#define EVDW_IS_ZERO_AT_CUTOFF(e) EVDW_SWITCHED(e)

#define EVDW_MIGHT_BE_ZERO_AT_CUTOFF(e) (EVDW_IS_ZERO_AT_CUTOFF(e) || (e) == evdwUSER)

enum { 
  ensGRID, ensSIMPLE, ensNR
};

/* eiVV is normal velocity verlet -- eiVVAK uses 1/2*(KE(t-dt/2)+KE(t+dt/2)) as the kinetic energy, and the half step kinetic
   energy for temperature control */

enum {
  eiMD, eiSteep, eiCG, eiBD, eiSD2, eiNM, eiLBFGS, eiTPI, eiTPIC, eiSD1, eiVV, eiVVAK, eiNR
};
#define EI_VV(e) ((e) == eiVV || (e) == eiVVAK)
#define EI_SD(e) ((e) == eiSD1 || (e) == eiSD2)
#define EI_RANDOM(e) (EI_SD(e) || (e) == eiBD)
/*above integrators may not conserve momenta*/
#define EI_DYNAMICS(e) ((e) == eiMD || EI_SD(e) || (e) == eiBD || EI_VV(e))
#define EI_ENERGY_MINIMIZATION(e) ((e) == eiSteep || (e) == eiCG || (e) == eiLBFGS)
#define EI_TPI(e) ((e) == eiTPI || (e) == eiTPIC)

#define EI_STATE_VELOCITY(e) ((e) == eiMD || EI_VV(e) || EI_SD(e))

enum {
  econtLINCS, econtSHAKE, econtNR
};

enum {
  edrNone, edrSimple, edrEnsemble, edrNR
};

enum {
  edrwConservative, edrwEqual, edrwNR
};

/* Combination rule things */
enum { 
  eCOMB_NONE, eCOMB_GEOMETRIC, eCOMB_ARITHMETIC, eCOMB_GEOM_SIG_EPS, eCOMB_NR 
};

/* NBF selection */
enum { 
  eNBF_NONE, eNBF_LJ, eNBF_BHAM, eNBF_NR 
};

/* FEP selection */
enum {
  efepNO, efepYES, efepNR
};

<<<<<<< HEAD
/* FEP coupling types */
enum {
  efptFEP,efptMASS,efptCOUL,efptVDW,efptBONDED,efptRESTRAINT,efptNR
};

  /* How the lambda weights are calculated:                        
     elamstatsMETROPOLIS = using the metropolis criteria                                               
     elamstatsBARKER = using the Barker critera for transition weights - also called unoptimized Bennett  
     elamstatsMINVAR = using Barker + minimum variance for weights                                          
     elamstatsWL = Wang-Landu (using visitation counts)               
     elamstatsGWL = Gibbs-weighted Wang-Landau (using weighted visitation counts)                 
  */
  enum {
    elamstatsNO, elamstatsMETROPOLIS, elamstatsBARKER, elamstatsMINVAR, elamstatsWL, elamstatsGWL, elamstatsNR
  };

#define EWL(e) ((e) == elamstatsGWL || (e) == elamstatsWL)  

  /* How moves in lambda are calculated:                                                                                 
     elmovemcMETROPOLIS - using the Metropolis criteria, and 50% up and down        
     elmovemcBARKER - using the Barker criteria, and 50% up and down                     
     elmovemcGIBBS - computing the transition using the marginalized probabilities of the lambdas   
     elmovemcMETGIBBS - computing the transition using the metropolized version of Gibbs (Liu, p. 134)     
  */
  enum {
    elmcmoveNO,elmcmoveMETROPOLIS, elmcmoveBARKER, elmcmoveGIBBS, elmcmoveMETGIBBS, elmcmoveNR
  };
  /* how we decide whether weights have reached equilibrium 
     elmceqNO - never stop, weights keep going 
     elmceqYES - fix the weights from the beginning; no movement 
     elmceqWLDELTA - stop when the WL-delta falls below a certain level 
     elmceqNUMATLAM - stop when we have a certain number of samples at every step 
     elmceqSTEPS - stop when we've run a certain total number of steps 
     elmceqSAMPLES - stop when we've run a certain total number of samples
     elmceqRATIO - stop when the ratio of samples (lowest to highest) is sufficiently large 
   */
  enum {
    elmceqNO,elmceqYES,elmceqWLDELTA,elmceqNUMATLAM,elmceqSTEPS,elmceqSAMPLES,elmceqRATIO,elmceqNR
  };
=======
/* separate_dhdl_file selection */
enum
{
    /* NOTE: YES is the first one. Do NOT interpret this one as a gmx_bool */
    sepdhdlfileYES, sepdhdlfileNO, sepdhdlfileNR
};

/* dhdl_derivatives selection */
enum
{
    /* NOTE: YES is the first one. Do NOT interpret this one as a gmx_bool */
    dhdlderivativesYES, dhdlderivativesNO, dhdlderivativesNR
};
>>>>>>> be66ba7f

/* Solvent model */
enum {
  esolNO, esolSPC, esolTIP4P, esolNR
};

/* Dispersion correction */
enum {
  edispcNO, edispcEnerPres, edispcEner, edispcAllEnerPres, edispcAllEner, edispcNR
}; 

/* Shell types, for completion stuff */
enum {
  eshellCSH, eshellBASH, eshellZSH, eshellNR
}; 

/* Center of mass motion selection */
enum { 
  ecmLINEAR, ecmANGULAR, ecmNO, ecmNR 
};

/* New version of simulated annealing */
enum { 
  eannNO, eannSINGLE, eannPERIODIC, eannNR 
};

/* Implicit solvent algorithms */
enum { 
	eisNO, eisGBSA, eisNR 
};

/* Algorithms for calculating GB radii */
enum { 
  egbSTILL, egbHCT, egbOBC, egbNR 
};

enum {
  esaNO, esaAPPROX, esaSTILL, esaNR
};

/* Wall types */
enum {
  ewt93, ewt104, ewtTABLE, ewt126, ewtNR
};

/* Pull stuff */
enum {
  epullNO, epullUMBRELLA, epullCONSTRAINT, epullCONST_F, epullNR
};

enum {
  epullgDIST, epullgDIR, epullgCYL, epullgPOS, epullgDIRPBC, epullgNR
};

#define PULL_CYL(pull) ((pull)->eGeom == epullgCYL)

/* QMMM */
enum {
  eQMmethodAM1, eQMmethodPM3, eQMmethodRHF, 
  eQMmethodUHF, eQMmethodDFT, eQMmethodB3LYP, eQMmethodMP2, eQMmethodCASSCF, eQMmethodB3LYPLAN,
  eQMmethodDIRECT, eQMmethodNR
};

enum {
  eQMbasisSTO3G, eQMbasisSTO3G2, eQMbasis321G, 
  eQMbasis321Gp, eQMbasis321dGp, eQMbasis621G,
  eQMbasis631G, eQMbasis631Gp, eQMbasis631dGp, 
  eQMbasis6311G, eQMbasisNR
};

enum {
  eQMMMschemenormal,eQMMMschemeoniom,eQMMMschemeNR
};

enum {
  eMultentOptName, eMultentOptNo, eMultentOptLast, eMultentOptNR
};

#ifdef __cplusplus
}
#endif
<|MERGE_RESOLUTION|>--- conflicted
+++ resolved
@@ -155,61 +155,59 @@
   efepNO, efepYES, efepNR
 };
 
-<<<<<<< HEAD
 /* FEP coupling types */
 enum {
   efptFEP,efptMASS,efptCOUL,efptVDW,efptBONDED,efptRESTRAINT,efptNR
 };
 
-  /* How the lambda weights are calculated:                        
-     elamstatsMETROPOLIS = using the metropolis criteria                                               
-     elamstatsBARKER = using the Barker critera for transition weights - also called unoptimized Bennett  
-     elamstatsMINVAR = using Barker + minimum variance for weights                                          
-     elamstatsWL = Wang-Landu (using visitation counts)               
-     elamstatsGWL = Gibbs-weighted Wang-Landau (using weighted visitation counts)                 
-  */
-  enum {
-    elamstatsNO, elamstatsMETROPOLIS, elamstatsBARKER, elamstatsMINVAR, elamstatsWL, elamstatsGWL, elamstatsNR
-  };
+/* How the lambda weights are calculated:                        
+   elamstatsMETROPOLIS = using the metropolis criteria                                               
+   elamstatsBARKER = using the Barker critera for transition weights - also called unoptimized Bennett  
+   elamstatsMINVAR = using Barker + minimum variance for weights                                          
+   elamstatsWL = Wang-Landu (using visitation counts)               
+   elamstatsGWL = Gibbs-weighted Wang-Landau (using weighted visitation counts)                 
+*/
+enum {
+  elamstatsNO, elamstatsMETROPOLIS, elamstatsBARKER, elamstatsMINVAR, elamstatsWL, elamstatsGWL, elamstatsNR
+};
 
 #define EWL(e) ((e) == elamstatsGWL || (e) == elamstatsWL)  
 
-  /* How moves in lambda are calculated:                                                                                 
-     elmovemcMETROPOLIS - using the Metropolis criteria, and 50% up and down        
-     elmovemcBARKER - using the Barker criteria, and 50% up and down                     
-     elmovemcGIBBS - computing the transition using the marginalized probabilities of the lambdas   
-     elmovemcMETGIBBS - computing the transition using the metropolized version of Gibbs (Liu, p. 134)     
-  */
-  enum {
-    elmcmoveNO,elmcmoveMETROPOLIS, elmcmoveBARKER, elmcmoveGIBBS, elmcmoveMETGIBBS, elmcmoveNR
-  };
-  /* how we decide whether weights have reached equilibrium 
-     elmceqNO - never stop, weights keep going 
-     elmceqYES - fix the weights from the beginning; no movement 
-     elmceqWLDELTA - stop when the WL-delta falls below a certain level 
-     elmceqNUMATLAM - stop when we have a certain number of samples at every step 
-     elmceqSTEPS - stop when we've run a certain total number of steps 
-     elmceqSAMPLES - stop when we've run a certain total number of samples
-     elmceqRATIO - stop when the ratio of samples (lowest to highest) is sufficiently large 
-   */
-  enum {
-    elmceqNO,elmceqYES,elmceqWLDELTA,elmceqNUMATLAM,elmceqSTEPS,elmceqSAMPLES,elmceqRATIO,elmceqNR
-  };
-=======
+/* How moves in lambda are calculated:                                                                                 
+   elmovemcMETROPOLIS - using the Metropolis criteria, and 50% up and down        
+   elmovemcBARKER - using the Barker criteria, and 50% up and down                     
+   elmovemcGIBBS - computing the transition using the marginalized probabilities of the lambdas   
+   elmovemcMETGIBBS - computing the transition using the metropolized version of Gibbs (Liu, p. 134)     
+*/
+enum {
+  elmcmoveNO,elmcmoveMETROPOLIS, elmcmoveBARKER, elmcmoveGIBBS, elmcmoveMETGIBBS, elmcmoveNR
+};
+/* how we decide whether weights have reached equilibrium 
+   elmceqNO - never stop, weights keep going 
+   elmceqYES - fix the weights from the beginning; no movement 
+   elmceqWLDELTA - stop when the WL-delta falls below a certain level 
+   elmceqNUMATLAM - stop when we have a certain number of samples at every step 
+   elmceqSTEPS - stop when we've run a certain total number of steps 
+   elmceqSAMPLES - stop when we've run a certain total number of samples
+   elmceqRATIO - stop when the ratio of samples (lowest to highest) is sufficiently large 
+*/
+enum {
+  elmceqNO,elmceqYES,elmceqWLDELTA,elmceqNUMATLAM,elmceqSTEPS,elmceqSAMPLES,elmceqRATIO,elmceqNR
+};
+
 /* separate_dhdl_file selection */
 enum
 {
-    /* NOTE: YES is the first one. Do NOT interpret this one as a gmx_bool */
-    sepdhdlfileYES, sepdhdlfileNO, sepdhdlfileNR
+  /* NOTE: YES is the first one. Do NOT interpret this one as a gmx_bool */
+  sepdhdlfileYES, sepdhdlfileNO, sepdhdlfileNR
 };
 
 /* dhdl_derivatives selection */
 enum
 {
-    /* NOTE: YES is the first one. Do NOT interpret this one as a gmx_bool */
-    dhdlderivativesYES, dhdlderivativesNO, dhdlderivativesNR
-};
->>>>>>> be66ba7f
+  /* NOTE: YES is the first one. Do NOT interpret this one as a gmx_bool */
+  dhdlderivativesYES, dhdlderivativesNO, dhdlderivativesNR
+};
 
 /* Solvent model */
 enum {
