#
# This file is part of the GROMACS molecular simulation package.
#
# Copyright (c) 2014,2015,2016,2017,2018 by the GROMACS development team.
# Copyright (c) 2019,2020,2021,2022, by the GROMACS development team, led by
# Mark Abraham, David van der Spoel, Berk Hess, and Erik Lindahl,
# and including many others, as listed in the AUTHORS file in the
# top-level source directory and at http://www.gromacs.org.
#
# GROMACS is free software; you can redistribute it and/or
# modify it under the terms of the GNU Lesser General Public License
# as published by the Free Software Foundation; either version 2.1
# of the License, or (at your option) any later version.
#
# GROMACS is distributed in the hope that it will be useful,
# but WITHOUT ANY WARRANTY; without even the implied warranty of
# MERCHANTABILITY or FITNESS FOR A PARTICULAR PURPOSE.  See the GNU
# Lesser General Public License for more details.
#
# You should have received a copy of the GNU Lesser General Public
# License along with GROMACS; if not, see
# http://www.gnu.org/licenses, or write to the Free Software Foundation,
# Inc., 51 Franklin Street, Fifth Floor, Boston, MA  02110-1301  USA.
#
# If you want to redistribute modifications to GROMACS, please
# consider that scientific software is very special. Version
# control is crucial - bugs must be traceable. We will be happy to
# consider code for inclusion in the official distribution, but
# derived work must not be called official GROMACS. Details are found
# in the README & COPYING files - if they are missing, get the
# official version at http://www.gromacs.org.
#
# To help us fund GROMACS development, we humbly ask that you cite
# the research papers on the package. Check out http://www.gromacs.org.

# This directory provides a unified place for building all kinds of
# GROMACS documentation. This includes some "static" content (Doxygen
# code documentation, reference manual, install guide, old online HTML
# images), and content generated from the gmx program for the various
# tools (man and HTML pages). It also provides the "webpage" target,
# that combines all of the above (except man pages in man format) into
# a form suitable for automated deployment to the GROMACS website. It
# also provides the INSTALL file for the tarball.
#
# The webpage is mostly built by Sphinx.  Variable values for Sphinx
# substitutions are configured by CMake (for things like version numbers),
# using gmx_configure_version_file().  This happens during build time instead
# of configure time, because 1) some of the version variables are only
# available during build time, and 2) we don't want to do all the Sphinx setup
# during configuration to save some time when not building the content.
# All of the generated values get put into conf.py (generated from
# conf.cmakein.py).

set(SOURCE_MD5SUM "unknown" CACHE STRING
    "MD5 sum of the source tarball, normally used only for the pre-release webpage build")
# REGRESSIONTEST_MD5SUM is set in cmake/gmxVersionInfo.cmake because it is used also in tests/CMakeLists.txt
mark_as_advanced(SOURCE_MD5SUM)

set(EXPECTED_DOXYGEN_VERSION 1.8.5)

set(EXPECTED_SPHINX_VERSION 1.6.1)

# By default, suppress output after first configuration.
if(SPHINX_ALREADY_SEARCHED)
    set(Sphinx_FIND_QUIETLY ON)
endif()
find_package(Sphinx ${EXPECTED_SPHINX_VERSION} COMPONENTS pygments)
set(SPHINX_ALREADY_SEARCHED TRUE CACHE BOOL "True if a search for Sphinx has already been done")
mark_as_advanced(SPHINX_ALREADY_SEARCHED)

# Even if we aren't going to make the full webpage, set up to put all
# the documentation output in the same place, for convenience
set(HTML_OUTPUT_DIR "${CMAKE_CURRENT_BINARY_DIR}/html")
file(MAKE_DIRECTORY ${HTML_OUTPUT_DIR})

# Prepare directories for pdf/tex output
set(TEX_OUTPUT_DIR "${CMAKE_CURRENT_BINARY_DIR}/manual")
set(SPHINX_LATEX_FILE "${TEX_OUTPUT_DIR}/gromacs.tex")
file(MAKE_DIRECTORY ${TEX_OUTPUT_DIR})

# The directory from which man pages will be installed; if it remains
# empty, they will be silently skipped.
set(MAN_PAGE_DIR)
if (SOURCE_IS_SOURCE_DISTRIBUTION)
    # When building from the tarball, install the bundled man pages
    # (unless overridden).
    set(MAN_PAGE_DIR ${CMAKE_CURRENT_SOURCE_DIR})
endif()

add_subdirectory(doxygen)

# TODO: Consider whether this could just be replaced by using
# GMX_DEVELOPER_BUILD to control this as well.
option(GMX_BUILD_MANUAL "Whether to try to configure to build the PDF manual" OFF)
mark_as_advanced(GMX_BUILD_MANUAL)

set(MANUAL_BUILD_IS_POSSIBLE ON)
set(MANUAL_BUILD_NOT_POSSIBLE_REASON)
set(NO_IMAGE_CONVERT_REASON)
if (NOT GMX_BUILD_MANUAL)
    # Make sure we only do detection of manual-building dependencies
    # when the user opted in for that.
    set(MANUAL_BUILD_IS_POSSIBLE OFF)
    set(MANUAL_BUILD_NOT_POSSIBLE_REASON "GMX_BUILD_MANUAL is not ON")
elseif (BUILD_IS_INSOURCE)
    # UseLATEX.cmake does not work with an in-source build
    set(MANUAL_BUILD_IS_POSSIBLE OFF)
    set(MANUAL_BUILD_NOT_POSSIBLE_REASON "the build is in-source")
else()
    include(manual/UseLATEX.cmake)
    if(NOT SPHINX_FOUND)
        set(MANUAL_BUILD_IS_POSSIBLE OFF)
        set(MANUAL_BUILD_NOT_POSSIBLE_REASON "Sphinx has not been found and is needed to create the LaTex input files")
    elseif(NOT PDFLATEX_COMPILER)
        set(MANUAL_BUILD_IS_POSSIBLE OFF)
        set(MANUAL_BUILD_NOT_POSSIBLE_REASON "pdflatex is not available")
    elseif(NOT IMAGE_CONVERT_POSSIBLE)
        set(MANUAL_BUILD_IS_POSSIBLE OFF)
        set(MANUAL_BUILD_NOT_POSSIBLE_REASON "a working form of ImageMagick convert is not available")
        set(NO_IMAGE_CONVERT_REASON "Can not convert files for online or pdf manual")
        # TODO Later, identify other dependencies like bibtex,
        # make_index, date, some graphics conversion program,
        # etc. Perhaps patch UseLATEX.cmake and contribute upstream.
    endif()

endif()

if (SPHINX_FOUND)
    # We need to have all the Sphinx input files in a single directory, and
    # since some of them are generated, we copy everything into the build tree,
    # to this directory.
    set(SPHINX_INPUT_DIR ${CMAKE_CURRENT_BINARY_DIR}/sphinx-input)
    set(SPHINX_EXTENSION_PATH ${CMAKE_CURRENT_SOURCE_DIR})
    # As the manual build now depends also on Sphinx, the inclusion path needs
    # to be set after we know the basic information for Sphinx.
    add_subdirectory(manual)
    if (SOURCE_MD5SUM STREQUAL "unknown")
        # But for testing the webpage build (e.g. from the repo) we
        # need a default value.
        set(REGRESSIONTEST_MD5SUM_STRING "unknown")
    else()
        # The real build of the webpage happens from the tarball, and
        # this should be set to the matching MD5 sum.
        set(REGRESSIONTEST_MD5SUM_STRING "${REGRESSIONTEST_MD5SUM}")
    endif()
    # The reference manual still contains the individual sections from the
    # LaTeX document, with the files below grouped and annotated by chapter.
    set(REFERENCEMANUAL_SPHINX_FILES_GENERAL
        # Main index file, preface and introduction.
        reference-manual/index.rst
        reference-manual/preface.rst
        reference-manual/introduction.rst
        # Definitions and Units chapter
        reference-manual/definitions.rst
        # Topologies chapter
        reference-manual/topologies.rst
        reference-manual/topologies/particle-type.rst
        reference-manual/topologies/parameter-files.rst
        reference-manual/topologies/molecule-definition.rst
        reference-manual/topologies/constraint-algorithm-section.rst
        reference-manual/topologies/pdb2gmx-input-files.rst
        reference-manual/topologies/topology-file-formats.rst
        reference-manual/topologies/force-field-organization.rst
        # File formats chapter
        reference-manual/file-formats.rst
        # Run parameters and programs chapter
        reference-manual/run-parameters.rst
        # Implementation details chapter
        reference-manual/details.rst
        # Averages and fluctations chapter
        reference-manual/averages.rst
        # References
        reference-manual/references.rst
        # PNG formated plot files that don't need to be converted into PNG
        # for the web page.
	reference-manual/plots/GMX_logos/gmx_falcon_blue.png
        reference-manual/plots/adress.png
        reference-manual/plots/plotje.png
        reference-manual/plots/xvgr.png
        )
    set(REFERENCEMANUAL_SPHINX_FILES_WITH_IMAGES
        # Algorithms chapter
        reference-manual/algorithms.rst
        reference-manual/algorithms/periodic-boundary-conditions.rst
        reference-manual/algorithms/group-concept.rst
        reference-manual/algorithms/molecular-dynamics.rst
        reference-manual/algorithms/shell-molecular-dynamics.rst
        reference-manual/algorithms/constraint-algorithms.rst
        reference-manual/algorithms/simulated-annealing.rst
        reference-manual/algorithms/stochastic-dynamics.rst
        reference-manual/algorithms/brownian-dynamics.rst
        reference-manual/algorithms/energy-minimization.rst
        reference-manual/algorithms/normal-mode-analysis.rst
        reference-manual/algorithms/free-energy-calculations.rst
        reference-manual/algorithms/replica-exchange.rst
        reference-manual/algorithms/essential-dynamics.rst
        reference-manual/algorithms/expanded-ensemble.rst
        reference-manual/algorithms/parallelization-domain-decomp.rst
        # Interaction functions and force fields chapter
        reference-manual/functions.rst
        reference-manual/functions/bonded-interactions.rst
        reference-manual/functions/force-field.rst
        reference-manual/functions/free-energy-interactions.rst
        reference-manual/functions/interaction-methods.rst
        reference-manual/functions/long-range-electrostatics.rst
        reference-manual/functions/long-range-vdw.rst
        reference-manual/functions/nonbonded-interactions.rst
        reference-manual/functions/polarization.rst
        reference-manual/functions/restraints.rst
        # Special topics chapter
        reference-manual/special.rst
        reference-manual/special/free-energy-implementation.rst
        reference-manual/special/pulling.rst
        reference-manual/special/awh.rst
        reference-manual/special/enforced-rotation.rst
        reference-manual/special/electric-fields.rst
        reference-manual/special/comp-electrophys.rst
        reference-manual/special/free-energy-pmf.rst
        reference-manual/special/remove-fast-dgf.rst
        reference-manual/special/viscosity-calculation.rst
        reference-manual/special/tabulated-interaction-functions.rst
        reference-manual/special/qmmm.rst
        reference-manual/special/vmd-imd.rst
        reference-manual/special/membrane-embedding.rst
        reference-manual/special/mimic-qmmm.rst
        reference-manual/special/density-guided-simulation.rst
        # Analysis chapter
        reference-manual/analysis.rst
        reference-manual/analysis/using-groups.rst
        reference-manual/analysis/looking-at-trajectory.rst
        reference-manual/analysis/general-properties.rst
        reference-manual/analysis/radial-distribution-function.rst
        reference-manual/analysis/correlation-function.rst
        reference-manual/analysis/curve-fitting.rst
        reference-manual/analysis/mean-square-displacement.rst
        reference-manual/analysis/bond-angle-dihedral.rst
        reference-manual/analysis/radius-of-gyration.rst
        reference-manual/analysis/rmsd.rst
        reference-manual/analysis/covariance-analysis.rst
        reference-manual/analysis/dihedral-pca.rst
        reference-manual/analysis/hydrogen-bonds.rst
        reference-manual/analysis/protein-related.rst
        reference-manual/analysis/interface-related.rst)
    # The image files have also been ordered by the respective
    # chapter they are included in in the reference manual
    set(REFERENCEMANUAL_IMAGE_FILES
        # General folder
        reference-manual/plots/decomp.pdf
        reference-manual/plots/dih.pdf
        reference-manual/plots/drift-all.pdf
        reference-manual/plots/f-angle.pdf
        reference-manual/plots/f-bond.pdf
        reference-manual/plots/fp-highres.pdf
        reference-manual/plots/int-mat.pdf
        reference-manual/plots/mdpar.pdf
        reference-manual/plots/parsort.pdf
        reference-manual/plots/ring.pdf
        reference-manual/plots/shiftf.pdf
        # Algorithms chapter
        reference-manual/algorithms/plots/dd-cells.pdf
        reference-manual/algorithms/plots/dd-tric.pdf
        reference-manual/algorithms/plots/flowchart.pdf
        reference-manual/algorithms/plots/free1.pdf
        reference-manual/algorithms/plots/free2.pdf
        reference-manual/algorithms/plots/leapfrog.pdf
        reference-manual/algorithms/plots/lincs.pdf
        reference-manual/algorithms/plots/maxwell.pdf
        reference-manual/algorithms/plots/mpmd-pme.pdf
        reference-manual/algorithms/plots/nstric.pdf
        reference-manual/algorithms/plots/par-lincs2.pdf
        reference-manual/algorithms/plots/pbctric.pdf
        reference-manual/algorithms/plots/rhododec.pdf
        reference-manual/algorithms/plots/truncoct.pdf
        reference-manual/algorithms/plots/verlet-drift.pdf
        # Interaction functions chapter
        reference-manual/functions/plots/angle.pdf
        reference-manual/functions/plots/bstretch.pdf
        reference-manual/functions/plots/chain.pdf
        reference-manual/functions/plots/dummies.pdf
        reference-manual/functions/plots/f-bham.pdf
        reference-manual/functions/plots/fbposres.pdf
        reference-manual/functions/plots/f-dih.pdf
        reference-manual/functions/plots/f-dr.pdf
        reference-manual/functions/plots/fig-02.pdf
        reference-manual/functions/plots/fig-04.pdf
        reference-manual/functions/plots/f-imps.pdf
        reference-manual/functions/plots/f-lj.pdf
        reference-manual/functions/plots/f-morse.pdf
        reference-manual/functions/plots/f-pr.pdf
        reference-manual/functions/plots/f-rbs.pdf
        reference-manual/functions/plots/ring-imp.pdf
        reference-manual/functions/plots/softcore.pdf
        reference-manual/functions/plots/gapsys-sc.pdf
        reference-manual/functions/plots/subst-im.pdf
        reference-manual/functions/plots/tetra-im.pdf
        reference-manual/functions/plots/vcrf.pdf
        reference-manual/functions/plots/vsite-4fdn.pdf
        # Special topics chapter
        reference-manual/special/plots/awh-invN.pdf
        reference-manual/special/plots/awh-pmfs.pdf
        reference-manual/special/plots/awh-sampleweights.pdf
        reference-manual/special/plots/awh-traj.pdf
        reference-manual/special/plots/compelsetup.pdf
        reference-manual/special/plots/dumaro.pdf
        reference-manual/special/plots/dumtypes.pdf
        reference-manual/special/plots/equipotential.pdf
        reference-manual/special/plots/field.pdf
        reference-manual/special/plots/gaussians.pdf
        reference-manual/special/plots/lambda-values.pdf
        reference-manual/special/plots/pulldirrel.pdf
        reference-manual/special/plots/pull.pdf
        reference-manual/special/plots/pullref.pdf
        reference-manual/special/plots/rotation.pdf
        # Analysis chapter
        reference-manual/analysis/plots/dih-def.pdf
        reference-manual/analysis/plots/distm.pdf
        reference-manual/analysis/plots/dssp.pdf
        reference-manual/analysis/plots/hbond-insert.pdf
        reference-manual/analysis/plots/hbond.pdf
        reference-manual/analysis/plots/hpr-wheel.pdf
        reference-manual/analysis/plots/msdwater.pdf
        reference-manual/analysis/plots/ngmxdump.pdf
        reference-manual/analysis/plots/phipsi.pdf
        reference-manual/analysis/plots/rama.pdf
        reference-manual/analysis/plots/rdfO-O.pdf
        reference-manual/analysis/plots/rdf.pdf
        reference-manual/analysis/plots/sgangle.pdf 
        )
    set(SPHINX_SOURCE_FILES
        index.rst
        download.rst
        links.dat
        dev-manual/build-system.rst
        dev-manual/change-management.rst
        dev-manual/commitstyle.rst
        dev-manual/containers.rst
        dev-manual/documentation-generation.rst
        dev-manual/contribute.rst
        dev-manual/doxygen.rst
        dev-manual/error-handling.rst
        dev-manual/formatting.rst
        dev-manual/gitlab-ci.rst
        dev-manual/gmxtree.rst
        dev-manual/includestyle.rst
        dev-manual/index.rst
        dev-manual/infrastructure.rst
        dev-manual/jenkins.rst
        dev-manual/known-issues.rst
        dev-manual/language-features.rst
        dev-manual/naming.rst
        dev-manual/overview.rst
        dev-manual/physical_validation.rst
        dev-manual/redmine-states.png
        dev-manual/relocatable-binaries.rst
        dev-manual/reportstyle.rst
        dev-manual/style.rst
        dev-manual/testutils.rst
        dev-manual/tools.rst
        dev-manual/code-formatting.rst
        fragments/doxygen-links.rst
        how-to/index.rst
        how-to/beginners.rst
        how-to/topology.rst
        how-to/special.rst
        how-to/visualize.rst
        install-guide/index.rst
        release-notes/index.rst
<<<<<<< HEAD
        release-notes/2022/major/highlights.rst
        release-notes/2022/major/features.rst
        release-notes/2022/major/performance.rst
        release-notes/2022/major/tools.rst
        release-notes/2022/major/bugs-fixed.rst
        release-notes/2022/major/removed-functionality.rst
        release-notes/2022/major/deprecated-functionality.rst
        release-notes/2022/major/portability.rst
        release-notes/2022/major/miscellaneous.rst
        release-notes/2022/major/api.rst
=======
        release-notes/2021/2021.6.rst
>>>>>>> b3ef828c
        release-notes/2021/2021.5.rst
        release-notes/2021/2021.4.rst
        release-notes/2021/2021.3.rst
        release-notes/2021/2021.2.rst
        release-notes/2021/2021.1.rst
        release-notes/2021/major/highlights.rst
        release-notes/2021/major/features.rst
        release-notes/2021/major/performance.rst
        release-notes/2021/major/tools.rst
        release-notes/2021/major/bugs-fixed.rst
        release-notes/2021/major/removed-functionality.rst
        release-notes/2021/major/deprecated-functionality.rst
        release-notes/2021/major/portability.rst
        release-notes/2021/major/miscellaneous.rst
        release-notes/2020/2020.1.rst
        release-notes/2020/2020.2.rst
        release-notes/2020/2020.3.rst
        release-notes/2020/2020.4.rst
        release-notes/2020/2020.5.rst
        release-notes/2020/2020.6.rst
        release-notes/2020/major/highlights.rst
        release-notes/2020/major/features.rst
        release-notes/2020/major/performance.rst
        release-notes/2020/major/tools.rst
        release-notes/2020/major/bugs-fixed.rst
        release-notes/2020/major/removed-functionality.rst
        release-notes/2020/major/deprecated-functionality.rst
        release-notes/2020/major/portability.rst
        release-notes/2020/major/miscellaneous.rst
        release-notes/2019/2019.6.rst
        release-notes/2019/2019.5.rst
        release-notes/2019/2019.4.rst
        release-notes/2019/2019.3.rst
        release-notes/2019/2019.2.rst
        release-notes/2019/2019.1.rst
        release-notes/2019/major/highlights.rst
        release-notes/2019/major/features.rst
        release-notes/2019/major/performance.rst
        release-notes/2019/major/tools.rst
        release-notes/2019/major/bugs-fixed.rst
        release-notes/2019/major/removed-functionality.rst
        release-notes/2019/major/deprecated-functionality.rst
        release-notes/2019/major/portability.rst
        release-notes/2019/major/miscellaneous.rst
        release-notes/2018/2018.7.rst
        release-notes/2018/2018.6.rst
        release-notes/2018/2018.5.rst
        release-notes/2018/2018.4.rst
        release-notes/2018/2018.3.rst
        release-notes/2018/2018.2.rst
        release-notes/2018/2018.1.rst
        release-notes/2018/major/highlights.rst
        release-notes/2018/major/features.rst
        release-notes/2018/major/performance.rst
        release-notes/2018/major/tools.rst
        release-notes/2018/major/bugs-fixed.rst
        release-notes/2018/major/removed-features.rst
        release-notes/2018/major/portability.rst
        release-notes/2018/major/miscellaneous.rst
        release-notes/2016/2016.5.rst
        release-notes/2016/2016.4.rst
        release-notes/2016/2016.3.rst
        release-notes/2016/2016.2.rst
        release-notes/2016/2016.1.rst
        release-notes/2016/major/highlights.rst
        release-notes/2016/major/new-features.rst
        release-notes/2016/major/performance.rst
        release-notes/2016/major/tools.rst
        release-notes/2016/major/bugs-fixed.rst
        release-notes/2016/major/removed-features.rst
        release-notes/2016/major/miscellaneous.rst
        release-notes/older/index.rst
        # the entry for user-guide/index.rst should not appear here,
        # as it will be included conditionally further down depending on
        # if the documentation will be build with the full reference
        # manual or without.
        user-guide/cmdline.rst
        user-guide/deprecation-policy.rst
        user-guide/environment-variables.rst
        user-guide/faq.rst
        user-guide/floating-point.rst
        user-guide/flow.rst
        user-guide/force-fields.rst
        user-guide/getting-started.rst
        user-guide/index.rst
        user-guide/known-issues.rst
        user-guide/managing-simulations.rst
        user-guide/mdp-options.rst
        user-guide/mdrun-features.rst
        user-guide/mdrun-performance.rst
        user-guide/run-time-errors.rst
        user-guide/security.rst
        user-guide/system-preparation.rst
        user-guide/terminology.rst
        )

    include(SphinxMacros.cmake)
    gmx_init_sphinx_setup(${SPHINX_INPUT_DIR})

    # set temporary variables for doi inclusion
    # into the manual, plain string + some wrapping
    # for release builds, and dummy string for non-release
    # builds
    if("${GMX_MANUAL_DOI}" STREQUAL "")
      # empty string means no doi, set dummy text
      set(GMX_MANUAL_DOI_STRING "This is not a release build of GROMACS, so please reference")
      set(GMX_MANUAL_DOI_STRING "${GMX_MANUAL_DOI_STRING} one of the GROMACS papers and the base release of the manual.")
    else()
      # release version, set plain old boring string
      set(GMX_MANUAL_DOI_STRING "Please reference this documentation as https://doi.org/${GMX_MANUAL_DOI}.")
    endif()
    # same for source doi, but modify the text
    if("${GMX_SOURCE_DOI}" STREQUAL "")
      # empty string means no release build
      set(GMX_SOURCE_DOI_STRING "This is not a release build of GROMACS. Please reference one of the")
      set(GMX_SOURCE_DOI_STRING "${GMX_SOURCE_DOI_STRING} GROMACS papers, as well as the base release that this version is built from.")
      set(GMX_SOURCE_DOI_STRING "${GMX_SOURCE_DOI_STRING} Also, please state what modifcations have been performed or where the version")
      set(GMX_SOURCE_DOI_STRING "${GMX_SOURCE_DOI_STRING} was sourced from.")
    else()
      # release version, give them a doi url string
      set(GMX_SOURCE_DOI_STRING "To cite the source code for this release, please cite")
      set(GMX_SOURCE_DOI_STRING "${GMX_SOURCE_DOI_STRING} https://doi.org/${GMX_SOURCE_DOI}.")
    endif()

    if(IMAGE_CONVERT_POSSIBLE)
        set(IMAGE_CONVERT_STRING "possible")
    else()
        set(IMAGE_CONVERT_STRING "impossible")
    endif()

    set(SPHINX_CONFIG_FILE ${SPHINX_INPUT_DIR}/conf.py)
    if (GMX_PYTHON_PACKAGE)
        set(GMXAPI_PYTHON_STAGING_DIR ${CMAKE_BINARY_DIR}/python_packaging/src/gmxapi_staging)
        # TODO: Resolve circular reference. We would like to get the CMake build-time directory for
        # the gmxapi Python package from the _gmxapi target, as we do when building sample_restraint.
        # Instead of the above hard-coded path, how can we do
        # get_target_property(GMXAPI_PYTHON_STAGING_DIR _gmxapi staging_dir)
        # in this context?
    endif ()

    gmx_configure_version_file(
        conf.cmakein.py ${SPHINX_CONFIG_FILE}
        EXTRA_VARS
            CMAKE_MINIMUM_REQUIRED_VERSION
            EXPECTED_DOXYGEN_VERSION
            EXPECTED_SPHINX_VERSION
            GMX_ADMIN_DIR
            GMX_LMFIT_REQUIRED_VERSION
            GMX_MANUAL_DOI_STRING
            GMX_TNG_MINIMUM_REQUIRED_VERSION
            GMX_SOURCE_DOI_STRING
            GMXAPI_PYTHON_STAGING_DIR
            IMAGE_CONVERT_STRING
            REGRESSIONTEST_VERSION
            REQUIRED_CUDA_COMPUTE_CAPABILITY
            REQUIRED_CUDA_VERSION
            REQUIRED_OPENCL_MIN_VERSION
            REGRESSIONTEST_MD5SUM_STRING
            RELENG_PATH
            SOURCE_MD5SUM
            SPHINX_EXTENSION_PATH
        COMMENT "Configuring Sphinx configuration file")
    gmx_add_sphinx_input_file(${SPHINX_CONFIG_FILE})
    gmx_add_sphinx_source_files(FILES ${SPHINX_SOURCE_FILES})
    if (EXISTS ${RELENG_PATH}/docs/FileList.cmake)
        include(${RELENG_PATH}/docs/FileList.cmake)
        gmx_add_sphinx_source_files(
            FROM ${RELENG_PATH}/docs TO dev-manual/releng PREFIX releng/docs/
            FILES ${RELENG_SPHINX_FILES})
    else()
        gmx_add_sphinx_source_files(FILES
            dev-manual/releng/index.rst
            )
    endif()

    gmx_add_sphinx_source_files(
            FILES
            gmxapi/index.rst
            gmxapi/userguide/install.rst
            gmxapi/userguide/usage.rst
            gmxapi/userguide/userguide.rst
    )

    if (GMX_PYTHON_PACKAGE)
        gmx_add_sphinx_source_files(
            FILES
            gmxapi/userguide/pythonreference.rst
            )
    else()
        gmx_add_sphinx_source_files(
            FROM ${CMAKE_CURRENT_SOURCE_DIR}/gmxapi/userguide-stub
            TO gmxapi/userguide/ 
            FILES pythonreference.rst 
            )
    endif ()

    gmx_add_sphinx_source_files(
            FILES
            nblib/index.rst
            nblib/guide-to-writing-MD-programs.rst
    )

    gmx_add_sphinx_source_files(
        FILES
        ${REFERENCEMANUAL_SPHINX_FILES_GENERAL})
    if (IMAGE_CONVERT_POSSIBLE)
        gmx_add_sphinx_source_files(
            FILES
            ${REFERENCEMANUAL_SPHINX_FILES_WITH_IMAGES}
            ${REFERENCEMANUAL_IMAGE_FILES})
        gmx_add_sphinx_image_conversion_files(
            FILES
            ${REFERENCEMANUAL_IMAGE_FILES})
    endif()
    gmx_add_sphinx_input_target(sphinx-input-rst)
    gmx_add_sphinx_image_conversion_target(sphinx-image-conversion)
    add_custom_target(sphinx-input)
    add_dependencies(sphinx-input sphinx-input-rst sphinx-image-conversion)
    if (GMX_PYTHON_PACKAGE)
        add_dependencies(sphinx-input _gmxapi)
    endif()
    # Remove other rst files from the build tree, since they confuse Sphinx.
    # Skip generated files in onlinehelp/, and fragments.
    # The latter do not cause issues with obsolete files, as they
    # are not considered as Sphinx input files, but will only be
    # included using an explicit .. include::.
    gmx_remove_obsolete_sphinx_input_files("^(onlinehelp|fragments)/.*\\\\.rst$")

    # TODO: Make this remove obsolete .rst files.
    # TODO: This does not work in cross-compilation scenarios; disable up to
    # the necessary level.
    gmx_add_custom_output_target(sphinx-programs OUTPUT STAMP
        COMMAND ${CMAKE_COMMAND} -E make_directory onlinehelp
        COMMAND gmx -quiet help -export rst
        DEPENDS gmx
        WORKING_DIRECTORY ${SPHINX_INPUT_DIR}
        COMMENT "Generating reStructuredText help")
    # This dependency ensures that the directories exist before the
    # executable tries to write things there.
    add_dependencies(sphinx-programs sphinx-input)

    # Make the INSTALL file for CPack for the tarball. This gets put
    # into the tarball via the CPack rules below, which requires that
    # the INSTALL file is in a separate directory by itself.
    set(TEXT_INSTALL_GUIDE_OUTPUT_DIR "install-guide/text")
    add_custom_target(install-guide
        COMMAND
            ${SPHINX_EXECUTABLE}
            -q -b text
            -w sphinx-install.log
            -d ${CMAKE_CURRENT_BINARY_DIR}/install-guide/_doctrees
            -c ${SPHINX_INPUT_DIR}
            "${SPHINX_INPUT_DIR}/install-guide"
            "${TEXT_INSTALL_GUIDE_OUTPUT_DIR}"
        COMMAND
            ${CMAKE_COMMAND} -E rename
            ${TEXT_INSTALL_GUIDE_OUTPUT_DIR}/index.txt
            ${TEXT_INSTALL_GUIDE_OUTPUT_DIR}/INSTALL
        WORKING_DIRECTORY
            ${CMAKE_CURRENT_BINARY_DIR}
        COMMENT "Building INSTALL with Sphinx"
        VERBATIM
        )
    add_dependencies(install-guide sphinx-input)
    gmx_cpack_add_generated_source_directory(install-guide/text DESTINATION /)

    # Sphinx cache with pickled ReST documents
    set(SPHINX_CACHE_DIR "${CMAKE_CURRENT_BINARY_DIR}/_doctrees")
    set(SPHINX_CONFIG_OVERRIDES "")
    if (GMX_DEVELOPER_BUILD)
        set(SPHINX_CONFIG_OVERRIDES "-Dtodo_include_todos=1")
    endif()
    add_custom_target(webpage-sphinx
        DEPENDS sphinx-programs
        DEPENDS sphinx-input
        DEPENDS sphinx-image-conversion
        DEPENDS manual
        COMMAND
            ${CMAKE_COMMAND} -E make_directory ${SPHINX_INPUT_DIR}/_static
        COMMAND
            ${SPHINX_EXECUTABLE}
            -q -b html
            -w sphinx-html.log
            -d "${SPHINX_CACHE_DIR}"
            ${SPHINX_CONFIG_OVERRIDES}
            "${SPHINX_INPUT_DIR}"
            "${HTML_OUTPUT_DIR}"
        WORKING_DIRECTORY
            ${CMAKE_CURRENT_BINARY_DIR}
        COMMENT "Building HTML documentation with Sphinx"
        VERBATIM
        )

    add_custom_target(man
        COMMAND
            ${SPHINX_EXECUTABLE}
            -q -b man
            -w sphinx-man.log
            -d ${SPHINX_CACHE_DIR}
            -t do_man
            ${SPHINX_INPUT_DIR}
            ${CMAKE_CURRENT_BINARY_DIR}/man
        COMMENT "Building man pages with Sphinx"
        VERBATIM)
    add_dependencies(man sphinx-input sphinx-programs)
    if (GMX_BUILD_HELP)
        # If requested, install the man pages built by the 'man' target
        # created above.  Nothing will be installed if the user did not
        # manually build the target.
        set(MAN_PAGE_DIR ${CMAKE_CURRENT_BINARY_DIR})
    endif()

else()
    set(MANUAL_BUILD_IS_POSSIBLE OFF)
    set(MANUAL_BUILD_NOT_POSSIBLE_REASON "Sphinx expected minimum version ${EXPECTED_SPHINX_VERSION} is not available")

    add_custom_target(webpage-sphinx
        COMMAND ${CMAKE_COMMAND} -E echo
            "HTML pages cannot be built because Sphinx expected minimum version ${EXPECTED_SPHINX_VERSION} is not available"
        VERBATIM)
    add_custom_target(install-guide
        COMMAND ${CMAKE_COMMAND} -E echo
            "INSTALL cannot be built because Sphinx expected minimum version ${EXPECTED_SPHINX_VERSION} is not available"
        VERBATIM)
    add_custom_target(man
        COMMAND ${CMAKE_COMMAND} -E echo
            "man pages cannot be built because Sphinx expected minimum version ${EXPECTED_SPHINX_VERSION} is not available"
        VERBATIM)
    add_custom_target(sphinx-create-texman
        COMMAND ${CMAKE_COMMAND} -E echo
            "Cannot prepare LaTeX input files because Sphinx expected minimum version ${EXPECTED_SPHINX_VERSION} is not available"
        VERBATIM)
    add_custom_target(manual
        COMMAND ${CMAKE_COMMAND} -E echo
            "manual cannot be built because Sphinx expected minimum version ${EXPECTED_SPHINX_VERSION} is not available")
endif()

if (MAN_PAGE_DIR)
    set(MAN_PAGE_DIR ${MAN_PAGE_DIR}/man)
    # Trailing slash on directory is significant for
    # install(DIRECTORY). See CMake docs.
    install(DIRECTORY ${MAN_PAGE_DIR}/
        DESTINATION ${CMAKE_INSTALL_MANDIR}/man1
        COMPONENT man OPTIONAL
        FILES_MATCHING PATTERN "*.1")
endif()
gmx_cpack_add_generated_source_directory(man)

# Determine whether we can build all the HTML pages and content linked from
# there.  If not, construct an informative message if the user tries to
# build the target; most people never need to know, unless they've asked for
# the webpage build.
set(HTML_BUILD_IS_POSSIBLE ON)
set(HTML_BUILD_NOT_POSSIBLE_REASON)
set(HTML_BUILD_WARNINGS)

# Next, turn it off if any of the preconditions are unsatisified
if (NOT Python3_Interpreter_FOUND)
    set(HTML_BUILD_IS_POSSIBLE OFF)
    set(HTML_BUILD_NOT_POSSIBLE_REASON "Python is required")
elseif (NOT SPHINX_FOUND)
    # Hardly anything gets built if Sphinx is not available, so don't bother.
    set(HTML_BUILD_IS_POSSIBLE OFF)
    set(HTML_BUILD_NOT_POSSIBLE_REASON "Sphinx expected minimum version ${EXPECTED_SPHINX_VERSION} is required")
endif()
if (NOT MANUAL_BUILD_IS_POSSIBLE)
    list(APPEND HTML_BUILD_WARNINGS
         "Reference PDF manual was not built, so links to it do not work")
endif()
if (NOT DOXYGEN_EXECUTABLE)
    list(APPEND HTML_BUILD_WARNINGS
        "Doxygen was not available, so links to Doxygen do not work")
endif()
if (NOT DOXYGEN_DOT_EXECUTABLE)
    list(APPEND HTML_BUILD_WARNINGS
        "dot/graphviz was not found, so some graphs are missing")
endif()

if (HTML_BUILD_IS_POSSIBLE)
    set(_webpage_target_properties)
    if (HTML_BUILD_WARNINGS)
        list(APPEND _webpage_target_properties
             COMMAND ${CMAKE_COMMAND} -E echo
                 "webpage was built, but with the following limitations:")
        foreach(_warning ${HTML_BUILD_WARNINGS})
        list(APPEND _webpage_target_properties
             COMMAND ${CMAKE_COMMAND} -E echo " - ${_warning}")
        endforeach()
    endif()

    if (MANUAL_BUILD_IS_POSSIBLE)
        # Make the PDF reference guide
        # TODO Try to make the PDF arrive directly in ${HTML_OUTPUT_DIR}
        # TODO Make this depend on the output of the manual build, so that the
        # file actually gets copied multiple times.
        set(_manual_target_location ${HTML_OUTPUT_DIR}/manual-${GMX_VERSION_STRING}.pdf)
        add_custom_command(
            OUTPUT ${_manual_target_location}
            COMMAND ${CMAKE_COMMAND}
                -E remove -f ${_manual_target_location}
            COMMAND ${CMAKE_COMMAND}
                -E copy ${CMAKE_CURRENT_BINARY_DIR}/manual/gromacs.pdf ${_manual_target_location}
            DEPENDS manual
            VERBATIM)
        list(APPEND _webpage_target_properties
             DEPENDS ${_manual_target_location})
    endif()

    # The Doxygen configuration in doxygen/Doxyfile-common.cmakein
    # makes all the Doxygen output directly in
    # ${HTML_OUTPUT_DIR}/doxygen (and makes the directory if it needs
    # to).

    # Add a top-level target that builds everything related to the webpage,
    # for CI (and possibly others) to use
    add_custom_target(webpage ${_webpage_target_properties}
        COMMENT "Building webpage"
        VERBATIM)
    add_dependencies(webpage webpage-sphinx doxygen-all)
else()
    add_custom_target(webpage
        COMMAND ${CMAKE_COMMAND} -E echo
            "Cannot build webpage because ${HTML_BUILD_NOT_POSSIBLE_REASON}"
        COMMENT "Webpage build not possible"
        VERBATIM)
endif()<|MERGE_RESOLUTION|>--- conflicted
+++ resolved
@@ -365,7 +365,6 @@
         how-to/visualize.rst
         install-guide/index.rst
         release-notes/index.rst
-<<<<<<< HEAD
         release-notes/2022/major/highlights.rst
         release-notes/2022/major/features.rst
         release-notes/2022/major/performance.rst
@@ -376,9 +375,7 @@
         release-notes/2022/major/portability.rst
         release-notes/2022/major/miscellaneous.rst
         release-notes/2022/major/api.rst
-=======
         release-notes/2021/2021.6.rst
->>>>>>> b3ef828c
         release-notes/2021/2021.5.rst
         release-notes/2021/2021.4.rst
         release-notes/2021/2021.3.rst
