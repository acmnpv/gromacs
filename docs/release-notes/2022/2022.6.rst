--- conflicted
+++ resolved
@@ -1,13 +1,8 @@
 |Gromacs| 2022.6 release notes
 ------------------------------
 
-<<<<<<< HEAD
-This version was released on TODO, 2023. These release notes
-document the changes that have taken place in |Gromacs| since the
-=======
 This version was released on July 11th, 2023. These release notes
 document the changes that have taken place in GROMACS since the
->>>>>>> 8f3207d9
 previous 2022.5 version, to fix known issues. It also incorporates all
 fixes made in version 2021.7 and earlier, which you can find described
 in the :ref:`release-notes`.
