/*
 * This file is part of the GROMACS molecular simulation package.
 *
 * Copyright (c) 2020,2021, by the GROMACS development team, led by
 * Mark Abraham, David van der Spoel, Berk Hess, and Erik Lindahl,
 * and including many others, as listed in the AUTHORS file in the
 * top-level source directory and at http://www.gromacs.org.
 *
 * GROMACS is free software; you can redistribute it and/or
 * modify it under the terms of the GNU Lesser General Public License
 * as published by the Free Software Foundation; either version 2.1
 * of the License, or (at your option) any later version.
 *
 * GROMACS is distributed in the hope that it will be useful,
 * but WITHOUT ANY WARRANTY; without even the implied warranty of
 * MERCHANTABILITY or FITNESS FOR A PARTICULAR PURPOSE.  See the GNU
 * Lesser General Public License for more details.
 *
 * You should have received a copy of the GNU Lesser General Public
 * License along with GROMACS; if not, see
 * http://www.gnu.org/licenses, or write to the Free Software Foundation,
 * Inc., 51 Franklin Street, Fifth Floor, Boston, MA  02110-1301  USA.
 *
 * If you want to redistribute modifications to GROMACS, please
 * consider that scientific software is very special. Version
 * control is crucial - bugs must be traceable. We will be happy to
 * consider code for inclusion in the official distribution, but
 * derived work must not be called official GROMACS. Details are found
 * in the README & COPYING files - if they are missing, get the
 * official version at http://www.gromacs.org.
 *
 * To help us fund GROMACS development, we humbly ask that you cite
 * the research papers on the package. Check out http://www.gromacs.org.
 */
/*! \internal \file
 * \brief
 * Implements nblib Topology helpers
 *
 * \author Victor Holanda <victor.holanda@cscs.ch>
 * \author Joe Jordan <ejjordan@kth.se>
 * \author Prashanth Kanduri <kanduri@cscs.ch>
 * \author Sebastian Keller <keller@cscs.ch>
 * \author Artem Zhmurov <zhmurov@gmail.com>
 */

#include <algorithm>

#include "gromacs/topology/exclusionblocks.h"
#include "nblib/topologyhelpers.h"

namespace nblib
{

std::vector<gmx::ExclusionBlock> toGmxExclusionBlock(const std::vector<std::tuple<int, int>>& tupleList)
{
    std::vector<gmx::ExclusionBlock> ret;

    auto firstLowerThan = [](auto const& tup1, auto const& tup2) {
        return std::get<0>(tup1) < std::get<0>(tup2);
    };

    // Note this is a programming error as all particles should exclude at least themselves and empty topologies are not allowed.
    // Note also that this is also checked in the parent function with a more informative error message.
    assert((!tupleList.empty() && "No exclusions found.\n"));

    // initialize pair of iterators delimiting the range of exclusions for
    // the first particle in the list
    auto range = std::equal_range(std::begin(tupleList), std::end(tupleList), tupleList[0], firstLowerThan);
    auto it1 = range.first;
    auto it2 = range.second;

    // loop over all exclusions in molecule, linear in tupleList.size()
    while (it1 != std::end(tupleList))
    {
        gmx::ExclusionBlock localBlock;
        // loop over all exclusions for current particle
        for (; it1 != it2; ++it1)
        {
            localBlock.atomNumber.push_back(std::get<1>(*it1));
        }

        ret.push_back(localBlock);

        // update the upper bound of the range for the next particle
        if (it1 != end(tupleList))
        {
            it2 = std::upper_bound(it1, std::end(tupleList), *it1, firstLowerThan);
        }
    }

    return ret;
}

std::vector<gmx::ExclusionBlock> offsetGmxBlock(std::vector<gmx::ExclusionBlock> inBlock, int offset)
{
    // shift particle numbers by offset
    for (auto& localBlock : inBlock)
    {
        std::transform(std::begin(localBlock.atomNumber),
                       std::end(localBlock.atomNumber),
                       std::begin(localBlock.atomNumber),
                       [offset](auto i) { return i + offset; });
    }

    return inBlock;
}

<<<<<<< HEAD
int ParticleSequencer::operator()(const MoleculeName& moleculeName,
                                  int                 moleculeNr,
                                  const ResidueName&  residueName,
                                  const ParticleName& particleName) const
{
    try
    {
        return data_.at(moleculeName).at(moleculeNr).at(residueName).at(particleName);
    }
    catch (const std::out_of_range& outOfRange)
    {
        // TODO: use string format function once we have it
        if (moleculeName.value() == residueName.value())
        {
            printf("No particle %s in residue %s in molecule %s found\n",
                   particleName.value().c_str(),
                   residueName.value().c_str(),
                   moleculeName.value().c_str());
        }
        else
        {
            printf("No particle %s in molecule %s found\n",
                   particleName.value().c_str(),
                   moleculeName.value().c_str());
        }

        throw InputException(outOfRange.what());
    };
}

void ParticleSequencer::build(const std::vector<std::tuple<Molecule, int>>& moleculesList)
{
    int currentID = 0;
    for (auto& molNumberTuple : moleculesList)
    {
        const Molecule& molecule = std::get<0>(molNumberTuple);
        const size_t    numMols  = std::get<1>(molNumberTuple);

        auto& moleculeMap = data_[molecule.name()];

        for (size_t i = 0; i < numMols; ++i)
        {
            auto& moleculeNrMap = moleculeMap[i];
            for (int j = 0; j < molecule.numParticlesInMolecule(); ++j)
            {
                moleculeNrMap[molecule.residueName(j)][molecule.particleName(j)] = currentID++;
            }
        }
    }
}

template<class I>
std::tuple<std::vector<size_t>, std::vector<I>>
collectInteractions(const std::vector<std::tuple<Molecule, int>>& molecules)
{
    std::vector<I>      collectedBonds;
    std::vector<size_t> expansionArray;
    for (auto& molNumberTuple : molecules)
    {
        const Molecule& molecule = std::get<0>(molNumberTuple);
        size_t          numMols  = std::get<1>(molNumberTuple);

        auto& interactions = pickType<I>(molecule.interactionData()).interactionTypes_;

        std::vector<size_t> moleculeExpansion(interactions.size());
        // assign indices to the bonds in the current molecule, continue counting from
        // the number of bonds seen so far (=collectedBonds.size())
        std::iota(begin(moleculeExpansion), end(moleculeExpansion), collectedBonds.size());

        std::copy(begin(interactions), end(interactions), std::back_inserter(collectedBonds));

        for (size_t i = 0; i < numMols; ++i)
        {
            std::copy(begin(moleculeExpansion), end(moleculeExpansion), std::back_inserter(expansionArray));
        }
    }
    return std::make_tuple(expansionArray, collectedBonds);
}

/// \cond DO_NOT_DOCUMENT
#define COLLECT_BONDS_INSTANTIATE_TEMPLATE(x)                                     \
    template std::tuple<std::vector<size_t>, std::vector<x>> collectInteractions( \
            const std::vector<std::tuple<Molecule, int>>&);
MAP(COLLECT_BONDS_INSTANTIATE_TEMPLATE, SUPPORTED_LISTED_TYPES)
/// \endcond

namespace sequence_detail
{

//! Helper function to convert a tuple of strings into a particle index sequence
template<class Tuple, class F, class... Args, size_t... Is>
auto stringsToIndices_impl(const Tuple& tuple, std::index_sequence<Is...> is, F&& f, Args... args)
{
    // return std::make_tuple(f(args..., std::get<2 * Is + 1>(tuple), std::get<2 * Is>(tuple))...);
    ignore_unused(is);
    return std::array<int, sizeof...(Is)>{ f(
            args..., std::get<2 * Is + 1>(tuple), std::get<2 * Is>(tuple))... };
}

/*! \brief
 *  This takes a tuple<(string, string) * nCenter> from molecule
 *  where nCenter = 2 for bonds, 3 for angles and 4 for dihedrals
 *  each (ResidueName, ParticleName)-pair is converted to a particle sequence index
 *  by calling the supplied function object f, containing the particleSequencer at the call site
 *  Therefore, the return type is tuple<int * nCenter>
 *
 */
template<class Tuple, class F, class... Args>
auto stringsToIndices(const Tuple& tuple, F&& f, Args... args)
{
    auto is = std::make_index_sequence<std::tuple_size<Tuple>::value / 2>{};
    return stringsToIndices_impl(tuple, is, std::forward<F>(f), args...);
}

//! Tuple ordering for two center interactions
[[maybe_unused]] static std::array<int, 2> nblibOrdering(const std::array<int, 2>& t)
{
    // for bonds (two coordinate indices),
    // we choose to store the lower sequence ID first. this allows for better unit tests
    // that are agnostic to how the input was set up
    int id1 = std::min(std::get<0>(t), std::get<1>(t));
    int id2 = std::max(std::get<0>(t), std::get<1>(t));

    return std::array<int, 2>{ id1, id2 };
}

//! Tuple ordering for three center interactions
[[maybe_unused]] static std::array<int, 3> nblibOrdering(const std::array<int, 3>& t)
{
    // for angles (three coordinate indices),
    // we choose to store the two non-center coordinate indices sorted.
    // such that ret[0] < ret[2] always (ret = returned tuple)
    int id1 = std::min(std::get<0>(t), std::get<2>(t));
    int id3 = std::max(std::get<0>(t), std::get<2>(t));

    return std::array<int, 3>{ id1, std::get<1>(t), id3 };
}

//! Tuple ordering for four center interactions
[[maybe_unused]] static std::array<int, 4> nblibOrdering(const std::array<int, 4>& t)
{
    return t;
}

//! Tuple ordering for five center interactions
[[maybe_unused]] static std::array<int, 5> nblibOrdering(const std::array<int, 5>& t)
{
    return t;
}

} // namespace sequence_detail

//! For each interaction, translate particle identifiers (moleculeName, nr, residueName,
//! particleName) to particle coordinate indices
template<class B>
std::vector<CoordinateIndex<B>> sequenceIDs(const std::vector<std::tuple<Molecule, int>>& molecules,
                                            const detail::ParticleSequencer& particleSequencer)
{
    std::vector<CoordinateIndex<B>> coordinateIndices;

    auto callSequencer = [&particleSequencer](const MoleculeName& moleculeName,
                                              int                 i,
                                              const ResidueName&  residueName,
                                              const ParticleName& particleName) {
        return particleSequencer(moleculeName, i, residueName, particleName);
    };

    // loop over all molecules
    for (const auto& molNumberTuple : molecules)
    {
        const Molecule& molecule = std::get<0>(molNumberTuple);
        size_t          numMols  = std::get<1>(molNumberTuple);

        for (size_t i = 0; i < numMols; ++i)
        {
            auto& interactions = pickType<B>(molecule.interactionData()).interactions_;
            for (const auto& interactionString : interactions)
            {
                CoordinateIndex<B> index = sequence_detail::stringsToIndices(
                        interactionString, callSequencer, molecule.name(), i);
                coordinateIndices.push_back(nblibOrdering(index));
            }
        }
    }
    return coordinateIndices;
}

/// \cond DO_NOT_DOCUMENT
#define SEQUENCE_PAIR_ID_INSTANTIATE_TEMPLATE(x)             \
    template std::vector<CoordinateIndex<x>> sequenceIDs<x>( \
            const std::vector<std::tuple<Molecule, int>>&, const detail::ParticleSequencer&);
MAP(SEQUENCE_PAIR_ID_INSTANTIATE_TEMPLATE, SUPPORTED_LISTED_TYPES)
#undef SEQUENCE_PAIR_ID_INSTANTIATE_TEMPLATE
/// \endcond

template<class I>
std::tuple<std::vector<size_t>, std::vector<I>> eliminateDuplicateInteractions(const std::vector<I>& aggregatedInteractions)
{
    std::vector<size_t> uniqueIndices(aggregatedInteractions.size());
    std::vector<I>      uniquInteractionsInstances;
    // if there are no interactions of type B we're done now
    if (aggregatedInteractions.empty())
    {
        return std::make_tuple(uniqueIndices, uniquInteractionsInstances);
    }

    // create 0,1,2,... sequence
    std::iota(begin(uniqueIndices), end(uniqueIndices), 0);

    std::vector<std::tuple<I, size_t>> enumeratedBonds(aggregatedInteractions.size());
    // append each interaction with its index
    std::transform(begin(aggregatedInteractions),
                   end(aggregatedInteractions),
                   begin(uniqueIndices),
                   begin(enumeratedBonds),
                   [](I b, size_t i) { return std::make_tuple(b, i); });

    auto sortKey = [](const auto& t1, const auto& t2) { return std::get<0>(t1) < std::get<0>(t2); };
    // sort w.r.t bonds. the result will contain contiguous segments of identical bond instances
    // the associated int indicates the original index of each BondType instance in the input vector
    std::sort(begin(enumeratedBonds), end(enumeratedBonds), sortKey);

    // initialize it1 and it2 to delimit first range of equal BondType instances
    auto range = std::equal_range(begin(enumeratedBonds), end(enumeratedBonds), enumeratedBonds[0], sortKey);
    auto it1 = range.first;
    auto it2 = range.second;

    // number of unique instances of BondType B = number of contiguous segments in enumeratedBonds =
    //         number of iterations in the outer while loop below
    while (it1 != end(enumeratedBonds))
    {
        uniquInteractionsInstances.push_back(std::get<0>(*it1));

        // loop over all identical BondType instances;
        for (; it1 != it2; ++it1)
        {
            // we note down that the BondType instance at index <interactionIndex>
            // can be found in the uniqueBondInstances container at index <uniqueBondInstances.size()>
            int interactionIndex            = std::get<1>(*it1);
            uniqueIndices[interactionIndex] = uniquInteractionsInstances.size() - 1;
        }

        // Note it1 has been incremented and is now equal to it2
        if (it1 != end(enumeratedBonds))
        {
            it2 = std::upper_bound(it1, end(enumeratedBonds), *it1, sortKey);
        }
    }

    return make_tuple(uniqueIndices, uniquInteractionsInstances);
}

/// \cond DO_NOT_DOCUMENT
#define ELIMINATE_DUPLICATE_BONDS_INSTANTIATE_TEMPLATE(x)                                    \
    template std::tuple<std::vector<size_t>, std::vector<x>> eliminateDuplicateInteractions( \
            const std::vector<x>& aggregatedBonds);
MAP(ELIMINATE_DUPLICATE_BONDS_INSTANTIATE_TEMPLATE, SUPPORTED_LISTED_TYPES)
#undef ELIMINATE_DUPLICATE_BONDS_INSTANTIATE_TEMPLATE
/// \endcond

} // namespace detail

=======
>>>>>>> 044f85d9
} // namespace nblib<|MERGE_RESOLUTION|>--- conflicted
+++ resolved
@@ -105,269 +105,4 @@
     return inBlock;
 }
 
-<<<<<<< HEAD
-int ParticleSequencer::operator()(const MoleculeName& moleculeName,
-                                  int                 moleculeNr,
-                                  const ResidueName&  residueName,
-                                  const ParticleName& particleName) const
-{
-    try
-    {
-        return data_.at(moleculeName).at(moleculeNr).at(residueName).at(particleName);
-    }
-    catch (const std::out_of_range& outOfRange)
-    {
-        // TODO: use string format function once we have it
-        if (moleculeName.value() == residueName.value())
-        {
-            printf("No particle %s in residue %s in molecule %s found\n",
-                   particleName.value().c_str(),
-                   residueName.value().c_str(),
-                   moleculeName.value().c_str());
-        }
-        else
-        {
-            printf("No particle %s in molecule %s found\n",
-                   particleName.value().c_str(),
-                   moleculeName.value().c_str());
-        }
-
-        throw InputException(outOfRange.what());
-    };
-}
-
-void ParticleSequencer::build(const std::vector<std::tuple<Molecule, int>>& moleculesList)
-{
-    int currentID = 0;
-    for (auto& molNumberTuple : moleculesList)
-    {
-        const Molecule& molecule = std::get<0>(molNumberTuple);
-        const size_t    numMols  = std::get<1>(molNumberTuple);
-
-        auto& moleculeMap = data_[molecule.name()];
-
-        for (size_t i = 0; i < numMols; ++i)
-        {
-            auto& moleculeNrMap = moleculeMap[i];
-            for (int j = 0; j < molecule.numParticlesInMolecule(); ++j)
-            {
-                moleculeNrMap[molecule.residueName(j)][molecule.particleName(j)] = currentID++;
-            }
-        }
-    }
-}
-
-template<class I>
-std::tuple<std::vector<size_t>, std::vector<I>>
-collectInteractions(const std::vector<std::tuple<Molecule, int>>& molecules)
-{
-    std::vector<I>      collectedBonds;
-    std::vector<size_t> expansionArray;
-    for (auto& molNumberTuple : molecules)
-    {
-        const Molecule& molecule = std::get<0>(molNumberTuple);
-        size_t          numMols  = std::get<1>(molNumberTuple);
-
-        auto& interactions = pickType<I>(molecule.interactionData()).interactionTypes_;
-
-        std::vector<size_t> moleculeExpansion(interactions.size());
-        // assign indices to the bonds in the current molecule, continue counting from
-        // the number of bonds seen so far (=collectedBonds.size())
-        std::iota(begin(moleculeExpansion), end(moleculeExpansion), collectedBonds.size());
-
-        std::copy(begin(interactions), end(interactions), std::back_inserter(collectedBonds));
-
-        for (size_t i = 0; i < numMols; ++i)
-        {
-            std::copy(begin(moleculeExpansion), end(moleculeExpansion), std::back_inserter(expansionArray));
-        }
-    }
-    return std::make_tuple(expansionArray, collectedBonds);
-}
-
-/// \cond DO_NOT_DOCUMENT
-#define COLLECT_BONDS_INSTANTIATE_TEMPLATE(x)                                     \
-    template std::tuple<std::vector<size_t>, std::vector<x>> collectInteractions( \
-            const std::vector<std::tuple<Molecule, int>>&);
-MAP(COLLECT_BONDS_INSTANTIATE_TEMPLATE, SUPPORTED_LISTED_TYPES)
-/// \endcond
-
-namespace sequence_detail
-{
-
-//! Helper function to convert a tuple of strings into a particle index sequence
-template<class Tuple, class F, class... Args, size_t... Is>
-auto stringsToIndices_impl(const Tuple& tuple, std::index_sequence<Is...> is, F&& f, Args... args)
-{
-    // return std::make_tuple(f(args..., std::get<2 * Is + 1>(tuple), std::get<2 * Is>(tuple))...);
-    ignore_unused(is);
-    return std::array<int, sizeof...(Is)>{ f(
-            args..., std::get<2 * Is + 1>(tuple), std::get<2 * Is>(tuple))... };
-}
-
-/*! \brief
- *  This takes a tuple<(string, string) * nCenter> from molecule
- *  where nCenter = 2 for bonds, 3 for angles and 4 for dihedrals
- *  each (ResidueName, ParticleName)-pair is converted to a particle sequence index
- *  by calling the supplied function object f, containing the particleSequencer at the call site
- *  Therefore, the return type is tuple<int * nCenter>
- *
- */
-template<class Tuple, class F, class... Args>
-auto stringsToIndices(const Tuple& tuple, F&& f, Args... args)
-{
-    auto is = std::make_index_sequence<std::tuple_size<Tuple>::value / 2>{};
-    return stringsToIndices_impl(tuple, is, std::forward<F>(f), args...);
-}
-
-//! Tuple ordering for two center interactions
-[[maybe_unused]] static std::array<int, 2> nblibOrdering(const std::array<int, 2>& t)
-{
-    // for bonds (two coordinate indices),
-    // we choose to store the lower sequence ID first. this allows for better unit tests
-    // that are agnostic to how the input was set up
-    int id1 = std::min(std::get<0>(t), std::get<1>(t));
-    int id2 = std::max(std::get<0>(t), std::get<1>(t));
-
-    return std::array<int, 2>{ id1, id2 };
-}
-
-//! Tuple ordering for three center interactions
-[[maybe_unused]] static std::array<int, 3> nblibOrdering(const std::array<int, 3>& t)
-{
-    // for angles (three coordinate indices),
-    // we choose to store the two non-center coordinate indices sorted.
-    // such that ret[0] < ret[2] always (ret = returned tuple)
-    int id1 = std::min(std::get<0>(t), std::get<2>(t));
-    int id3 = std::max(std::get<0>(t), std::get<2>(t));
-
-    return std::array<int, 3>{ id1, std::get<1>(t), id3 };
-}
-
-//! Tuple ordering for four center interactions
-[[maybe_unused]] static std::array<int, 4> nblibOrdering(const std::array<int, 4>& t)
-{
-    return t;
-}
-
-//! Tuple ordering for five center interactions
-[[maybe_unused]] static std::array<int, 5> nblibOrdering(const std::array<int, 5>& t)
-{
-    return t;
-}
-
-} // namespace sequence_detail
-
-//! For each interaction, translate particle identifiers (moleculeName, nr, residueName,
-//! particleName) to particle coordinate indices
-template<class B>
-std::vector<CoordinateIndex<B>> sequenceIDs(const std::vector<std::tuple<Molecule, int>>& molecules,
-                                            const detail::ParticleSequencer& particleSequencer)
-{
-    std::vector<CoordinateIndex<B>> coordinateIndices;
-
-    auto callSequencer = [&particleSequencer](const MoleculeName& moleculeName,
-                                              int                 i,
-                                              const ResidueName&  residueName,
-                                              const ParticleName& particleName) {
-        return particleSequencer(moleculeName, i, residueName, particleName);
-    };
-
-    // loop over all molecules
-    for (const auto& molNumberTuple : molecules)
-    {
-        const Molecule& molecule = std::get<0>(molNumberTuple);
-        size_t          numMols  = std::get<1>(molNumberTuple);
-
-        for (size_t i = 0; i < numMols; ++i)
-        {
-            auto& interactions = pickType<B>(molecule.interactionData()).interactions_;
-            for (const auto& interactionString : interactions)
-            {
-                CoordinateIndex<B> index = sequence_detail::stringsToIndices(
-                        interactionString, callSequencer, molecule.name(), i);
-                coordinateIndices.push_back(nblibOrdering(index));
-            }
-        }
-    }
-    return coordinateIndices;
-}
-
-/// \cond DO_NOT_DOCUMENT
-#define SEQUENCE_PAIR_ID_INSTANTIATE_TEMPLATE(x)             \
-    template std::vector<CoordinateIndex<x>> sequenceIDs<x>( \
-            const std::vector<std::tuple<Molecule, int>>&, const detail::ParticleSequencer&);
-MAP(SEQUENCE_PAIR_ID_INSTANTIATE_TEMPLATE, SUPPORTED_LISTED_TYPES)
-#undef SEQUENCE_PAIR_ID_INSTANTIATE_TEMPLATE
-/// \endcond
-
-template<class I>
-std::tuple<std::vector<size_t>, std::vector<I>> eliminateDuplicateInteractions(const std::vector<I>& aggregatedInteractions)
-{
-    std::vector<size_t> uniqueIndices(aggregatedInteractions.size());
-    std::vector<I>      uniquInteractionsInstances;
-    // if there are no interactions of type B we're done now
-    if (aggregatedInteractions.empty())
-    {
-        return std::make_tuple(uniqueIndices, uniquInteractionsInstances);
-    }
-
-    // create 0,1,2,... sequence
-    std::iota(begin(uniqueIndices), end(uniqueIndices), 0);
-
-    std::vector<std::tuple<I, size_t>> enumeratedBonds(aggregatedInteractions.size());
-    // append each interaction with its index
-    std::transform(begin(aggregatedInteractions),
-                   end(aggregatedInteractions),
-                   begin(uniqueIndices),
-                   begin(enumeratedBonds),
-                   [](I b, size_t i) { return std::make_tuple(b, i); });
-
-    auto sortKey = [](const auto& t1, const auto& t2) { return std::get<0>(t1) < std::get<0>(t2); };
-    // sort w.r.t bonds. the result will contain contiguous segments of identical bond instances
-    // the associated int indicates the original index of each BondType instance in the input vector
-    std::sort(begin(enumeratedBonds), end(enumeratedBonds), sortKey);
-
-    // initialize it1 and it2 to delimit first range of equal BondType instances
-    auto range = std::equal_range(begin(enumeratedBonds), end(enumeratedBonds), enumeratedBonds[0], sortKey);
-    auto it1 = range.first;
-    auto it2 = range.second;
-
-    // number of unique instances of BondType B = number of contiguous segments in enumeratedBonds =
-    //         number of iterations in the outer while loop below
-    while (it1 != end(enumeratedBonds))
-    {
-        uniquInteractionsInstances.push_back(std::get<0>(*it1));
-
-        // loop over all identical BondType instances;
-        for (; it1 != it2; ++it1)
-        {
-            // we note down that the BondType instance at index <interactionIndex>
-            // can be found in the uniqueBondInstances container at index <uniqueBondInstances.size()>
-            int interactionIndex            = std::get<1>(*it1);
-            uniqueIndices[interactionIndex] = uniquInteractionsInstances.size() - 1;
-        }
-
-        // Note it1 has been incremented and is now equal to it2
-        if (it1 != end(enumeratedBonds))
-        {
-            it2 = std::upper_bound(it1, end(enumeratedBonds), *it1, sortKey);
-        }
-    }
-
-    return make_tuple(uniqueIndices, uniquInteractionsInstances);
-}
-
-/// \cond DO_NOT_DOCUMENT
-#define ELIMINATE_DUPLICATE_BONDS_INSTANTIATE_TEMPLATE(x)                                    \
-    template std::tuple<std::vector<size_t>, std::vector<x>> eliminateDuplicateInteractions( \
-            const std::vector<x>& aggregatedBonds);
-MAP(ELIMINATE_DUPLICATE_BONDS_INSTANTIATE_TEMPLATE, SUPPORTED_LISTED_TYPES)
-#undef ELIMINATE_DUPLICATE_BONDS_INSTANTIATE_TEMPLATE
-/// \endcond
-
-} // namespace detail
-
-=======
->>>>>>> 044f85d9
 } // namespace nblib